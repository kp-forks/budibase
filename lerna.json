--- conflicted
+++ resolved
@@ -1,9 +1,5 @@
 {
-<<<<<<< HEAD
-  "version": "1.0.6-alpha.1",
-=======
   "version": "1.0.7",
->>>>>>> 2c081c65
   "npmClient": "yarn",
   "packages": [
     "packages/*"
