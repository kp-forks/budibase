--- conflicted
+++ resolved
@@ -1,9 +1,5 @@
 {
-<<<<<<< HEAD
-  "version": "1.2.13-alpha.1",
-=======
   "version": "1.2.19",
->>>>>>> a0288f0c
   "npmClient": "yarn",
   "packages": [
     "packages/*"
