{
<<<<<<< HEAD
  "version": "2.1.32-alpha.11",
=======
  "version": "2.1.39",
>>>>>>> 28cc20e9
  "npmClient": "yarn",
  "packages": [
    "packages/*"
  ],
  "command": {
    "publish": {
      "ignoreChanges": [
        "*.md",
        "*.txt",
        "test/**",
        "# We ignore every JSON file, except for built-in-modules, built-ins and plugins defined in babel-preset-env/data.",
        "@(!(built-in-modules|built-ins|plugins|package)).json"
      ]
    }
  }
}<|MERGE_RESOLUTION|>--- conflicted
+++ resolved
@@ -1,9 +1,5 @@
 {
-<<<<<<< HEAD
-  "version": "2.1.32-alpha.11",
-=======
   "version": "2.1.39",
->>>>>>> 28cc20e9
   "npmClient": "yarn",
   "packages": [
     "packages/*"
