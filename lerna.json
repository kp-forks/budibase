{
<<<<<<< HEAD
  "version": "2.9.24-alpha.4",
=======
  "version": "2.9.25",
>>>>>>> f487a4d3
  "npmClient": "yarn",
  "packages": [
    "packages/*"
  ],
  "useNx": true,
  "command": {
    "publish": {
      "ignoreChanges": [
        "*.md",
        "*.txt",
        "test/**",
        "# We ignore every JSON file, except for built-in-modules, built-ins and plugins defined in babel-preset-env/data.",
        "@(!(built-in-modules|built-ins|plugins|package)).json"
      ]
    },
    "run": {
      "loadEnvFiles": false
    }
  }
}<|MERGE_RESOLUTION|>--- conflicted
+++ resolved
@@ -1,9 +1,5 @@
 {
-<<<<<<< HEAD
-  "version": "2.9.24-alpha.4",
-=======
   "version": "2.9.25",
->>>>>>> f487a4d3
   "npmClient": "yarn",
   "packages": [
     "packages/*"
