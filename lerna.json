{
<<<<<<< HEAD
  "version": "1.2.44-alpha.10",
=======
  "version": "1.2.52",
>>>>>>> 6c39fe2e
  "npmClient": "yarn",
  "packages": [
    "packages/*"
  ],
  "command": {
    "publish": {
      "ignoreChanges": [
        "*.md",
        "*.txt",
        "test/**",
        "# We ignore every JSON file, except for built-in-modules, built-ins and plugins defined in babel-preset-env/data.",
        "@(!(built-in-modules|built-ins|plugins|package)).json"
      ]
    }
  }
}<|MERGE_RESOLUTION|>--- conflicted
+++ resolved
@@ -1,9 +1,5 @@
 {
-<<<<<<< HEAD
-  "version": "1.2.44-alpha.10",
-=======
-  "version": "1.2.52",
->>>>>>> 6c39fe2e
+  "version": "1.2.43",
   "npmClient": "yarn",
   "packages": [
     "packages/*"
