--- conflicted
+++ resolved
@@ -1,9 +1,5 @@
 {
-<<<<<<< HEAD
-  "version": "2.3.15",
-=======
   "version": "2.3.16",
->>>>>>> 054175a1
   "npmClient": "yarn",
   "packages": [
     "packages/*"
