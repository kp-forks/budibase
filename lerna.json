--- conflicted
+++ resolved
@@ -1,9 +1,5 @@
 {
-<<<<<<< HEAD
-  "version": "2.7.26-alpha.5",
-=======
   "version": "2.7.33",
->>>>>>> 47889723
   "npmClient": "yarn",
   "packages": [
     "packages/*"
