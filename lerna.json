{
<<<<<<< HEAD
  "version": "2.1.22-alpha.9",
=======
  "version": "2.1.31",
>>>>>>> 6cd4b358
  "npmClient": "yarn",
  "packages": [
    "packages/*"
  ],
  "command": {
    "publish": {
      "ignoreChanges": [
        "*.md",
        "*.txt",
        "test/**",
        "# We ignore every JSON file, except for built-in-modules, built-ins and plugins defined in babel-preset-env/data.",
        "@(!(built-in-modules|built-ins|plugins|package)).json"
      ]
    }
  }
}<|MERGE_RESOLUTION|>--- conflicted
+++ resolved
@@ -1,9 +1,5 @@
 {
-<<<<<<< HEAD
-  "version": "2.1.22-alpha.9",
-=======
   "version": "2.1.31",
->>>>>>> 6cd4b358
   "npmClient": "yarn",
   "packages": [
     "packages/*"
