--- conflicted
+++ resolved
@@ -1,9 +1,5 @@
 {
-<<<<<<< HEAD
-  "version": "2.10.12-alpha.26",
-=======
   "version": "2.10.15",
->>>>>>> f17ac2c9
   "npmClient": "yarn",
   "packages": [
     "packages/*"
