--- conflicted
+++ resolved
@@ -1,9 +1,5 @@
 {
-<<<<<<< HEAD
-  "version": "1.0.19-alpha.3",
-=======
   "version": "1.0.22",
->>>>>>> f3460ccb
   "npmClient": "yarn",
   "packages": [
     "packages/*"
