{
<<<<<<< HEAD
  "version": "1.1.10-alpha.4",
=======
  "version": "1.1.14",
>>>>>>> f8d912c3
  "npmClient": "yarn",
  "packages": [
    "packages/*"
  ],
  "command": {
    "publish": {
      "ignoreChanges": [
        "*.md",
        "*.txt",
        "test/**",
        "# We ignore every JSON file, except for built-in-modules, built-ins and plugins defined in babel-preset-env/data.",
        "@(!(built-in-modules|built-ins|plugins|package)).json"
      ]
    }
  }
}<|MERGE_RESOLUTION|>--- conflicted
+++ resolved
@@ -1,9 +1,5 @@
 {
-<<<<<<< HEAD
-  "version": "1.1.10-alpha.4",
-=======
   "version": "1.1.14",
->>>>>>> f8d912c3
   "npmClient": "yarn",
   "packages": [
     "packages/*"
