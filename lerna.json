{
<<<<<<< HEAD
  "version": "2.10.7-alpha.0",
=======
  "version": "2.10.8",
>>>>>>> 6d74bb40
  "npmClient": "yarn",
  "packages": [
    "packages/*"
  ],
  "useNx": true,
  "command": {
    "publish": {
      "ignoreChanges": [
        "*.md",
        "*.txt",
        "test/**",
        "# We ignore every JSON file, except for built-in-modules, built-ins and plugins defined in babel-preset-env/data.",
        "@(!(built-in-modules|built-ins|plugins|package)).json"
      ]
    },
    "run": {
      "loadEnvFiles": false
    }
  }
}<|MERGE_RESOLUTION|>--- conflicted
+++ resolved
@@ -1,9 +1,5 @@
 {
-<<<<<<< HEAD
-  "version": "2.10.7-alpha.0",
-=======
   "version": "2.10.8",
->>>>>>> 6d74bb40
   "npmClient": "yarn",
   "packages": [
     "packages/*"
