--- conflicted
+++ resolved
@@ -1,9 +1,5 @@
 {
-<<<<<<< HEAD
-  "version": "1.3.12-alpha.3",
-=======
   "version": "1.3.14",
->>>>>>> 45264c40
   "npmClient": "yarn",
   "packages": [
     "packages/*"
