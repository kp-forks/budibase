{
<<<<<<< HEAD
  "version": "2.8.3-alpha.3",
=======
  "version": "2.8.5",
>>>>>>> a06125ae
  "npmClient": "yarn",
  "packages": [
    "packages/*"
  ],
  "useNx": true,
  "command": {
    "publish": {
      "ignoreChanges": [
        "*.md",
        "*.txt",
        "test/**",
        "# We ignore every JSON file, except for built-in-modules, built-ins and plugins defined in babel-preset-env/data.",
        "@(!(built-in-modules|built-ins|plugins|package)).json"
      ]
    },
    "run": {
      "loadEnvFiles": false
    }
  }
}<|MERGE_RESOLUTION|>--- conflicted
+++ resolved
@@ -1,9 +1,5 @@
 {
-<<<<<<< HEAD
-  "version": "2.8.3-alpha.3",
-=======
   "version": "2.8.5",
->>>>>>> a06125ae
   "npmClient": "yarn",
   "packages": [
     "packages/*"
