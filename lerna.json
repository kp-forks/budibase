{
<<<<<<< HEAD
  "version": "1.0.155-alpha.3",
=======
  "version": "1.0.158",
>>>>>>> 0b731b79
  "npmClient": "yarn",
  "packages": [
    "packages/*"
  ],
  "command": {
    "publish": {
      "ignoreChanges": [
        "*.md",
        "*.txt",
        "test/**",
        "# We ignore every JSON file, except for built-in-modules, built-ins and plugins defined in babel-preset-env/data.",
        "@(!(built-in-modules|built-ins|plugins|package)).json"
      ]
    }
  }
}<|MERGE_RESOLUTION|>--- conflicted
+++ resolved
@@ -1,9 +1,5 @@
 {
-<<<<<<< HEAD
-  "version": "1.0.155-alpha.3",
-=======
   "version": "1.0.158",
->>>>>>> 0b731b79
   "npmClient": "yarn",
   "packages": [
     "packages/*"
