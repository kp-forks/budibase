--- conflicted
+++ resolved
@@ -1,9 +1,5 @@
 {
-<<<<<<< HEAD
-  "version": "2.8.27-alpha.0",
-=======
   "version": "2.8.27",
->>>>>>> 466c61ac
   "npmClient": "yarn",
   "packages": [
     "packages/*"
