--- conflicted
+++ resolved
@@ -1,9 +1,5 @@
 {
-<<<<<<< HEAD
-  "version": "2.4.27-alpha.12",
-=======
   "version": "2.4.40",
->>>>>>> 8dc5f879
   "npmClient": "yarn",
   "packages": [
     "packages/*"
