--- conflicted
+++ resolved
@@ -1,9 +1,5 @@
 {
-<<<<<<< HEAD
-  "version": "2.4.42-alpha.8",
-=======
   "version": "2.4.43",
->>>>>>> 4e384977
   "npmClient": "yarn",
   "packages": [
     "packages/*"
