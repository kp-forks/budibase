{
<<<<<<< HEAD
  "version": "1.2.58-alpha.7",
=======
  "version": "1.2.58",
>>>>>>> c6dfe146
  "npmClient": "yarn",
  "packages": [
    "packages/*"
  ],
  "command": {
    "publish": {
      "ignoreChanges": [
        "*.md",
        "*.txt",
        "test/**",
        "# We ignore every JSON file, except for built-in-modules, built-ins and plugins defined in babel-preset-env/data.",
        "@(!(built-in-modules|built-ins|plugins|package)).json"
      ]
    }
  }
}<|MERGE_RESOLUTION|>--- conflicted
+++ resolved
@@ -1,9 +1,5 @@
 {
-<<<<<<< HEAD
-  "version": "1.2.58-alpha.7",
-=======
   "version": "1.2.58",
->>>>>>> c6dfe146
   "npmClient": "yarn",
   "packages": [
     "packages/*"
