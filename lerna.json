--- conflicted
+++ resolved
@@ -1,9 +1,5 @@
 {
-<<<<<<< HEAD
-  "version": "1.0.91-alpha.17",
-=======
   "version": "1.0.105-alpha.10",
->>>>>>> 03ba6d91
   "npmClient": "yarn",
   "packages": [
     "packages/*"
