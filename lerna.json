{
<<<<<<< HEAD
  "version": "2.3.17-alpha.8",
=======
  "version": "2.3.17",
>>>>>>> fcaf03fb
  "npmClient": "yarn",
  "packages": [
    "packages/*"
  ],
  "command": {
    "publish": {
      "ignoreChanges": [
        "*.md",
        "*.txt",
        "test/**",
        "# We ignore every JSON file, except for built-in-modules, built-ins and plugins defined in babel-preset-env/data.",
        "@(!(built-in-modules|built-ins|plugins|package)).json"
      ]
    }
  }
}<|MERGE_RESOLUTION|>--- conflicted
+++ resolved
@@ -1,9 +1,5 @@
 {
-<<<<<<< HEAD
-  "version": "2.3.17-alpha.8",
-=======
   "version": "2.3.17",
->>>>>>> fcaf03fb
   "npmClient": "yarn",
   "packages": [
     "packages/*"
