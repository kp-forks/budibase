{
<<<<<<< HEAD
  "version": "2.7.37-alpha.17",
=======
  "version": "2.8.1",
>>>>>>> 2e1ad839
  "npmClient": "yarn",
  "packages": [
    "packages/*"
  ],
  "useNx": true,
  "command": {
    "publish": {
      "ignoreChanges": [
        "*.md",
        "*.txt",
        "test/**",
        "# We ignore every JSON file, except for built-in-modules, built-ins and plugins defined in babel-preset-env/data.",
        "@(!(built-in-modules|built-ins|plugins|package)).json"
      ]
    },
    "run": {
      "loadEnvFiles": false
    }
  }
}<|MERGE_RESOLUTION|>--- conflicted
+++ resolved
@@ -1,9 +1,5 @@
 {
-<<<<<<< HEAD
-  "version": "2.7.37-alpha.17",
-=======
   "version": "2.8.1",
->>>>>>> 2e1ad839
   "npmClient": "yarn",
   "packages": [
     "packages/*"
