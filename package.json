{
  "name": "root",
  "private": true,
  "devDependencies": {
    "@babel/core": "^7.22.5",
    "@babel/eslint-parser": "7.25.9",
    "@babel/preset-env": "^7.22.5",
    "@esbuild-plugins/tsconfig-paths": "^0.1.2",
<<<<<<< HEAD
    "@swc/core": "1.3.71",
    "@swc/jest": "0.2.27",
    "@types/jest": "^30.0.0",
=======
>>>>>>> 1dae79a2
    "@types/node": "22.18.0",
    "@types/proper-lockfile": "^4.1.4",
    "@typescript-eslint/parser": "8.41.0",
    "@vitest/eslint-plugin": "^1.1.14",
    "cross-spawn": "7.0.6",
    "depcheck": "^1.4.7",
    "esbuild": "^0.18.17",
    "esbuild-node-externals": "^1.14.0",
    "eslint": "9.16.0",
    "eslint-plugin-jest": "28.9.0",
    "eslint-plugin-local-rules": "3.0.2",
    "eslint-plugin-svelte": "2.46.1",
    "husky": "^8.0.3",
    "jest": "^30.0.5",
    "kill-port": "^1.6.1",
    "lerna": "7.4.2",
    "load-tsconfig": "^0.2.5",
    "madge": "^6.0.0",
    "nx-cloud": "16.0.5",
    "prettier": "3.5.3",
    "prettier-plugin-svelte": "^3.4.0",
    "proper-lockfile": "^4.1.2",
    "svelte": "4.2.19",
    "svelte-check": "^4.1.5",
    "svelte-eslint-parser": "0.43.0",
    "svelte-preprocess": "^6.0.3",
    "typescript": "5.9.2",
    "typescript-eslint": "8.17.0",
    "update-dotenv": "1.1.1",
    "yargs": "^17.7.2"
  },
  "scripts": {
    "setup": "git config submodule.recurse true && git submodule update && node ./hosting/scripts/setup.js && yarn && yarn build && yarn dev",
    "build": "DISABLE_V8_COMPILE_CACHE=1 NODE_OPTIONS=--max-old-space-size=1500 lerna run build --stream",
    "build:apps": "DISABLE_V8_COMPILE_CACHE=1 yarn build --scope @budibase/server --scope @budibase/worker",
    "build:cli": "yarn build --scope @budibase/cli",
    "build:dev": "lerna run --stream prebuild && yarn nx run-many --target=build --output-style=dynamic --watch --preserveWatchOutput",
    "check:types": "yarn build && yarn check:dependencies && lerna run --concurrency 2 check:types",
    "check:dependencies": "lerna run --concurrency 2 check:dependencies",
    "build:sdk": "lerna run --stream build:sdk",
    "deps:circular": "madge packages/server/dist/index.js packages/worker/src/index.ts packages/backend-core/dist/src/index.js packages/cli/src/index.js --circular",
    "release": "lerna publish from-package --yes --force-publish --no-git-tag-version --no-push --no-git-reset",
    "restore": "yarn run clean && yarn && yarn run build",
    "nuke": "yarn run nuke:packages && yarn run nuke:docker",
    "nuke:packages": "yarn run restore",
    "nuke:docker": "lerna run --stream dev:stack:nuke",
    "clean": "lerna clean -y && echo Cleaning top level node modules 🧹 && rm -rf ./node_modules && echo Done! 🚀",
    "kill-builder": "kill-port 3000",
    "kill-server": "kill-port 4001 4002",
    "kill-accountportal": "kill-port 3001 4003",
    "kill-all": "yarn run kill-builder && yarn run kill-server && yarn kill-accountportal",
    "dev:init": "node scripts/dev/manage.js",
    "dev": "yarn dev:init && yarn run kill-all && lerna run --parallel prebuild && lerna run --stream dev",
    "dev:noserver": "yarn dev:init && yarn run kill-builder && lerna run --stream dev:stack:up && lerna run --stream dev --ignore @budibase/backend-core --ignore @budibase/server --ignore @budibase/worker",
    "dev:server": "yarn dev:init && yarn run kill-server && lerna run --stream dev --scope @budibase/worker --scope @budibase/server",
    "dev:built": "yarn dev:init && yarn run kill-all && cd packages/server && yarn dev:stack:up && cd ../../ && lerna run --stream dev:built",
    "dev:docker": "./scripts/devDocker.sh",
    "test": "lerna run --concurrency 1 --stream test",
    "test:containers:kill": "./scripts/killTestcontainers.sh",
    "lint:eslint": "eslint packages --max-warnings=0",
    "lint:prettier": "prettier --check \"packages/**/*.{js,ts,svelte}\" && prettier --write \"examples/**/*.{js,ts,svelte}\"",
    "lint": "yarn run lint:eslint && yarn run lint:prettier",
    "lint:fix:eslint": "eslint --fix --max-warnings=0 packages",
    "lint:fix:prettier": "prettier --write \"packages/**/*.{js,ts,svelte}\" && prettier --write \"examples/**/*.{js,ts,svelte}\"",
    "lint:fix": "yarn run lint:fix:eslint && yarn run lint:fix:prettier",
    "build:client": "lerna run --stream build --scope @budibase/client",
    "build:specs": "lerna run --stream specs",
    "build:docker:airgap": "node hosting/scripts/airgapped/airgappedDockerBuild",
    "build:docker:airgap:single": "SINGLE_IMAGE=1 node hosting/scripts/airgapped/airgappedDockerBuild",
    "build:digitalocean": "cd hosting/digitalocean && ./build.sh && cd -",
    "build:docker:single:multiarch": "docker buildx build --platform linux/arm64,linux/amd64 -f hosting/single/Dockerfile -t budibase:latest .",
    "build:docker:single": "./scripts/build-single-image.sh",
    "build:docker:single:sqs": "./scripts/build-single-image-sqs.sh",
    "build:docker:dependencies": "docker build -f hosting/dependencies/Dockerfile -t budibase/dependencies:latest ./hosting",
    "publish:docker:couch": "docker buildx build --platform linux/arm64,linux/amd64 -f hosting/couchdb/Dockerfile -t budibase/couchdb:latest -t budibase/couchdb:v3.3.3 -t budibase/couchdb:v3.3.3-sqs-v2.1.1 --push ./hosting/couchdb",
    "publish:docker:dependencies": "docker buildx build --platform linux/arm64,linux/amd64 -f hosting/dependencies/Dockerfile -t budibase/dependencies:latest -t budibase/dependencies:v3.2.1 --push ./hosting",
    "env:multi:enable": "node scripts/dev/multiTenancy.js enable",
    "env:multi:disable": "node scripts/dev/multiTenancy.js disable",
    "env:selfhost:enable": "node scripts/dev/selfhost.js enable",
    "env:selfhost:disable": "node scripts/dev/selfhost.js disable",
    "env:localdomain:enable": "node scripts/dev/localdomain.js enable",
    "env:localdomain:disable": "node scripts/dev/localdomain.js disable",
    "env:account:enable": "node scripts/dev/account.js enable",
    "env:account:disable": "node scripts/dev/account.js disable",
    "mode:self": "yarn env:selfhost:enable && yarn env:multi:disable && yarn env:account:disable",
    "mode:cloud": "yarn env:selfhost:disable && yarn env:multi:enable && yarn env:account:disable",
    "mode:account": "yarn mode:cloud && yarn env:account:enable",
    "security:audit": "node scripts/audit.js",
    "postinstall": "husky install",
    "submodules:load": "git submodule init && git submodule update && yarn",
    "submodules:unload": "git submodule deinit --all && yarn",
    "add-app-migration": "node scripts/add-app-migration.js --title"
  },
  "workspaces": {
    "packages": [
      "packages/*"
    ]
  },
  "resolutions": {
    "@budibase/backend-core": "*",
    "@budibase/shared-core": "*",
    "@budibase/string-templates": "*",
    "@budibase/types": "*",
    "tough-cookie": "4.1.3",
    "node-fetch": "2.6.7",
    "semver": "7.5.3",
    "http-cache-semantics": "4.1.1",
    "msgpackr": "1.10.1",
    "axios": "1.7.7",
    "xml2js": "0.6.2",
    "unset-value": "2.0.1",
    "passport": "0.6.0",
    "fast-xml-parser": "4.4.1",
    "@azure/identity": "4.2.1",
    "kind-of": "6.0.3",
    "**/nan": "2.22.0",
    "globals": "15.13.0",
    "esm": "npm:esm-wallaby@3.2.35"
  },
  "engines": {
    "node": ">=22.0.0 <23.0.0"
  }
}<|MERGE_RESOLUTION|>--- conflicted
+++ resolved
@@ -6,12 +6,9 @@
     "@babel/eslint-parser": "7.25.9",
     "@babel/preset-env": "^7.22.5",
     "@esbuild-plugins/tsconfig-paths": "^0.1.2",
-<<<<<<< HEAD
     "@swc/core": "1.3.71",
     "@swc/jest": "0.2.27",
     "@types/jest": "^30.0.0",
-=======
->>>>>>> 1dae79a2
     "@types/node": "22.18.0",
     "@types/proper-lockfile": "^4.1.4",
     "@typescript-eslint/parser": "8.41.0",
