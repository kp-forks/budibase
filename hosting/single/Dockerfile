--- conflicted
+++ resolved
@@ -92,15 +92,8 @@
 
 # Script below sets the path for storing data based on $DATA_DIR
 # For Azure App Service install SSH & point data locations to /home
-<<<<<<< HEAD
 ADD hosting/single/ssh/sshd_config /etc/
 ADD hosting/single/ssh/ssh_setup.sh /tmp
-=======
-COPY hosting/single/ssh/sshd_config /etc/
-COPY hosting/single/ssh/ssh_setup.sh /tmp
-RUN /build-target-paths.sh
->>>>>>> df653036
-
 
 #  setup letsencrypt certificate
 RUN apt-get install -y certbot python3-certbot-nginx
