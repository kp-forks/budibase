import { svelte } from "@sveltejs/vite-plugin-svelte"
import replace from "@rollup/plugin-replace"
import { defineConfig, loadEnv } from "vite"
import { viteStaticCopy } from "vite-plugin-static-copy"
import path from "path"
import typescript from "@rollup/plugin-typescript"

const ignoredWarnings = [
  "unused-export-let",
  "css-unused-selector",
  "module-script-reactive-declaration",
  "a11y-no-onchange",
  "a11y-click-events-have-key-events",
]

const copyFonts = dest =>
  viteStaticCopy({
    targets: [
      {
        src: "./assets/source-sans-3",
        dest,
      },
      {
<<<<<<< HEAD
        src: "./assets/inter",
=======
        src: "./assets/phosphor-icons",
>>>>>>> 634cfb52
        dest,
      },
      {
        src: "../../node_modules/remixicon/fonts/*",
        dest,
      },
    ],
  })

export default defineConfig(({ mode }) => {
  const isProduction = mode === "production"
  const env = loadEnv(mode, process.cwd())

  // Plugins to only run in dev
  const devOnlyPlugins = [
    // Copy fonts to an additional path so that svelte's automatic
    // prefixing of the base URL path can still resolve assets
    copyFonts("builder/fonts"),
  ]

  return {
    test: {
      setupFiles: ["./vitest.setup.js"],
      globals: true,
      environment: "jsdom",
    },
    server: {
      fs: {
        strict: false,
      },
      hmr: {
        protocol: env.VITE_HMR_PROTOCOL || "ws",
        clientPort: env.VITE_HMR_CLIENT_PORT || 3000,
        path: env.VITE_HMR_PATH || "/",
      },
      port: 3000,
    },
    base: "/builder/",
    build: {
      minify: isProduction,
      outDir: "../server/builder",
      sourcemap: !isProduction,
    },
    plugins: [
      typescript({ outDir: "../server/builder/dist" }),
      svelte({
        hot: !isProduction,
        emitCss: true,
        onwarn: (warning, handler) => {
          // Ignore some warnings
          if (!ignoredWarnings.includes(warning.code)) {
            handler(warning)
          }
        },
      }),
      replace({
        preventAssignment: true,
        "process.env.NODE_ENV": JSON.stringify(
          isProduction ? "production" : "development"
        ),
        "process.env.POSTHOG_TOKEN": JSON.stringify(process.env.POSTHOG_TOKEN),
      }),
      copyFonts("fonts"),
      ...(isProduction ? [] : devOnlyPlugins),
    ],
    optimizeDeps: {
      exclude: ["@roxi/routify", "fsevents"],
    },
    resolve: {
      conditions: mode === "test" ? ["browser"] : [],
      dedupe: ["@roxi/routify"],
      alias: {
        "@budibase/types": path.resolve(__dirname, "../types/src"),
        "@budibase/shared-core": path.resolve(__dirname, "../shared-core/src"),
        "@budibase/bbui": path.resolve(__dirname, "../bbui/src"),
        "@": path.resolve(__dirname, "src"),
        assets: path.resolve(__dirname, "assets"),
      },
    },
  }
})<|MERGE_RESOLUTION|>--- conflicted
+++ resolved
@@ -21,11 +21,11 @@
         dest,
       },
       {
-<<<<<<< HEAD
+        src: "./assets/phosphor-icons",
+        dest,
+      },
+      {
         src: "./assets/inter",
-=======
-        src: "./assets/phosphor-icons",
->>>>>>> 634cfb52
         dest,
       },
       {
