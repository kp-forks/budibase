--- conflicted
+++ resolved
@@ -23,11 +23,7 @@
     posthog.identify(id)
   }
 
-<<<<<<< HEAD
-  captureException(err) {}
-=======
   captureException(_err) {}
->>>>>>> 8e3974d9
 
   captureEvent(eventName, props = {}) {
     posthog.captureEvent(eventName, props)
