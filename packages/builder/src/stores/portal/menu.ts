import { derived, Readable } from "svelte/store"
import { admin } from "./admin"
import { auth } from "./auth"
import { licensing } from "./licensing"
import { sdk } from "@budibase/shared-core"

interface MenuItem {
  title: string
  href: string
  subPages?: MenuItem[]
}

export const menu: Readable<MenuItem[]> = derived(
  [admin, auth, licensing],
  ([$admin, $auth, $licensing]) => {
    const user = $auth?.user
    const isAdmin = user != null && sdk.users.isAdmin(user)
    const isGlobalBuilder = user != null && sdk.users.isGlobalBuilder(user)
    const cloud = $admin?.cloud

    // Determine user sub pages
    let userSubPages: MenuItem[] = [
      {
        title: "Users",
        href: "/builder/portal/users/users",
      },
    ]
    userSubPages.push({
      title: "Groups",
      href: "/builder/portal/users/groups",
    })

    // Pages that all devs and admins can access
    let menu: MenuItem[] = [
      {
<<<<<<< HEAD
        title: "Workspaces",
        href: "/builder/portal/apps",
=======
        title: $featureFlags.WORKSPACES ? "Workspaces" : "Apps",
        href: "/builder/portal/workspaces",
>>>>>>> 6bc0f4fc
      },
    ]
    if (isGlobalBuilder) {
      menu.push({
        title: "Users",
        href: "/builder/portal/users",
        subPages: userSubPages,
      })
      menu.push({
        title: "Plugins",
        href: "/builder/portal/plugins",
      })
    }

    // Add settings page for admins
    if (isAdmin) {
      let settingsSubPages: MenuItem[] = [
        {
          title: "Auth",
          href: "/builder/portal/settings/auth",
        },
        {
          title: "Email",
          href: "/builder/portal/settings/email",
        },
        {
          title: "Organisation",
          href: "/builder/portal/settings/organisation",
        },
        {
          title: "Branding",
          href: "/builder/portal/settings/branding",
        },
        {
          title: "Environment",
          href: "/builder/portal/settings/environment",
        },
        {
          title: "AI",
          href: "/builder/portal/settings/ai",
        },
      ]

      if ($licensing.recaptchaEnabled) {
        settingsSubPages.push({
          title: "Recaptcha",
          href: "/builder/portal/settings/recaptcha",
        })
      }

      if (!cloud) {
        settingsSubPages.push({
          title: "Version",
          href: "/builder/portal/settings/version",
        })
        settingsSubPages.push({
          title: "Diagnostics",
          href: "/builder/portal/settings/diagnostics",
        })
      }
      menu.push({
        title: "Settings",
        href: "/builder/portal/settings",
        subPages: [...settingsSubPages].sort((a, b) =>
          a.title.localeCompare(b.title)
        ),
      })
    }

    // Add account page
    let accountSubPages: MenuItem[] = [
      {
        title: "Usage",
        href: "/builder/portal/account/usage",
      },
    ]
    if (isAdmin) {
      accountSubPages.push({
        title: "Audit Logs",
        href: "/builder/portal/account/auditLogs",
      })

      if (!cloud) {
        accountSubPages.push({
          title: "System Logs",
          href: "/builder/portal/account/systemLogs",
        })
      }
    }
    if (cloud && user?.accountPortalAccess) {
      accountSubPages.push({
        title: "Upgrade",
        href: $admin?.accountPortalUrl + "/portal/upgrade",
      })
    } else if (!cloud && isAdmin) {
      accountSubPages.push({
        title: "Upgrade",
        href: "/builder/portal/account/upgrade",
      })
    }
    // add license check here
    if (user?.accountPortalAccess && user?.account?.stripeCustomerId) {
      accountSubPages.push({
        title: "Billing",
        href: $admin?.accountPortalUrl + "/portal/billing",
      })
    }
    menu.push({
      title: "Account",
      href: "/builder/portal/account",
      subPages: accountSubPages,
    })

    return menu
  }
)<|MERGE_RESOLUTION|>--- conflicted
+++ resolved
@@ -33,13 +33,8 @@
     // Pages that all devs and admins can access
     let menu: MenuItem[] = [
       {
-<<<<<<< HEAD
         title: "Workspaces",
-        href: "/builder/portal/apps",
-=======
-        title: $featureFlags.WORKSPACES ? "Workspaces" : "Apps",
         href: "/builder/portal/workspaces",
->>>>>>> 6bc0f4fc
       },
     ]
     if (isGlobalBuilder) {
