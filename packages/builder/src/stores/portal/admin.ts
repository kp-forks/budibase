import { API } from "@/api"
import { banner } from "@budibase/bbui"
import {
  ConfigChecklistResponse,
  GetEnvironmentResponse,
  SystemStatusResponse,
} from "@budibase/types"
import { get } from "svelte/store"
import Analytics from "../../analytics"
import { BudiStore } from "../BudiStore"
import { auth } from "./auth"

<<<<<<< HEAD
export interface AdminState extends GetEnvironmentResponse {
=======
interface AdminState
  extends Omit<GetEnvironmentResponse, "isDev" | "serveDevClientFromStorage"> {
>>>>>>> 8a9813ca
  loaded: boolean
  checklist?: ConfigChecklistResponse
  status?: SystemStatusResponse
  usingLocalComponentLibs: boolean
}

export class AdminStore extends BudiStore<AdminState> {
  constructor() {
    super({
      loaded: false,
      multiTenancy: false,
      cloud: false,
      disableAccountPortal: false,
      offlineMode: false,
      maintenance: [],
      usingLocalComponentLibs: false,
    })
  }

  async init() {
    await this.getChecklist()
    await this.getEnvironment()
    // enable system status checks in the cloud
    if (get(this.store).cloud) {
      // in cloud allow this
      Analytics.enableSessionRecording()
      await this.getSystemStatus()
      this.checkStatus()
    }
    this.update(store => {
      store.loaded = true
      return store
    })
  }

  async getEnvironment() {
    const environment = await API.getEnvironment()
    this.update(store => {
      store.multiTenancy = environment.multiTenancy
      store.cloud = environment.cloud
      store.disableAccountPortal = environment.disableAccountPortal
      store.accountPortalUrl = environment.accountPortalUrl
      store.baseUrl = environment.baseUrl
      store.offlineMode = environment.offlineMode
      store.maintenance = environment.maintenance
      store.passwordMinLength = environment.passwordMinLength
      store.usingLocalComponentLibs =
        environment.isDev && !environment.serveDevClientFromStorage
      return store
    })
  }

  async checkStatus() {
    const health = get(this.store).status?.health
    if (!health?.passing) {
      await banner.showStatus()
    }
  }

  async getSystemStatus() {
    const status = await API.getSystemStatus()
    this.update(store => {
      store.status = status
      return store
    })
  }

  async getChecklist() {
    const tenantId = get(auth).tenantId
    const checklist = await API.getChecklist(tenantId)
    this.update(store => {
      store.checklist = checklist
      return store
    })
  }

  unload() {
    this.update(store => {
      store.loaded = false
      return store
    })
  }
}

export const admin = new AdminStore()<|MERGE_RESOLUTION|>--- conflicted
+++ resolved
@@ -10,12 +10,8 @@
 import { BudiStore } from "../BudiStore"
 import { auth } from "./auth"
 
-<<<<<<< HEAD
-export interface AdminState extends GetEnvironmentResponse {
-=======
-interface AdminState
+export interface AdminState
   extends Omit<GetEnvironmentResponse, "isDev" | "serveDevClientFromStorage"> {
->>>>>>> 8a9813ca
   loaded: boolean
   checklist?: ConfigChecklistResponse
   status?: SystemStatusResponse
