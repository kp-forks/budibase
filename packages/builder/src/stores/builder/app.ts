--- conflicted
+++ resolved
@@ -7,11 +7,8 @@
   AppScript,
   AutomationSettings,
   Plugin,
-<<<<<<< HEAD
   PWAManifest,
-=======
   UpdateAppRequest,
->>>>>>> b1a4079e
 } from "@budibase/types"
 import { get } from "svelte/store"
 
@@ -53,11 +50,8 @@
   revertableVersion?: string
   upgradableVersion?: string
   icon?: AppIcon
-<<<<<<< HEAD
   pwa?: PWAManifest
-=======
   scripts: AppScript[]
->>>>>>> b1a4079e
 }
 
 export const INITIAL_APP_META_STATE: AppMetaState = {
@@ -91,7 +85,6 @@
   usedPlugins: [],
   automations: {},
   routes: {},
-<<<<<<< HEAD
   pwa: {
     name: "",
     short_name: "",
@@ -99,10 +92,9 @@
     icons: [],
     background_color: "",
     theme_color: "",
+    start_url: "",
   },
-=======
   scripts: [],
->>>>>>> b1a4079e
 }
 
 export class AppMetaStore extends BudiStore<AppMetaState> {
@@ -114,16 +106,7 @@
     this.store.set({ ...INITIAL_APP_META_STATE })
   }
 
-<<<<<<< HEAD
-  syncAppPackage(pkg: {
-    application: App
-    clientLibPath: string
-    hasLock: boolean
-  }) {
-    const { application: app, clientLibPath, hasLock } = pkg
-=======
   syncApp(app: App) {
->>>>>>> b1a4079e
     this.update(state => ({
       ...state,
       name: app.name,
@@ -143,9 +126,7 @@
       initialised: true,
       automations: app.automations || {},
       hasAppPackage: true,
-<<<<<<< HEAD
       pwa: app.pwa,
-=======
       scripts: app.scripts || [],
     }))
   }
@@ -160,7 +141,6 @@
       ...state,
       hasLock,
       clientLibPath,
->>>>>>> b1a4079e
     }))
     this.syncApp(application)
   }
@@ -211,6 +191,7 @@
         icons: state.pwa?.icons || [],
         background_color: state.pwa?.background_color || "",
         theme_color: state.pwa?.theme_color || "",
+        start_url: state.pwa?.start_url || "",
       },
     }))
   }
