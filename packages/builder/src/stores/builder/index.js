import { layoutStore } from "./layouts"
import { appStore } from "./app"
import { componentStore, selectedComponent } from "./components"
import { navigationStore } from "./navigation"
import { themeStore } from "./theme"
import { screenStore, selectedScreen, sortedScreens } from "./screens"
import { builderStore } from "./builder"
import { hoverStore } from "./hover"
import { previewStore } from "./preview"
import {
  automationStore,
  selectedAutomation,
  automationHistoryStore,
<<<<<<< HEAD
  evaluationContext,
} from "./automations.js"
import { userStore, userSelectedResourceMap, isOnlyUser } from "./users.js"
import { deploymentStore } from "./deployments.js"
import { contextMenuStore } from "./contextMenu.js"
=======
} from "./automations"
import { userStore, userSelectedResourceMap, isOnlyUser } from "./users"
import { deploymentStore } from "./deployments"
import { contextMenuStore } from "./contextMenu"
>>>>>>> 3da754ce
import { snippets } from "./snippets"
import {
  screenComponentsList,
  screenComponentErrors,
  screenComponentErrorList,
} from "./screenComponent"

// Backend
import { tables } from "./tables"
import { views } from "./views"
import { viewsV2 } from "./viewsV2"
import { permissions } from "./permissions"
import { roles } from "./roles"
import { datasources } from "./datasources"
import { integrations } from "./integrations"
import { sortedIntegrations } from "./sortedIntegrations"
import { queries } from "./queries"
import { flags } from "./flags"
import { rowActions } from "./rowActions"
import componentTreeNodesStore from "./componentTreeNodes"
import { appPublished } from "./published"

export {
  componentTreeNodesStore,
  layoutStore,
  appStore,
  componentStore,
  navigationStore,
  themeStore,
  screenStore,
  selectedScreen,
  builderStore,
  userSelectedResourceMap,
  previewStore,
  automationStore,
  selectedAutomation,
  automationHistoryStore,
  sortedScreens,
  userStore,
  isOnlyUser,
  deploymentStore,
  contextMenuStore,
  selectedComponent,
  tables,
  views,
  viewsV2,
  permissions,
  roles,
  datasources,
  integrations,
  sortedIntegrations,
  queries,
  flags,
  hoverStore,
  snippets,
  rowActions,
  appPublished,
  evaluationContext,
  screenComponentsList,
  screenComponentErrors,
  screenComponentErrorList,
}

export const reset = () => {
  appStore.reset()
  builderStore.reset()
  screenStore.reset()
  componentStore.reset()
  layoutStore.reset()
  navigationStore.reset()
  rowActions.reset()
}

const refreshBuilderData = async () => {
  await Promise.all([
    automationStore.actions.fetch(),
    datasources.init(),
    integrations.init(),
    queries.init(),
    tables.init(),
    roles.fetch(),
    flags.fetch(),
  ])
}

const resetBuilderHistory = () => {
  screenStore.history.reset()
  automationHistoryStore.reset()
}

export const initialise = async pkg => {
  const { application } = pkg
  // must be first operation to make sure subsequent requests have correct app ID
  appStore.syncAppPackage(pkg)
  await Promise.all([
    appStore.syncAppRoutes(),
    componentStore.refreshDefinitions(application?.appId),
  ])
  builderStore.init(application)
  navigationStore.syncAppNavigation(application?.navigation)
  themeStore.syncAppTheme(application)
  snippets.syncMetadata(application)
  screenStore.syncAppScreens(pkg)
  layoutStore.syncAppLayouts(pkg)
  resetBuilderHistory()
  await refreshBuilderData()
}<|MERGE_RESOLUTION|>--- conflicted
+++ resolved
@@ -11,18 +11,11 @@
   automationStore,
   selectedAutomation,
   automationHistoryStore,
-<<<<<<< HEAD
   evaluationContext,
-} from "./automations.js"
-import { userStore, userSelectedResourceMap, isOnlyUser } from "./users.js"
-import { deploymentStore } from "./deployments.js"
-import { contextMenuStore } from "./contextMenu.js"
-=======
 } from "./automations"
 import { userStore, userSelectedResourceMap, isOnlyUser } from "./users"
 import { deploymentStore } from "./deployments"
 import { contextMenuStore } from "./contextMenu"
->>>>>>> 3da754ce
 import { snippets } from "./snippets"
 import {
   screenComponentsList,
