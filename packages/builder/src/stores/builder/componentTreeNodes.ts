--- conflicted
+++ resolved
@@ -49,16 +49,12 @@
 
   // Will ensure all parents of a node are expanded so that it is visible in the tree
   makeNodeVisible(componentId: string) {
-<<<<<<< HEAD
-    const selectedScreen = get(selectedScreenStore)
-=======
     const selectedScreen: Screen | undefined = get(selectedScreenStore)
 
     if (!selectedScreen) {
       console.error("Invalid node " + componentId)
       return {}
     }
->>>>>>> 9c6ce76f
 
     const path = findComponentPath(selectedScreen?.props, componentId)
 
