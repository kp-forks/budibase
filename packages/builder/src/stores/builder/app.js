<<<<<<< HEAD
import { API } from "@/api"
import BudiStore from "../BudiStore"
=======
import { API } from "api"
import { BudiStore } from "../BudiStore"
>>>>>>> 57cafde5

export const INITIAL_APP_META_STATE = {
  appId: "",
  name: "",
  url: "",
  libraries: [],
  clientFeatures: {
    spectrumThemes: false,
    intelligentLoading: false,
    deviceAwareness: false,
    state: false,
    rowSelection: false,
    customThemes: false,
    devicePreview: false,
    messagePassing: false,
    continueIfAction: false,
    showNotificationAction: false,
    sidePanel: false,
  },
  typeSupportPresets: {},
  features: {
    componentValidation: false,
    disableUserMetadata: false,
  },
  clientLibPath: "",
  hasLock: true,
  appInstance: null,
  initialised: false,
  hasAppPackage: false,
  usedPlugins: null,
  automations: {},
  routes: {},
}

export class AppMetaStore extends BudiStore {
  constructor() {
    super(INITIAL_APP_META_STATE)
  }

  reset() {
    this.store.set({ ...INITIAL_APP_META_STATE })
  }

  syncAppPackage(pkg) {
    const { application: app, clientLibPath, hasLock } = pkg

    this.update(state => ({
      ...state,
      name: app.name,
      appId: app.appId,
      url: app.url,
      hasLock,
      clientLibPath,
      libraries: app.componentLibraries,
      version: app.version,
      appInstance: app.instance,
      revertableVersion: app.revertableVersion,
      upgradableVersion: app.upgradableVersion,
      usedPlugins: app.usedPlugins,
      icon: app.icon || {},
      features: {
        ...INITIAL_APP_META_STATE.features,
        ...app.features,
      },
      initialised: true,
      automations: app.automations || {},
      hasAppPackage: true,
    }))
  }

  syncClientFeatures(features) {
    this.update(state => ({
      ...state,
      clientFeatures: {
        ...INITIAL_APP_META_STATE.clientFeatures,
        ...features,
      },
    }))
  }

  syncClientTypeSupportPresets(typeSupportPresets) {
    this.update(state => ({
      ...state,
      typeSupportPresets,
    }))
  }

  async syncAppRoutes() {
    const resp = await API.fetchAppRoutes()
    this.update(state => ({
      ...state,
      routes: resp.routes,
    }))
  }

  // Returned from socket
  syncMetadata(metadata) {
    const { name, url, icon } = metadata
    this.update(state => ({
      ...state,
      name,
      url,
      icon,
    }))
  }
}

export const appStore = new AppMetaStore()<|MERGE_RESOLUTION|>--- conflicted
+++ resolved
@@ -1,10 +1,5 @@
-<<<<<<< HEAD
 import { API } from "@/api"
-import BudiStore from "../BudiStore"
-=======
-import { API } from "api"
 import { BudiStore } from "../BudiStore"
->>>>>>> 57cafde5
 
 export const INITIAL_APP_META_STATE = {
   appId: "",
