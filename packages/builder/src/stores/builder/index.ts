--- conflicted
+++ resolved
@@ -18,14 +18,10 @@
   screenComponentErrors,
   screenComponentsList,
 } from "./screenComponent"
-<<<<<<< HEAD
-import { projectAppStore, selectedProjectAppId } from "./projectApps"
-=======
 import { screenStore, selectedScreen, sortedScreens } from "./screens"
 import { snippets } from "./snippets"
 import { themeStore } from "./theme"
 import { isOnlyUser, userSelectedResourceMap, userStore } from "./users"
->>>>>>> 27fc7b11
 
 // Backend
 import componentTreeNodesStore from "./componentTreeNodes"
@@ -34,7 +30,7 @@
 import { integrations } from "./integrations"
 import { oauth2 } from "./oauth2"
 import { permissions } from "./permissions"
-import { projectAppStore } from "./projectApps"
+import { projectAppStore, selectedProjectAppId } from "./projectApps"
 import { appPublished } from "./published"
 import { queries } from "./queries"
 import { roles } from "./roles"
@@ -77,6 +73,7 @@
   screenStore,
   selectedAutomation,
   selectedComponent,
+  selectedProjectAppId,
   selectedScreen,
   snippets,
   sortedIntegrations,
@@ -87,26 +84,6 @@
   userStore,
   views,
   viewsV2,
-<<<<<<< HEAD
-  permissions,
-  roles,
-  datasources,
-  integrations,
-  sortedIntegrations,
-  queries,
-  flags,
-  hoverStore,
-  snippets,
-  rowActions,
-  appPublished,
-  evaluationContext,
-  screenComponentsList,
-  screenComponentErrors,
-  screenComponentErrorList,
-  oauth2,
-  selectedProjectAppId,
-=======
->>>>>>> 27fc7b11
 }
 
 export const reset = () => {
