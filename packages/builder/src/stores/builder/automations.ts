import { API } from "@/api"
import { TableNames } from "@/constants"
import { FIELDS as COLUMNS } from "@/constants/backend"
import { ActionStepID, TriggerStepID } from "@/constants/backend/automations"
import {
  getEnvironmentBindings,
  getSchemaForDatasourcePlus,
  getSettingBindings,
  getUserBindings,
  migrateReferencesInObject,
} from "@/dataBinding"
import { getNewStepName } from "@/helpers/automations/nameHelpers"
import { getSequentialName } from "@/helpers/duplicate"
import { DerivedBudiStore } from "@/stores/BudiStore"
import {
  appStore,
  deploymentStore,
  permissions,
  tables,
  workspaceDeploymentStore,
} from "@/stores/builder"
import { createHistoryStore, HistoryStore } from "@/stores/builder/history"
import { environment, licensing, organisation } from "@/stores/portal"
import {
  AutomationStoreState,
  DataMode,
  DerivedAutomationStoreState,
  FilterableRowTriggers,
  RowTriggers,
  SelectedAutomationState,
  type FormUpdate,
  type StepInputs,
} from "@/types/automations"
import { notifications } from "@budibase/bbui"
import { QueryUtils, Utils } from "@budibase/frontend-core"
import { sdk } from "@budibase/shared-core"
import { makePropSafe } from "@budibase/string-templates"
import {
  Automation,
  AutomationActionStepId,
  AutomationCustomIOType,
  AutomationEventType,
  AutomationIOProps,
  AutomationIOType,
  AutomationResults,
  AutomationStatus,
  AutomationStep,
  AutomationStepInputs,
  AutomationStepType,
  AutomationTrigger,
  AutomationTriggerInputs,
  AutomationTriggerResult,
  AutomationTriggerResultOutputs,
  AutomationTriggerStepId,
  BlockDefinitions,
  BlockDefinitionTypes,
  BlockPath,
  BlockRef,
  Branch,
  BranchStep,
  EmptyFilterOption,
  EnrichedBinding,
  GetAutomationActionDefinitionsResponse,
  GetAutomationTriggerDefinitionsResponse,
  isActionStep,
  isAppTrigger,
  isAutomationResults,
  isBranchStep,
  isDidNotTriggerResponse,
  isRowActionTrigger,
  isRowSaveTrigger,
  isRowUpdateTrigger,
  isTrigger,
  isWebhookTrigger,
<<<<<<< HEAD
  AutomationLog,
  AutomationStepResult,
  AutomationTriggerResult,
=======
  PermissionLevel,
  PublishResourceState,
  RowActionTrigger,
  RowActionTriggerInputs,
>>>>>>> 3feb8777
  RowActionTriggerOutputs,
  SelfResponse,
  Table,
  TestAutomationResponse,
  UIAutomation,
  UILogicalOperator,
  WebhookTriggerOutputs,
} from "@budibase/types"
import { cloneDeep } from "lodash/fp"
import { generate } from "shortid"
import { derived, get, readable, Readable } from "svelte/store"
import { EnvVar } from "../portal/environment"
import { rowActions } from "./rowActions"

const initialAutomationState: AutomationStoreState = {
  automations: [],
  showTestModal: false,
  blockDefinitions: {
    TRIGGER: {},
    CREATABLE_TRIGGER: {},
    ACTION: {},
  },
  selectedAutomationId: null,
}

const getFinalDefinitions = (
  triggers: GetAutomationTriggerDefinitionsResponse,
  actions: GetAutomationActionDefinitionsResponse
): BlockDefinitions => {
  const creatable: Partial<GetAutomationTriggerDefinitionsResponse> = {}
  for (const [key, trigger] of Object.entries(triggers)) {
    if (key === AutomationTriggerStepId.ROW_ACTION) {
      continue
    }
    if (trigger.deprecated === true) {
      continue
    }
    creatable[key as keyof GetAutomationTriggerDefinitionsResponse] = trigger
  }
  return {
    TRIGGER: triggers,
    CREATABLE_TRIGGER: creatable,
    ACTION: actions,
  }
}

const automationActions = (store: AutomationStore) => ({
  /**
   * @param {Automation} auto
   * @param {BlockRef} blockRef
   * @returns
   */
  getBlockByRef: (
    auto?: Automation,
    blockRef?: BlockRef
  ): AutomationStep | AutomationTrigger | undefined => {
    if (!blockRef || !auto) {
      return
    }

    const target = automationStore.actions
      .getPathSteps(blockRef.pathTo, auto)
      .at(-1)

    return target
  },

  /**
   * Build and retrieve the block input properties from a Trigger/Step
   * @param {AutomationStep | AutomationTrigger} block
   * @returns
   */
  getInputData: (block?: AutomationStep | AutomationTrigger): StepInputs => {
    if (!block) {
      console.error("Block required to generate step input data")
      return
    }
    let newInputData

    if (isTrigger(block)) {
      const triggerInputs: AutomationTriggerInputs<typeof block.stepId> =
        block.inputs
      newInputData = cloneDeep(triggerInputs)
    } else if (isActionStep(block)) {
      const blockInputs: AutomationStepInputs<typeof block.stepId> =
        block.inputs
      newInputData = cloneDeep(blockInputs)
    }

    store.actions.setDefaultEnumValues(
      newInputData,
      block.schema?.inputs?.properties
    )

    return newInputData
  },

  /**
   * Parses through the provided prop schema updates any enum
   * values with the first option if no value is currently set.
   *
   * @param inputData
   */
  setDefaultEnumValues: (
    inputData:
      | AutomationStepInputs<AutomationActionStepId>
      | AutomationTriggerInputs<AutomationTriggerStepId>,
    inputPropSchema: AutomationIOProps
  ) => {
    // In order to alter enum fields you must make the inputData indexable
    const idxInput = inputData as Record<string, unknown>

    const schemaProperties = Object.entries(inputPropSchema)

    for (const [key, value] of schemaProperties) {
      if (
        value.type === AutomationIOType.STRING &&
        value.enum &&
        !idxInput[key]
      ) {
        idxInput[key] = value.enum[0]
      }
    }
  },

  /**
   * Fetches the app user context used for live evaluation
   * This matches the context used on the server. Only expose
   * valid schema values used in bindings
   * @returns {SelfResponse | null}
   */
  initAppSelf: async (): Promise<SelfResponse | null> => {
    // Fetch and update the app self if it hasn't been set
    const appSelfResponse: SelfResponse | null = await API.fetchSelf()

    if (!appSelfResponse) {
      return appSelfResponse
    }
    const { schema }: { schema: Record<string, any> } =
      getSchemaForDatasourcePlus(TableNames.USERS, null)

    const keys = [...Object.keys(schema), "globalId"] as Array<
      keyof SelfResponse
    >

    // Reduce the fields to include the same elements as seen in the bindings
    const serverUser = keys.reduce<Partial<SelfResponse>>((acc, key) => {
      if (key in appSelfResponse) {
        acc[key] = appSelfResponse[key]
      }
      return acc
    }, {})

    store.update(state => ({
      ...state,
      appSelf: serverUser,
    }))

    return serverUser
  },
  /**
   * Move a given block from one location on the tree to another.
   *
   * @param {Object} sourcePath path to the block to be moved
   * @param {Object} destPath the destinationPart
   * @param {Object} automation the automaton to be mutated
   */
  moveBlock: async (
    sourcePath: BlockPath[],
    destPath: BlockPath[],
    automation: Automation
  ) => {
    // The last part of the source node address, containing the id.
    const pathSource = sourcePath.at(-1)

    // The last part of the destination node address, containing the id.
    const pathEnd = destPath.at(-1)

    // Check if dragging a step into its own drag zone
    const isOwnDragzone = pathSource?.id === pathEnd?.id

    // Check if dragging the first branch step into the branch node drag zone
    const isFirstBranchStep =
      pathEnd?.branchStepId &&
      pathEnd.branchIdx === pathSource?.branchIdx &&
      pathSource?.stepIdx === 0

    // If dragging into an area that will not affect the tree structure
    // Ignore the drag and drop.
    if (isOwnDragzone || isFirstBranchStep) {
      return
    }

    // Use core delete to remove and return the deleted block
    // from the automation
    const { deleted, newAutomation } = store.actions.deleteBlock(
      sourcePath,
      automation
    )

    // Traverse again as deleting the node from its original location
    // will redefine all proceding node locations
    const newRefs: Record<string, any> = {}
    store.actions.traverse(newRefs, newAutomation)

    let finalPath
    // If dropping in a branch-step dropzone you need to find
    // the updated parent step route then add the branch details again
    if (pathEnd?.branchStepId) {
      const branchStepRef = newRefs[pathEnd.branchStepId]
      finalPath = branchStepRef.pathTo
      finalPath.push(pathEnd)
    } else {
      // Place the target 1 after the drop
      if (pathEnd?.id) {
        finalPath = newRefs[pathEnd.id].pathTo
      }
      finalPath.at(-1).stepIdx += 1
    }

    // Uses the updated tree refs to resolve the new position
    // for the moved element.
    const updated = store.actions.updateStep(
      finalPath,
      newAutomation,
      deleted,
      true
    )

    try {
      await store.actions.save(updated)
    } catch (e) {
      notifications.error("Error moving automation block")
      console.error("Error moving automation block ", e)
    }
  },
  /**
   * Core delete function that will delete the node at the provided
   * location. Loops require 2 deletes so the function returns an array.
   * The passed in automation is not mutated
   *
   * @param {*} pathTo the tree path to the target node
   * @param {*} automation the automation to alter.
   * @returns {Object} contains the deleted nodes and new updated automation
   */
  deleteBlock: (pathTo: Array<BlockPath>, automation: Automation) => {
    let newAutomation = cloneDeep(automation)

    const steps = [
      newAutomation.definition.trigger,
      ...newAutomation.definition.steps,
    ]

    let cache: any
    pathTo.forEach((path, pathIdx, array) => {
      const final = pathIdx === array.length - 1
      const { stepIdx, branchIdx } = path

      const deleteCore = (steps: AutomationStep[], idx: number) => {
        const targetBlock = steps[idx]
        // By default, include the id of the target block
        const idsToDelete = [targetBlock.id]
        const blocksDeleted: AutomationStep[] = []

        // If deleting a looped block, ensure all related block references are
        // collated beforehand. Delete can then be handled atomically
        const loopSteps: Record<string, string> = {}
        steps.forEach(child => {
          const { blockToLoop, id: loopBlockId } = child
          if (blockToLoop) {
            // The loop block > the block it loops
            loopSteps[blockToLoop] = loopBlockId
          }
        })

        // Check if there is a related loop block to remove
        const loopStep = loopSteps[targetBlock.id]
        if (loopStep) {
          idsToDelete.push(loopStep)
        }

        // Purge all ids related to the block being deleted
        for (let i = steps.length - 1; i >= 0; i--) {
          if (idsToDelete.includes(steps[i].id)) {
            const [deletedBlock] = steps.splice(i, 1)
            blocksDeleted.unshift(deletedBlock)
          }
        }

        return { deleted: blocksDeleted, newAutomation }
      }

      if (!cache) {
        // If the path history is empty and on the final step
        // delete the specified target
        if (final) {
          cache = deleteCore(
            newAutomation.definition.steps,
            stepIdx > 0 ? stepIdx - 1 : 0
          )
        } else {
          // Return the root node
          cache = steps[stepIdx]
        }
        return
      }

      if (Number.isInteger(branchIdx)) {
        const branchId = cache.inputs.branches[branchIdx].id
        const children = cache.inputs.children[branchId]
        const currentBlock = children[stepIdx]

        if (final) {
          cache = deleteCore(children, stepIdx)
        } else {
          cache = currentBlock
        }
      }
    })

    // should be 1-2 blocks in an array
    return cache
  },
  /**
   * Build metadata for the automation tree. Store the path and
   * note any loop information used when rendering
   *
   * @param {Object} block
   * @param {Array<Object>} pathTo
   */
  registerBlock: (
    blocks: Record<string, any>,
    block: AutomationStep | AutomationTrigger,
    pathTo: Array<BlockPath>,
    terminating: boolean
  ) => {
    blocks[block.id] = {
      stepId: block.stepId,
      name: block.name,
      ...(blocks[block.id] || {}),
      pathTo,
      terminating: terminating || false,
      ...(block.blockToLoop ? { blockToLoop: block.blockToLoop } : {}),
    }

    if (block.stepId === AutomationActionStepId.EXTRACT_STATE) {
      blocks[block.id].inputs = { ...block.inputs }
    }

    // If this is a loop block, add a reference to the block being looped
    if (block.blockToLoop) {
      blocks[block.blockToLoop] = {
        ...(blocks[block.blockToLoop] || {}),
        looped: block.id,
      }
    }
  },

  /**
   * Build a sequential list of all steps on the step path provided
   *
   * @param {Array<Object>} pathWay e.g. [{stepIdx:2},{branchIdx:0, stepIdx:2},...]
   * @returns {Array<AutomationStep | AutomationTrigger>} all steps encountered on the provided path
   */
  getPathSteps: (
    pathWay: Array<BlockPath>,
    automation: Automation
  ): Array<AutomationStep | AutomationTrigger> => {
    // Base Steps, including trigger
    const steps = [
      automation.definition.trigger,
      ...automation.definition.steps,
    ]

    let result: (AutomationStep | AutomationTrigger)[] = []
    pathWay.forEach(path => {
      const { stepIdx, branchIdx } = path
      let last: AutomationStep | AutomationTrigger | undefined = result.length
        ? result[result.length - 1]
        : undefined
      if (!result.length) {
        // Preceeding steps.
        result = steps.slice(0, stepIdx + 1)
        return
      }

      if (Number.isInteger(branchIdx)) {
        const branch = last as BranchStep
        const branchId = branch.inputs?.branches[branchIdx].id
        const children = branch.inputs?.children?.[branchId] ?? []

        const stepChildren = children.slice(0, stepIdx + 1)
        // Preceeding steps.
        result = result.concat(stepChildren)
      }
    })
    return result
  },

  /**
   * Take an updated step and replace it in the specified location
   * on the automation. If `insert` is set to true, the supplied block/s
   * will be inserted instead.
   *
   * @param {Array<Object>} pathWay the full path to the tree node and the step
   * @param {Object} automation the automation to be mutated
   * @param {Object} update the block to replace
   * @param {Boolean} insert defaults to false
   * @returns
   */
  updateStep: (
    pathWay: Array<BlockPath>,
    automation: Automation,
    update: AutomationStep | AutomationTrigger,
    insert = false
  ) => {
    let newAutomation = cloneDeep(automation)

    const finalise = (
      dest: AutomationStep[],
      idx: number,
      update: AutomationStep | AutomationTrigger
    ) => {
      dest.splice(
        idx,
        insert ? 0 : Array.isArray(update) ? update.length : 1,
        ...(Array.isArray(update) ? update : [update])
      )
    }

    let cache: any = null
    pathWay.forEach((path, idx, array) => {
      const { stepIdx, branchIdx } = path
      let final = idx === array.length - 1

      if (!cache) {
        // Trigger offset
        let idx = Math.max(stepIdx - 1, 0)
        if (final) {
          finalise(newAutomation.definition.steps, idx, update)
          return
        }
        cache = newAutomation.definition.steps[idx]
      }

      if (Number.isInteger(branchIdx)) {
        const branchId = cache.inputs.branches[branchIdx].id
        const children = cache.inputs.children[branchId]
        if (final) {
          finalise(children, stepIdx, update)
        } else {
          cache = children[stepIdx]
        }
      }
    })

    return newAutomation
  },

  /**
   * If the current license covers Environment variables,
   * all environment variables will be output as bindings
   *
   * @returns {Array<Object>} all available environment bindings
   */
  buildEnvironmentBindings: () => {
    if (get(licensing).environmentVariablesEnabled) {
      return getEnvironmentBindings().map(binding => {
        return {
          ...binding,
          display: {
            ...binding.display,
            rank: 98,
          },
        }
      })
    }
    return []
  },

  /**
   * Get user bindings
   *
   * @returns {Array<Object>} all available user bindings
   */
  buildUserBindings: () => {
    return getUserBindings().map((binding: any) => {
      return {
        ...binding,
        category: "User",
        display: {
          ...binding.display,
          rank: 98,
        },
      }
    })
  },

  /**
   * Get settings bindings
   *
   * @returns { Array<EnrichedBinding>} all available settings bindings
   */
  buildSettingBindings: (): Array<EnrichedBinding> => {
    return getSettingBindings().map(binding => {
      return {
        ...binding,
        display: {
          ...binding.display,
          rank: 98,
        },
      }
    })
  },
  /**
   * Take the supplied step id and aggregate all bindings for every
   * step preceding it.
   *
   * @param {string} id the step id of the target
   * @param {Automation} automation the automation to be searched
   * @returns {Array<EnrichedBinding>} all bindings on the path to this step
   */
  getPathBindings: (
    id?: string,
    automation?: Automation
  ): Array<EnrichedBinding> => {
    if (!automation || !id) {
      console.error("getPathBindings: requires a valid step id and automation")
      return []
    }
    const block = get(selectedAutomation)?.blockRefs[id]

    return store.actions.getAvailableBindings(block, automation)
  },

  buildStateBindings: (): Array<EnrichedBinding> => {
    const blockRefs = get(selectedAutomation)?.blockRefs || {}
    const selectedNodeId = get(automationStore).selectedNodeId

    const cache = new Set<string>()
    return Object.entries(blockRefs)
      .filter(([id, entry]: [string, any]) => {
        const valid =
          entry.stepId === AutomationActionStepId.EXTRACT_STATE &&
          entry?.inputs?.key &&
          (id !== selectedNodeId || entry.looped) &&
          !cache.has(entry.inputs.key)

        // Multiple blocks can reference the same state fields.
        // Check the cached ids before adding to avoid dupe bindings
        if (valid) cache.add(entry.inputs.key)
        return valid
      })
      .map(([_, entry]: [string, any]) => {
        return {
          runtimeBinding: `state.${makePropSafe(entry.inputs.key)}`,
          readableBinding: `State.${entry.inputs.key}`,
          display: {
            name: `State.${entry.inputs.key}`,
          },
          category: "State",
          icon: "brackets-curly",
        } as EnrichedBinding
      })
  },

  /**
   * Takes the provided automation and traverses all possible paths.
   * References to all nodes/steps encountered on the way are stored
   * in state under 'blocks'. These references are used to store tree related
   * metadata like the tree path or whether the node is terminating.
   *
   * @param {Object} automation
   */
  traverse: (blockRefs: Record<string, any>, automation: Automation) => {
    let blocks: (AutomationStep | AutomationTrigger)[] = []
    if (!automation || !blockRefs) {
      return
    }
    if (automation.definition?.trigger) {
      blocks.push(automation.definition.trigger)
    }
    blocks = blocks.concat(automation.definition.steps || [])

    const treeTraverse = (
      block: AutomationStep | AutomationTrigger,
      pathTo: Array<any> | null,
      stepIdx: number,
      branchIdx: number | null,
      terminating: boolean
    ) => {
      const pathToCurrentNode = [
        ...(pathTo || []),
        {
          ...(Number.isInteger(branchIdx) ? { branchIdx } : {}),
          stepIdx,
          id: block.id,
        },
      ]

      if (isBranchStep(block)) {
        const branches = block.inputs?.branches || []
        const children = block.inputs?.children || {}

        branches.forEach((branch, bIdx) => {
          children[branch.id]?.forEach(
            (bBlock: AutomationStep, sIdx: number, array: AutomationStep[]) => {
              const ended = array.length - 1 === sIdx
              treeTraverse(bBlock, pathToCurrentNode, sIdx, bIdx, ended)
            }
          )
        })

        terminating = terminating && !branches.length
      }

      store.actions.registerBlock(
        blockRefs,
        block,
        pathToCurrentNode,
        terminating
      )
    }

    // Traverse the entire tree.
    blocks.forEach((block, idx, array) => {
      treeTraverse(block, null, idx, null, array.length - 1 === idx)
    })
    return blockRefs
  },

  getAvailableBindings: (
    block: any,
    automation: Automation
  ): EnrichedBinding[] => {
    if (!block || !automation?.definition) {
      return []
    }

    // Registered blocks
    const blocks = get(selectedAutomation)?.blockRefs

    // Get all preceeding steps, including the trigger
    // Filter out the target step as we don't want to include itself
    const pathSteps = store.actions
      .getPathSteps(block.pathTo, automation)
      .slice(0, -1)

    // Current step will always be the last step of the path
    const currentBlock = store.actions
      .getPathSteps(block.pathTo, automation)
      .at(-1)

    // Extract all outputs from all previous steps as available bindings
    let bindings: any[] = []
    const addBinding = (
      name: string,
      schema: any,
      icon: string,
      idx: number,
      isLoopBlock: boolean,
      pathBlock: AutomationStep | AutomationTrigger,
      bindingName: string
    ) => {
      if (!name) return

      const runtimeBinding = store.actions.determineRuntimeBinding(
        name,
        idx,
        isLoopBlock,
        automation,
        currentBlock,
        pathSteps
      )

      // Skip binding if its invalid
      if (!runtimeBinding) {
        return
      }

      const readableBinding = store.actions.determineReadableBinding(
        name,
        pathBlock
      )

      const categoryName = store.actions.determineCategoryName(
        idx,
        isLoopBlock,
        bindingName,
        loopBlockCount
      )

      const isStep = !isLoopBlock && idx !== 0
      const defaultReadable =
        bindingName && isStep ? `steps.${bindingName}.${name}` : runtimeBinding

      // Check if the schema matches any column types.
      const column = Object.values(COLUMNS).find(
        col =>
          col.type === schema.type &&
          ("subtype" in col ? col.subtype === schema.subtype : true)
      )

      // Automation types and column types can collide e.g. "array"
      // Exclude where necessary
      const ignoreColumnType = schema.customType === AutomationCustomIOType.ROWS

      // Shown in the bindable menus
      const displayType = ignoreColumnType ? schema.type : column?.name

      bindings.push({
        readableBinding: readableBinding || defaultReadable,
        runtimeBinding,
        type: schema.type,
        description: schema.description,
        icon,
        category: categoryName,
        display: {
          type: displayType,
          name,
          rank: isLoopBlock ? idx + 1 : idx - loopBlockCount,
        },
      })
    }

    let loopBlockCount = 0

    for (let blockIdx = 0; blockIdx < pathSteps.length; blockIdx++) {
      const pathBlock = pathSteps[blockIdx]
      const bindingName =
        automation.definition.stepNames?.[pathBlock.id] || pathBlock.name

      let schema = cloneDeep(pathBlock?.schema?.outputs?.properties) ?? {}
      let isLoopBlock = false
      if (pathBlock.blockToLoop) {
        isLoopBlock =
          pathBlock.stepId === ActionStepID.LOOP &&
          pathBlock.blockToLoop in blocks
      }

      if (isLoopBlock && loopBlockCount == 0) {
        schema = {
          currentItem: {
            type: AutomationIOType.STRING,
            description: "the item currently being executed",
          },
        }
      }

      const icon = isTrigger(pathBlock)
        ? pathBlock.icon
        : isLoopBlock
          ? "Reuse"
          : pathBlock.icon

      if (blockIdx === 0 && isTrigger(pathBlock)) {
        if (isRowUpdateTrigger(pathBlock) || isRowSaveTrigger(pathBlock)) {
          const rowTrigger = pathBlock

          const inputs = rowTrigger.inputs as Exclude<
            AutomationTriggerInputs<typeof pathBlock.stepId>,
            void
          >
          let table: any = get(tables).list.find(
            (table: Table) => table._id === inputs.tableId
          )

          for (const key in table?.schema) {
            schema[key] = {
              type: table.schema[key].type,
              subtype: table.schema[key].subtype,
            }
          }
          delete schema.row
        } else if (isAppTrigger(pathBlock)) {
          const appActionTrigger = pathBlock
          const inputs = appActionTrigger.inputs as Exclude<
            AutomationTriggerInputs<typeof pathBlock.stepId>,
            void
          >
          schema = Object.fromEntries(
            Object.keys(inputs.fields || {}).map(key => [
              key,
              { type: inputs.fields?.[key] },
            ])
          )
        }
      }

      // Add the loop outputs to a looped block
      if (blocks[pathBlock.id]?.looped) {
        loopBlockCount++

        const loopBlockId = blocks[pathBlock.id].looped
        const loopBlock = pathSteps.find(step => step.id === loopBlockId)
        if (loopBlock) {
          schema = cloneDeep(loopBlock.schema?.outputs?.properties)
        } else {
          console.error("Loop block missing.")
        }
      }

      Object.entries(schema).forEach(([name, value]) => {
        addBinding(
          name,
          value,
          icon,
          blockIdx,
          isLoopBlock,
          pathBlock,
          bindingName
        )
      })
    }

    // Remove loop items
    if (!block.looped) {
      bindings = bindings.filter(x => !x.readableBinding.includes("loop"))
    }
    return bindings
  },

  determineReadableBinding: (
    name: string,
    block: AutomationStep | AutomationTrigger
  ) => {
    const rowTriggers: string[] = [
      TriggerStepID.ROW_UPDATED,
      TriggerStepID.ROW_SAVED,
      TriggerStepID.ROW_DELETED,
      TriggerStepID.ROW_ACTION,
    ]

    const isTrigger = block.type === AutomationStepType.TRIGGER
    const isAppTrigger = block.stepId === AutomationTriggerStepId.APP
    const isRowTrigger = rowTriggers.includes(block.stepId)

    let readableBinding = ""
    if (isTrigger) {
      if (isAppTrigger) {
        readableBinding = `trigger.fields.${name}`
      } else if (isRowTrigger) {
        let noRowKeywordBindings = ["id", "revision", "oldRow"]
        readableBinding = noRowKeywordBindings.includes(name)
          ? `trigger.${name}`
          : `trigger.row.${name}`
      } else {
        readableBinding = `trigger.${name}`
      }
    }

    return readableBinding
  },

  determineRuntimeBinding: (
    name: string,
    idx: number,
    isLoopBlock: boolean,
    automation: Automation,
    currentBlock: AutomationStep | AutomationTrigger | undefined,
    pathSteps: (AutomationStep | AutomationTrigger)[]
  ) => {
    let runtimeName: string

    // Legacy support for EXECUTE_SCRIPT steps
    const isJSScript =
      currentBlock?.stepId === AutomationActionStepId.EXECUTE_SCRIPT

    /* Begin special cases for generating custom schemas based on triggers */
    if (
      idx === 0 &&
      automation.definition.trigger?.event === AutomationEventType.APP_TRIGGER
    ) {
      return isJSScript
        ? `trigger.fields["${name}"]`
        : `trigger.fields.[${name}]`
    }

    if (
      idx === 0 &&
      (automation.definition.trigger?.event ===
        AutomationEventType.ROW_UPDATE ||
        automation.definition.trigger?.event === AutomationEventType.ROW_SAVE)
    ) {
      let noRowKeywordBindings = ["id", "revision", "oldRow"]
      if (!noRowKeywordBindings.includes(name)) {
        return isJSScript ? `trigger.row["${name}"]` : `trigger.row.[${name}]`
      }
    }
    /* End special cases for generating custom schemas based on triggers */

    if (isLoopBlock) {
      runtimeName = `loop.${name}`
    } else if (idx === 0) {
      runtimeName = `trigger.[${name}]`
    } else if (isJSScript) {
      const stepId = pathSteps[idx].id
      if (!stepId) {
        notifications.error("Error generating binding: Step ID not found.")
        return
      }
      runtimeName = `steps["${stepId}"].${name}`
    } else {
      const stepId = pathSteps[idx].id
      if (!stepId) {
        notifications.error("Error generating binding: Step ID not found.")
        return
      }
      runtimeName = `steps.${stepId}.${name}`
    }

    return runtimeName
  },

  determineCategoryName: (
    idx: number,
    isLoopBlock: boolean,
    bindingName: string | undefined,
    loopBlockCount: number
  ) => {
    if (idx === 0) return "Trigger outputs"
    if (isLoopBlock) return "Loop Outputs"
    return bindingName
      ? `${bindingName} outputs`
      : `Step ${idx - loopBlockCount} outputs`
  },

  processBlockInputs: async (
    block: AutomationStep | AutomationTrigger,
    data: FormUpdate
  ): Promise<Automation | undefined> => {
    // Create new modified block
    let newBlock: { inputs: any } & (AutomationStep | AutomationTrigger) = {
      ...block,
      inputs: {
        ...block.inputs,
        ...data,
      },
    }

    // Remove any nullish or empty string values
    Object.keys(newBlock.inputs).forEach(key => {
      const val = newBlock.inputs[key]
      if (val == null || val === "") {
        delete newBlock.inputs[key]
      }
    })

    // Create new modified automation
    const automation = get(selectedAutomation)?.data
    if (!automation) {
      console.error("Could not process input blocks. No selected automation")
      return
    }
    const newAutomation = store.actions.getUpdatedDefinition(
      automation,
      newBlock
    )

    // Don't save if no changes were made
    if (JSON.stringify(newAutomation) === JSON.stringify(automation)) {
      return
    }

    return newAutomation
  },

  updateBlockInputs: async (
    block: AutomationStep,
    data: Record<string, any>
  ) => {
    const newAutomation = await store.actions.processBlockInputs(block, data)
    if (!newAutomation) {
      return
    }
    await store.actions.save(newAutomation)
  },

  test: async (automation: Automation, testData: any) => {
    let result: TestAutomationResponse
    try {
      result = await API.testAutomation(automation._id!, testData)
    } catch (err: any) {
      const message = err.message || err.status || JSON.stringify(err)
      throw `Automation test failed - ${message}`
    }
    store.update(state => {
      state.testResults = result
      return state
    })
  },

  getUpdatedDefinition: (
    automation: Automation,
    block: AutomationStep | AutomationTrigger
  ): Automation => {
    let newAutomation: Automation
    if (automation.definition.trigger?.id === block.id) {
      newAutomation = cloneDeep(automation)
      newAutomation.definition.trigger = block as AutomationTrigger
    } else {
      const pathToStep = get(selectedAutomation)!.blockRefs[block.id].pathTo
      newAutomation = store.actions.updateStep(pathToStep, automation, block)
    }
    return newAutomation
  },

  getLogs: async ({
    automationId,
    startDate,
    status,
    page,
  }: {
    automationId?: string
    startDate?: string
    status?: AutomationStatus
    page?: string
  } = {}) => {
    return await API.getAutomationLogs({
      automationId,
      startDate,
      status,
      page,
    })
  },

  clearLogErrors: async ({
    automationId,
    appId,
  }: {
    automationId: string
    appId: string
  }) => {
    if (!automationId || !appId) {
      throw new Error("automationId and appId are required")
    }
    return await API.clearAutomationLogErrors(automationId, appId)
  },

  addTestDataToAutomation: (data: any) => {
    let newAutomation = cloneDeep(get(selectedAutomation)?.data)
    if (!newAutomation) {
      return newAutomation
    }
    newAutomation.testData = {
      ...newAutomation.testData,
      ...data,
    }
    return newAutomation
  },

  constructBlock: (
    type: BlockDefinitionTypes,
    stepId: string,
    blockDefinition: any
  ) => {
    const newStep = {
      ...blockDefinition,
      inputs: blockDefinition.inputs || {},
      stepId,
      type,
      id: generate(),
    }
    const newName = getNewStepName(get(selectedAutomation)?.data, newStep)
    newStep.name = newName
    return newStep
  },

  /**
   * Generate a new branch block for adding to the automation
   * There are a minimum of 2 empty branches by default.
   *
   * @returns {Object} - a default branch block
   */
  generateBranchBlock: () => {
    const branchDefinition = get(store).blockDefinitions.ACTION.BRANCH
    return store.actions.constructBlock(
      BlockDefinitionTypes.ACTION,
      "BRANCH",
      branchDefinition
    )
  },

  /**
   * Take a newly constructed block and insert it in the automation tree
   * at the specified location.
   *
   * @param {Object} block the new block
   * @param {Array<Object>} pathWay location of insert point
   */
  addBlockToAutomation: async (
    block: AutomationStep,
    pathWay: Array<BlockPath>
  ) => {
    const automation = get(selectedAutomation)?.data
    if (!automation) {
      return
    }
    let newAutomation = cloneDeep(automation)

    const steps = [
      newAutomation.definition.trigger,
      ...newAutomation.definition.steps,
    ]

    let cache:
      | AutomationStep
      | AutomationTrigger
      | AutomationStep[]
      | undefined = undefined

    pathWay.forEach((path, pathIdx, array) => {
      const { stepIdx, branchIdx } = path
      const final = pathIdx === array.length - 1

      const insertBlock = (steps: AutomationStep[], stepIdx: number) => {
        const isBranchNode = !Number.isInteger(stepIdx)
        const insertIdx =
          block.blockToLoop || isBranchNode ? stepIdx : stepIdx + 1
        steps.splice(insertIdx, 0, block)
      }

      if (!cache) {
        if (final) {
          insertBlock(newAutomation.definition.steps, stepIdx - 1)
          cache = block
        } else {
          cache = steps[stepIdx]
        }
        return
      }
      if (
        Number.isInteger(branchIdx) &&
        !Array.isArray(cache) &&
        isBranchStep(cache)
      ) {
        const branchId = cache.inputs.branches[branchIdx].id
        const children = cache.inputs.children?.[branchId] || []

        if (final) {
          insertBlock(children, stepIdx)
          cache = children
        } else {
          cache = children[stepIdx]
        }
      }
    })

    try {
      await store.actions.save(newAutomation)
    } catch (e) {
      notifications.error("Error adding automation block")
      console.error("Automation adding block ", e)
    }
  },

  /**
   * Generate empty condition config
   * Used on initialisation and reset of a condition.
   *
   * @returns {Object} contains a condition and conditionUI entry.
   */
  generateDefaultConditions: () => {
    const baseConditionUI = {
      logicalOperator: UILogicalOperator.ALL,
      onEmptyFilter: EmptyFilterOption.RETURN_NONE,
      groups: [],
    }
    return {
      condition: QueryUtils.buildQuery(baseConditionUI),
      conditionUI: baseConditionUI,
    }
  },

  /**
   * Generates a new branch in the tree at the given location.
   * All steps below the path, if any, are added to a new default branch
   * 2 branch nodes are created by default.
   *
   * @param {Array<Object>} path - the insertion point on the tree.
   * @param {Object} automation - the target automation to update.
   */
  branchAutomation: async (path: Array<any>, automation: Automation) => {
    const insertPoint = path.at(-1)
    let newAutomation = cloneDeep(automation)
    let cache: any
    let atRoot = false

    // Generate a default empty branch
    const createBranch = (name: string) => {
      return {
        name,
        ...store.actions.generateDefaultConditions(),
        id: generate(),
      }
    }

    path.forEach((path, pathIdx, array) => {
      const { stepIdx, branchIdx } = path
      const final = pathIdx === array.length - 1

      if (!cache) {
        if (final) {
          cache = newAutomation.definition.steps
          atRoot = true
        } else {
          // Initial trigger offset
          cache = newAutomation.definition.steps[stepIdx - 1]
        }
      }

      if (Number.isInteger(branchIdx)) {
        const branchId = cache.inputs.branches[branchIdx].id
        const children = cache.inputs.children[branchId]

        // return all step siblings
        cache = final ? children : children[stepIdx]
      }
    })

    // Trigger offset when inserting
    const rootIdx = Math.max(insertPoint.stepIdx - 1, 0)
    const insertIdx = atRoot ? rootIdx : insertPoint.stepIdx

    // Check if the branch point is a on a branch step
    // Create an empty branch instead and append it
    if (cache[insertIdx]?.stepId == "BRANCH") {
      let branches = cache[insertIdx].inputs.branches
      const branchEntry = createBranch(`Branch ${branches.length + 1}`)

      // Splice the branch entry in
      branches.splice(branches.length, 0, branchEntry)

      // Add default children entry for the new branch
      cache[insertIdx].inputs.children[branchEntry.id] = []

      try {
        await store.actions.save(newAutomation)
      } catch (e) {
        notifications.error("Error adding branch to automation")
        console.error("Error adding automation branch", e)
      }
      return
    }

    // Creating a new branch block
    const newBranch = store.actions.generateBranchBlock()

    // Default branch node count is 2. Build 2 default entries
    newBranch.inputs.branches = Array.from({ length: 2 }).map((_, idx) => {
      return createBranch(`Branch ${idx + 1}`)
    })

    // Init the branch children. Shift all steps following the new branch step
    // into the 0th branch.
    newBranch.inputs.children = newBranch.inputs.branches.reduce(
      (acc: Record<string, AutomationStep[]>, branch: Branch, idx: number) => {
        acc[branch.id] = idx == 0 ? cache.slice(insertIdx + 1) : []
        return acc
      },
      {}
    )

    // Purge siblings that were branched
    cache.splice(insertIdx + 1)

    // Add the new branch to the end.
    cache.push(newBranch)

    try {
      await store.actions.save(newAutomation)
    } catch (e) {
      notifications.error("Error adding branch to automation")
      console.error("Error adding automation branch", e)
    }
  },

  /**
   * Take a block and move the provided branch to the left
   *
   * @param {Array<Object>} pathTo
   * @param {Object} automation
   * @param {Object} block
   */
  branchLeft: async (
    pathTo: Array<any>,
    automation: Automation,
    block: BranchStep
  ) => {
    const update = store.actions.shiftBranch(pathTo, block)
    if (update) {
      const updatedAuto = store.actions.updateStep(
        pathTo.slice(0, -1),
        automation,
        update
      )
      await store.actions.save(updatedAuto)
    }
  },

  /**
   * Take a block and move the provided branch right
   *
   * @param {Array<Object>} pathTo
   * @param {Object} automation
   * @param {Object} block
   */
  branchRight: async (
    pathTo: Array<BlockPath>,
    automation: Automation,
    block: BranchStep
  ) => {
    const update = store.actions.shiftBranch(pathTo, block, 1)
    if (update) {
      const updatedAuto = store.actions.updateStep(
        pathTo.slice(0, -1),
        automation,
        update
      )
      await store.actions.save(updatedAuto)
    }
  },

  /**
   * Shift swap a branch with its immediate neighbour.
   * @param {Array<Object>} pathTo - address of the branch to be moved.
   * @param {Object} block - the step the branch belongs to
   * @param {Number} direction - the direction of the swap. Defaults to -1 for left, add 1 for right
   * @returns
   */
  shiftBranch: (pathTo: Array<any>, block: BranchStep, direction = -1) => {
    let newBlock = cloneDeep(block)
    const branchPath = pathTo.at(-1)
    const targetIdx = branchPath.branchIdx

    if (!newBlock.inputs.branches[targetIdx + direction]) {
      console.error("Invalid index")
      return
    }

    let [neighbour] = newBlock.inputs.branches.splice(targetIdx + direction, 1)
    newBlock.inputs.branches.splice(targetIdx, 0, neighbour)
    return newBlock
  },

  /**
   * Delete a branch at the given path
   * When branch count reaches 1, the branch children are removed
   * and replace the parent branch step at its index.
   *
   * @param {Array<Object>} path
   * @param {Array<Object>} automation
   */
  deleteBranch: async (path: Array<any>, automation: Automation) => {
    let newAutomation = cloneDeep(automation)
    let cache: any = []

    path.forEach((path, pathIdx, array) => {
      const { stepIdx, branchIdx } = path
      const final = pathIdx === array.length - 1

      // The first poi
      if (!cache.length) {
        if (final) {
          cache = newAutomation.definition.steps
          return
        }
        // Trigger offset
        cache = [
          {
            node: newAutomation.definition.steps[stepIdx - 1],
            context: newAutomation.definition.steps,
          },
        ]
      }

      const current = cache.at(-1)

      if (Number.isInteger(branchIdx)) {
        // data.inputs.branches.length
        const branchId = current.node.inputs.branches[branchIdx].id
        const children = current.node.inputs.children[branchId]

        if (final) {
          // 2 is the minimum amount of nodes on a branch
          const minBranches = current.node.inputs.branches.length == 2

          // Delete the target branch and its contents.
          current.node.inputs.branches.splice(branchIdx, 1)
          delete current.node.inputs.children[branchId]

          // If deleting with only 2 branches, the entire branch step
          // will be deleted, with its contents placed onto the parent.
          if (minBranches) {
            const lastBranchId = current.node.inputs.branches[0].id
            const lastBranchContent = current.node.inputs.children[lastBranchId]

            // Take the remaining branch and push all children onto the context
            const parentContext = cache.at(-1).context

            // Remove the branch node.
            parentContext.pop()

            // Splice in the remaining branch content into the parent.
            parentContext.splice(parentContext.length, 0, ...lastBranchContent)
          }

          return
        }

        cache.push({ node: children[stepIdx], context: children })
      }
    })

    try {
      await store.actions.save(newAutomation)
    } catch (e) {
      notifications.error("Error deleting automation branch")
      console.error("Error deleting automation branch", e)
    }
  },

  saveAutomationName: async (blockId: string, name: string) => {
    const automation = get(selectedAutomation)?.data
    let newAutomation = cloneDeep(automation)
    if (!newAutomation) {
      return
    }

    const newName = name.trim()
    newAutomation.definition.stepNames = {
      ...newAutomation.definition.stepNames,
      [blockId]: newName,
    }

    await store.actions.save(newAutomation)
  },

  deleteAutomationName: async (blockId: string) => {
    const automation = get(selectedAutomation)?.data
    let newAutomation = cloneDeep(automation)
    if (!automation || !newAutomation) {
      return
    }
    if (newAutomation?.definition.stepNames) {
      delete newAutomation.definition.stepNames[blockId]
    }

    await store.actions.save(newAutomation)
  },

  /**
   * Delete the block at a given path and save.
   * Any related blocks, like loops, are purged at the same time
   *
   * @param {Array<Object>} pathTo the path to the target node
   */
  deleteAutomationBlock: async (pathTo: Array<BlockPath>) => {
    const automation = get(selectedAutomation)?.data
    if (!automation) {
      return
    }

    const { newAutomation } = store.actions.deleteBlock(pathTo, automation)

    try {
      await store.actions.save(newAutomation)
    } catch (e) {
      notifications.error("Error deleting automation block")
      console.error("Automation deleting block ", e)
    }
  },

  replace: (automationId: string, automation?: Automation) => {
    if (!automation) {
      store.store.update(state => {
        state.automations = state.automations.filter(
          x => x._id !== automationId
        )
        if (automationId === state.selectedAutomationId) {
          store.actions.select(state.automations[0]?._id || null)
        }
        return state
      })
    } else {
      const index = get(store.store).automations.findIndex(
        x => x._id === automation._id
      )
      if (index === -1) {
        store.store.update(state => ({
          ...state,
          automations: [...state.automations, automation],
        }))
      } else {
        store.store.update(state => {
          state.automations[index] = automation
          return state
        })
      }
    }
  },

  create: async (name: string, trigger: AutomationTrigger) => {
    const automation: Automation = {
      name,
      type: "automation",
      appId: get(appStore).appId,
      definition: {
        steps: [],
        trigger,
      },
      disabled: true,
    }
    const response = await store.actions.save(automation)
    return response
  },

  duplicate: async (automation: Automation) => {
    const { automations } = get(store)
    const response = await store.actions.save({
      ...automation,
      name: getSequentialName(
        automations.map(x => x.name),
        automation.name
      ),
      _id: undefined,
      _rev: undefined,
      disabled: true,
    })
    return response
  },

  toggleDisabled: async (automationId: string) => {
    let automation: Automation | undefined
    try {
      automation = store.actions.getDefinition(automationId)
      if (!automation) {
        return
      }
      automation.disabled = !automation.disabled
      await store.actions.save(automation)
      await deploymentStore.publishApp()
      notifications.success(
        `Automation ${
          automation.disabled ? "disabled" : "enabled"
        } successfully`
      )

      await workspaceDeploymentStore.fetch()
    } catch (error) {
      notifications.error(
        `Error ${automation?.disabled ? "disabling" : "enabling"} automation`
      )
    }
  },

  definitions: async () => {
    const response = await API.getAutomationDefinitions()
    store.update(state => {
      state.blockDefinitions = getFinalDefinitions(
        response.trigger,
        response.action
      )
      return state
    })
    return response
  },

  fetch: async () => {
    const [automationResponse, definitions] = await Promise.all([
      API.getAutomations(),
      API.getAutomationDefinitions(),
    ])
    store.update(state => {
      state.automations = automationResponse.automations
      state.automations.sort((a, b) => {
        return a.name < b.name ? -1 : 1
      })
      state.blockDefinitions = getFinalDefinitions(
        definitions.trigger,
        definitions.action
      )
      return state
    })
  },

  select: (id: string | null) => {
    if (!id || id === get(store).selectedAutomationId) {
      return
    }
    store.update(state => {
      state.selectedAutomationId = id
      delete state.testResults
      state.showTestModal = false
      delete state.selectedNodeId
      state.showLogsPanel = false
      state.showLogDetailsPanel = false
      delete state.selectedLog
      delete state.selectedLogStepData
      return state
    })
  },

  getDefinition: (id: string): Automation | undefined => {
    return get(store.store).automations?.find(x => x._id === id)
  },

  getBlockDefinition: (block?: AutomationStep | AutomationTrigger) => {
    if (!block) {
      return
    }
    const isTrigger = block?.type === AutomationStepType.TRIGGER
    const definitionType = isTrigger
      ? BlockDefinitionTypes.TRIGGER
      : BlockDefinitionTypes.ACTION
    const definitions = get(store).blockDefinitions[definitionType]
    if (isTrigger) {
      const triggerDefs =
        definitions as Partial<GetAutomationTriggerDefinitionsResponse>
      return triggerDefs[block.stepId as AutomationTriggerStepId]
    }

    const stepDefs =
      definitions as Partial<GetAutomationActionDefinitionsResponse>
    return stepDefs[block.stepId as AutomationActionStepId]
  },

  /**
   * Determine if the trigger block type is a row trigger type
   * that supports oldRow/row
   * @param trigger
   * @returns {boolean}
   */
  isRowTrigger: (
    block?: AutomationTrigger | AutomationStep | undefined
  ): boolean => {
    if (!block || block.type !== AutomationStepType.TRIGGER) {
      return false
    }
    const stepId = block.stepId as AutomationTriggerStepId

    return RowTriggers.includes(stepId)
  },

  /**
   * Determine if the block is a row step type
   * The determines if something has a row/oldrow ux
   */
  isRowStep: (
    block?: AutomationTrigger | AutomationStep | undefined
  ): boolean => {
    if (!block || block.type !== AutomationStepType.ACTION) {
      return false
    }
    const stepId = block.stepId as AutomationActionStepId
    const rowSteps = [
      AutomationActionStepId.UPDATE_ROW,
      AutomationActionStepId.CREATE_ROW,
    ]
    return rowSteps.includes(stepId)
  },

  /**
   * Handler for row trigger automation updates.
   * @param {object} update - An automation block.inputs update object
   * @param {string} [update.tableId] - The ID of the table
   * @param {object} [update.filters] - Filter configuration for the row trigger
   * @param {object} [update.filters-def] - Filter definitions for the row trigger
   * @example
   * // Example with tableId
   * onRowTriggerUpdate({
   *   "tableId" : "ta_bb_employee"
   * })
   * @example
   * // Example with filters
   * onRowTriggerUpdate({
   *   filters: {
   *     equal: { "1:Approved": "true" }
   *   },
   *   "filters-def": [{
   *     id: "oH1T4S49n",
   *     field: "1:Approved",
   *     operator: "equal",
   *     value: "true",
   *     valueType: "Value",
   *     type: "string"
   *   }]
   * })
   */
  onRowTriggerUpdate: async (update: FormUpdate, block: AutomationTrigger) => {
    if (
      ["tableId", AutomationCustomIOType.FILTERS, "meta"].some(key =>
        Object.hasOwn(update, key)
      )
    ) {
      try {
        const automation = get(selectedAutomation)?.data

        if (!automation) {
          console.error("No automation for update")
          return
        }

        let updatedAutomation: Automation | undefined

        if (
          Object.hasOwn(update, "tableId") &&
          automation.testData?.row?.tableId !== update.tableId
        ) {
          const reqSchema = getSchemaForDatasourcePlus(update.tableId, {
            searchableSchema: true,
          }).schema

          updatedAutomation = await automationStore.actions.processBlockInputs(
            block,
            {
              schema: reqSchema,
              ...update,
            }
          )

          const refeshedTestData: AutomationTriggerResultOutputs = {
            row: { tableId: update.tableId },
            oldRow: { tableId: update.tableId },
            meta: {},
            id: "",
            revision: "",
          }

          // Reset testData when tableId changes
          updatedAutomation = updatedAutomation
            ? {
                ...updatedAutomation,
                testData: refeshedTestData,
              }
            : undefined
        } else {
          // For filters update, just process block inputs without resetting testData
          updatedAutomation = await automationStore.actions.processBlockInputs(
            block,
            update
          )
        }

        if (updatedAutomation) {
          await automationStore.actions.save(updatedAutomation)
        }
      } catch (e) {
        console.error("Error saving automation", e)
        notifications.error("Error saving automation")
      }
    }
  },

  onAppTriggerUpdate: async (update: FormUpdate, block: AutomationTrigger) => {
    try {
      // Parse the block inputs as usual
      const updatedAutomation =
        await automationStore.actions.processBlockInputs(block, {
          schema: {},
          ...update,
        })

      if (!updatedAutomation) {
        return
      }
      // Exclude default or invalid data from the test data
      let updatedFields: Record<string, any> = {}
      const inputs: Record<string, any> | void = block?.inputs
      const fieldsRequest = update.fields as Record<string, unknown>

      for (const key of Object.keys(inputs?.fields || {})) {
        if (Object.hasOwn(fieldsRequest, key)) {
          if (key !== "") {
            updatedFields[key] = updatedAutomation.testData?.fields?.[key]
          }
        }
      }

      // Save the entire automation and reset the testData
      await automationStore.actions.save({
        ...updatedAutomation,
        testData: {
          fields: updatedFields,
        },
      })
    } catch (e) {
      console.error("Error saving automation", e)
      notifications.error("Error saving automation")
    }
  },

  // Step Update Update
  requestUpdate: Utils.sequential(
    async (update: FormUpdate, block: AutomationTrigger | AutomationStep) => {
      if (!block || !update) {
        console.error("Invalid update. Block and update body required")
        return
      }

      const request = cloneDeep(update)

      const rowSteps = [
        AutomationTriggerStepId.ROW_DELETED,
        AutomationTriggerStepId.ROW_SAVED,
        AutomationTriggerStepId.ROW_UPDATED,
      ]

      // Process app trigger updates
      if (isTrigger(block)) {
        // Row trigger
        if (rowSteps.includes(block.stepId!)) {
          await store.actions.onRowTriggerUpdate(request, block)
          return
        }
        // App trigger
        if (block.stepId === AutomationTriggerStepId.APP) {
          await store.actions.onAppTriggerUpdate(request, block)
          return
        }
      }

      // We need to cache the schema as part of the definition because it is
      // used in the server to detect relationships. It would be far better to
      // instead fetch the schema in the backend at runtime.
      // If _tableId is explicitly included in the update request, the schema will be requested
      let schema: Record<any, any> = {}
      if (request?._tableId) {
        schema = getSchemaForDatasourcePlus(request._tableId, {
          searchableSchema: true,
        }).schema
        delete request._tableId
      }
      try {
        const data = { schema, ...request }
        const stepBlock = block as AutomationStep
        await automationStore.actions.updateBlockInputs(stepBlock, data)
      } catch (error) {
        console.error("Error saving automation", error)
        notifications.error("Error saving automation")
      }
    }
  ),

  save: async (automation: Automation) => {
    const response = await API.updateAutomation(automation)

    // Mark automation as having unpublished changes
    if (response.automation._id) {
      workspaceDeploymentStore.setAutomationUnpublishedChanges(
        response.automation._id
      )
    }

    await store.actions.fetch()
    store.actions.select(response.automation._id!)
    return response.automation
  },

  delete: async (automation: Automation) => {
    const isRowAction = sdk.automations.isRowAction(automation)
    if (isRowAction) {
      const rowAction = automation.definition.trigger as RowActionTrigger
      const inputs = rowAction.inputs as AutomationTriggerInputs<
        typeof rowAction.stepId
      >

      await rowActions.delete(inputs.tableId, inputs.rowActionId)
    } else {
      await API.deleteAutomation(automation._id!, automation._rev!)
    }

    store.update(state => {
      state.automations = state.automations.filter(
        x => x._id !== automation._id
      )
      if (automation._id === state.selectedAutomationId) {
        state.selectedAutomationId = state.automations[0]?._id || null
      }
      return state
    })
    await deploymentStore.publishApp()
  },

  /**
   * Update or clear the name of the target block from
   * the selected automation.
   *
   * @param block
   * @param newName
   */
  updateBlockTitle: async (
    block: AutomationStep | AutomationTrigger,
    newName: string
  ) => {
    if (newName.trim().length === 0) {
      await automationStore.actions.deleteAutomationName(block.id)
    } else {
      await automationStore.actions.saveAutomationName(block.id, newName)
    }
  },

  /**
   * Update the resource role for the automation resource
   * @param role
   * @returns
   */
  setPermissions: async (role?: string, automation?: Automation) => {
    if (!role || !automation?._id) {
      return
    }
    await permissions.save({
      level: PermissionLevel.EXECUTE,
      role,
      resource: automation?._id,
    })
  },

  getPermissions: async (automationId?: string) => {
    if (!automationId) {
      return
    }
    const perms = await permissions.forResource(automationId)
    if (!perms[PermissionLevel.EXECUTE]) {
      return "BASIC"
    } else {
      return perms[PermissionLevel.EXECUTE].role
    }
  },

  processBlockResults: (
    testResults?: TestAutomationResponse,
    block?: AutomationStep | AutomationTrigger
  ) => {
    if (!testResults || !block) {
      return
    }

    // DidNotTriggerResponse result for a row step filter
    if (
      isTrigger(block) &&
      isDidNotTriggerResponse(testResults) &&
      FilterableRowTriggers.includes(block.stepId)
    ) {
      return testResults
    }

    // Process the step/trigger automation results as normal.
    const stepTestResults = testResults as AutomationResults
    return (stepTestResults?.steps || []).find(step =>
      block.id ? step.id === block.id : step.stepId === block.stepId
    )
  },

  /**
   * Remove the target loop block from the automation and save.
   * @param blockRef The target loop block
   * @returns
   */
  removeLooping: async (blockRef?: BlockRef) => {
    if (!blockRef?.looped) {
      return
    }
    let loopBlockRef = get(selectedAutomation).blockRefs[blockRef.looped]
    if (loopBlockRef) {
      await automationStore.actions.deleteAutomationBlock(loopBlockRef.pathTo)
    }
  },

  /**
   * Creates a brand new loop block using the blockRef id as the
   * blockToLoop value. The new loop block is then added to the automation and saved
   * @param blockRef The block to be looped
   * @returns
   */
  addLooping: async (blockRef?: BlockRef) => {
    if (!blockRef) {
      return
    }
    const loopDefinition = get(store).blockDefinitions.ACTION.LOOP
    const loopBlock = automationStore.actions.constructBlock(
      BlockDefinitionTypes.ACTION,
      AutomationActionStepId.LOOP,
      loopDefinition
    )
    const blockDest = blockRef.pathTo.at(-1)
    loopBlock.blockToLoop = blockDest!.id

    await automationStore.actions.addBlockToAutomation(
      loopBlock,
      blockRef.pathTo
    )
  },

  /**
   * Focus the automation canvas on one particular step in the
   * automation. Open the sidebar and set the data mode.
   * @param blockId
   * @param mode Defaults to DataMode.Input
   */
  selectNode: async (blockId?: string, mode?: DataMode) => {
    store.update(state => {
      return {
        ...state,
        selectedNodeId: blockId,
        selectedNodeMode: mode ?? DataMode.INPUT,
      }
    })
  },

  openActionPanel: (block: BlockRef) => {
    store.update(state => ({
      ...state,
      actionPanelBlock: block,
      selectedNodeId: undefined,
    }))
  },
  closeActionPanel: () => {
    store.update(state => ({
      ...state,
      actionPanelBlock: undefined,
    }))
  },

  openLogPanel: (
    log: AutomationLog,
    stepData: AutomationStepResult | AutomationTriggerResult
  ) => {
    store.update(state => ({
      ...state,
      showLogDetailsPanel: true,
      selectedLog: log,
      selectedLogStepData: stepData,
      selectedNodeId: undefined,
      actionPanelBlock: undefined,
    }))
  },

  closeLogPanel: () => {
    store.update(state => ({
      ...state,
      showLogDetailsPanel: false,
      selectedLog: undefined,
      selectedLogStepData: undefined,
    }))
  },

  openLogsPanel: () => {
    store.update(state => ({
      ...state,
      showLogsPanel: true,
      selectedNodeId: undefined,
      actionPanelBlock: undefined,
      showLogDetailsPanel: false,
    }))
  },

  closeLogsPanel: () => {
    store.update(state => ({
      ...state,
      showLogsPanel: false,
    }))
  },

  selectLogForDetails: (log: any) => {
    store.update(state => ({
      ...state,
      selectedLog: log,
      showLogDetailsPanel: false,
    }))
  },
})

export interface AutomationContext {
  state?: Record<string, any>
  user: SelfResponse | null
  trigger?: AutomationTriggerResultOutputs
  steps: Record<string, AutomationStep>
  env?: Record<string, any>
  settings: Record<string, any>
}

class SelectedAutomationStore extends DerivedBudiStore<
  AutomationStoreState,
  SelectedAutomationState
> {
  constructor(automationStore: AutomationStore) {
    const makeDerivedStore = () => {
      return derived(automationStore, ($store): SelectedAutomationState => {
        if (!$store.selectedAutomationId) {
          return {
            blockRefs: {},
            ...$store,
          }
        }

        const selected = $store.automations?.find(
          x => x._id === $store.selectedAutomationId
        )

        if (!selected) {
          return {
            blockRefs: {},
            ...$store,
          }
        }

        const blockRefs: Record<string, BlockRef> = {}
        const updatedAuto = cloneDeep(selected)

        // Only traverse if we have a valid automation
        if (updatedAuto) {
          automationStore.actions.traverse(blockRefs, updatedAuto)

          Object.values(blockRefs)
            .filter(blockRef => blockRef.terminating)
            .forEach(blockRef => {
              automationStore.actions
                .getPathSteps(blockRef.pathTo, updatedAuto)
                .forEach((step, idx, steps) => {
                  migrateReferencesInObject({
                    obj: step,
                    originalIndex: idx,
                    steps,
                  })
                })
            })
        }

        return {
          data: updatedAuto,
          blockRefs,
          ...$store,
        }
      })
    }

    super(initialAutomationState, makeDerivedStore)
  }
}

class AutomationStore extends DerivedBudiStore<
  AutomationStoreState,
  DerivedAutomationStoreState
> {
  history: HistoryStore<Automation>
  actions: ReturnType<typeof automationActions>
  selected: SelectedAutomationStore

  constructor() {
    const makeDerivedStore = (store: Readable<AutomationStoreState>) => {
      return derived(
        [store, workspaceDeploymentStore],
        ([$store, $workspaceDeploymentStore]): DerivedAutomationStoreState => {
          return {
            ...$store,
            automations: $store.automations.map<UIAutomation>(a => ({
              ...a,
              publishStatus: $workspaceDeploymentStore.automations[a._id!] || {
                state: PublishResourceState.DISABLED,
                unpublishedChanges: true,
              },
            })),
          }
        }
      )
    }

    super(initialAutomationState, makeDerivedStore)
    this.actions = automationActions(this)
    this.history = createHistoryStore({
      getDoc: this.actions.getDefinition.bind(this),
      selectDoc: this.actions.select.bind(this),
    })

    // Then wrap save and delete with history
    const originalSave = this.actions.save.bind(this.actions)
    const originalDelete = this.actions.delete.bind(this.actions)
    this.actions.save = this.history.wrapSaveDoc(originalSave)
    this.actions.delete = this.history.wrapDeleteDoc(originalDelete)

    this.selected = new SelectedAutomationStore(this)
  }
}

export const automationStore = new AutomationStore()

export const automationHistoryStore = automationStore.history
export const selectedAutomation = automationStore.selected

/**
 * Pad out a base default context for subscribers
 */
const emptyContext: AutomationContext = {
  user: {},
  steps: {},
  settings: {
    url: "",
    company: "",
    logo: "",
  },
}

/**
 * Extract and build automation trigger evaluation context
 *
 * @param automation
 * @param tables
 * @param results
 * @returns
 */
const extractTriggerContext = (
  automation: Automation,
  tables: Table[],
  results?: TestAutomationResponse
) => {
  const testData: AutomationTriggerResultOutputs | undefined =
    automation?.testData

  const triggerDef = automation?.definition?.trigger

  const triggerInputs = triggerDef
    ? (triggerDef.inputs as AutomationTriggerInputs<typeof triggerDef.stepId>)
    : undefined

  let triggerData: AutomationTriggerResultOutputs | undefined

  if (results && isAutomationResults(results)) {
    const automationTrigger: AutomationTriggerResult | undefined =
      results?.trigger

    const outputs: AutomationTriggerResultOutputs | undefined =
      automationTrigger?.outputs
    triggerData = outputs ? outputs : undefined

    if (triggerData && triggerDef) {
      if (isRowActionTrigger(triggerDef)) {
        const rowActionInputs: RowActionTriggerInputs =
          triggerInputs as RowActionTriggerInputs
        const rowActionTableId = rowActionInputs.tableId
        const rowActionTable = tables.find(
          table => table._id === rowActionTableId
        )

        const rowTriggerOutputs = triggerData as RowActionTriggerOutputs

        if (rowActionTable) {
          // Row action table must always be retrieved as it is never
          // returned in the test results
          rowTriggerOutputs.table = rowActionTable
        }
      } else if (isWebhookTrigger(triggerDef)) {
        const webhookTrigger = triggerData as WebhookTriggerOutputs
        // Ensure it displays in the event that the configuration was been skipped
        webhookTrigger.body = webhookTrigger.body ?? {}
      }
    }

    // Clean up unnecessary data from the context
    // Meta contains UI/UX config data. Non-bindable
    delete triggerData?.meta
  } else {
    // Substitute test data in place of the trigger data if the test hasn't been run
    triggerData = testData
  }

  return triggerData
}

/**
 * Build state context containing either stubs detailing where the
 * state context is set or it will reflected real test data
 *
 * @param results
 * @param blockRefs
 * @returns
 */
const extractStateContext = (
  results: TestAutomationResponse | undefined,
  blockRefs: Record<string, BlockRef>
) => {
  if (results && isAutomationResults(results) && results.state) {
    return results.state
  }
  const selectedNodeId = get(automationStore).selectedNodeId
  const auto = get(selectedAutomation).data
  const { stepNames } = auto?.definition || {}

  // Determine if any state vars set.
  const stateSteps = Object.entries(blockRefs).filter(
    ([id, entry]: [string, any]) => {
      return (
        entry.stepId === AutomationActionStepId.EXTRACT_STATE &&
        id !== selectedNodeId &&
        entry?.inputs?.key
      )
    }
  )

  if (!stateSteps.length) {
    return
  }

  const stubs = stateSteps.reduce(
    (acc: Record<string, any>, [id, entry]: [string, any]) => {
      if (!acc[entry.inputs.key]) {
        acc[entry.inputs.key] = {
          steps: [],
          description:
            "An updateable state variable. This will be replaced with a real value on test or at runtime",
        }
      }
      const displayName = stepNames?.[id] || entry.name
      // Show which state steps are modifying the variable
      acc[entry.inputs.key].steps.push(displayName)
      return acc
    },
    {}
  )

  return stubs
}

/**
 * Env vars require a license. In the event they are empty or unavailablethe
 * UI wont display an empty section in the context
 * @param variables
 * @returns
 */
const buildEnvironmentContext = (variables: EnvVar[]) => {
  return variables.length
    ? variables.reduce(
        (acc: Record<string, any>, variable: Record<string, any>) => {
          acc[variable.name] = ""
          return acc
        },
        {}
      )
    : undefined
}

/**
 * Build an automation evaluation context with a mixture of either
 * stub data or real automation test response data.
 */
const generateContext = () => {
  if (!organisation || !automationStore?.selected || !environment || !tables) {
    return readable(emptyContext)
  }
  return derived(
    [
      organisation,
      automationStore,
      automationStore.selected,
      environment,
      tables,
    ],
    ([
      $organisation,
      $automationStore,
      $selectedAutomation,
      $env,
      $tables,
    ]): AutomationContext => {
      const { platformUrl: url, company, logoUrl: logo } = $organisation

      const results = $automationStore.testResults

      let triggerData: AutomationTriggerResultOutputs | undefined =
        extractTriggerContext($selectedAutomation.data!, $tables.list)

      // AppSelf context required to mirror server user context
      const userContext = $automationStore.appSelf || {}

      // Extract step results from a valid response
      const stepResults =
        results && isAutomationResults(results) ? results?.steps : []

      // Result data from a completed test run
      // Initially contain info around
      const stepContext = stepResults.reduce(
        (acc: Record<string, any>, res: Record<string, any>) => {
          acc[res.id] = res.outputs
          return acc
        },
        {}
      )

      const envVars = buildEnvironmentContext($env.variables)
      const stateContext = extractStateContext(
        results,
        $selectedAutomation.blockRefs
      )

      return {
        ...(triggerData ? { trigger: { ...triggerData } } : {}),
        ...(stateContext ? { state: stateContext } : {}),
        ...(envVars ? { env: envVars } : {}),
        user: userContext,
        steps: stepContext,
        settings: { url, company, logo },
      }
    },
    emptyContext
  )
}

/**
 * Generates a derived store acting as an evaluation context
 * for bindings in automations
 *
 * @returns {Readable<AutomationContext>}
 */
export const evaluationContext: Readable<AutomationContext> = generateContext()<|MERGE_RESOLUTION|>--- conflicted
+++ resolved
@@ -45,6 +45,7 @@
   AutomationResults,
   AutomationStatus,
   AutomationStep,
+  AutomationStepResult,
   AutomationStepInputs,
   AutomationStepType,
   AutomationTrigger,
@@ -72,16 +73,10 @@
   isRowUpdateTrigger,
   isTrigger,
   isWebhookTrigger,
-<<<<<<< HEAD
-  AutomationLog,
-  AutomationStepResult,
-  AutomationTriggerResult,
-=======
   PermissionLevel,
   PublishResourceState,
   RowActionTrigger,
   RowActionTriggerInputs,
->>>>>>> 3feb8777
   RowActionTriggerOutputs,
   SelfResponse,
   Table,
@@ -89,6 +84,7 @@
   UIAutomation,
   UILogicalOperator,
   WebhookTriggerOutputs,
+  AutomationLog,
 } from "@budibase/types"
 import { cloneDeep } from "lodash/fp"
 import { generate } from "shortid"
