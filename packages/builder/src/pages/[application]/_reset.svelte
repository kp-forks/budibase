--- conflicted
+++ resolved
@@ -1,11 +1,6 @@
 <script>
   import Modal from "svelte-simple-modal"
-<<<<<<< HEAD
-  import { store } from "builderStore"
-  import { getContext } from "svelte"
-=======
   import { store, workflowStore } from "builderStore"
->>>>>>> 2a5d8ceb
   import { get } from "builderStore/api"
 
   import { fade } from "svelte/transition"
@@ -13,7 +8,6 @@
 
   import { SettingsIcon, PreviewIcon } from "components/common/Icons/"
   import IconButton from "components/common/IconButton.svelte"
-  import SettingsLink from "components/settings/Link.svelte"
 
   // Get Package and set store
   export let application
@@ -36,6 +30,7 @@
 
 <Modal>
   <div class="root">
+
     <div class="top-nav">
       <div class="topleftnav">
         <button class="home-logo">
@@ -59,7 +54,12 @@
                       hoverColor="var(--secondary75)"/> -->
       </div>
       <div class="toprightnav">
-        <SettingsLink />
+        <span
+          class:active={$isActive(`/settings`)}
+          class="topnavitemright"
+          on:click={() => $goto(`/settings`)}>
+          <SettingsIcon />
+        </span>
         <span
           class:active={false}
           class="topnavitemright"
