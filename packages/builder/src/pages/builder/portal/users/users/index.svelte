--- conflicted
+++ resolved
@@ -299,11 +299,7 @@
   {/if}
   <div class="controls">
     {#if !readonly}
-<<<<<<< HEAD
-      <ButtonGroup gap="M">
-=======
       <div class="buttons">
->>>>>>> 0477ed64
         <Button
           disabled={readonly}
           on:click={$licensing.userLimitReached
