<script>
  import { goto, url } from "@roxi/routify"
  import {
    ActionMenu,
    Button,
    Layout,
    Heading,
    Body,
    Label,
    Icon,
    Input,
    MenuItem,
    Popover,
    Select,
    Modal,
    notifications,
    Banner,
    Table,
  } from "@budibase/bbui"
  import { onMount, setContext } from "svelte"
<<<<<<< HEAD
  import {
    users,
    auth,
    groups,
    appsStore,
    licensing,
    features,
  } from "stores/portal"
=======
  import { users, auth, groups, apps, licensing } from "stores/portal"
>>>>>>> eacbacda
  import { roles } from "stores/builder"
  import ForceResetPasswordModal from "./_components/ForceResetPasswordModal.svelte"
  import UserGroupPicker from "components/settings/UserGroupPicker.svelte"
  import DeleteUserModal from "./_components/DeleteUserModal.svelte"
  import GroupIcon from "../groups/_components/GroupIcon.svelte"
  import { Constants, UserAvatar } from "@budibase/frontend-core"
  import { Breadcrumbs, Breadcrumb } from "components/portal/page"
  import RemoveGroupTableRenderer from "./_components/RemoveGroupTableRenderer.svelte"
  import GroupNameTableRenderer from "../groups/_components/GroupNameTableRenderer.svelte"
  import AppNameTableRenderer from "./_components/AppNameTableRenderer.svelte"
  import AppRoleTableRenderer from "./_components/AppRoleTableRenderer.svelte"
  import { sdk } from "@budibase/shared-core"
  import ActiveDirectoryInfo from "../_components/ActiveDirectoryInfo.svelte"

  export let userId

  $: groupSchema = {
    name: {
      width: "1fr",
    },
    ...(readonly
      ? {}
      : {
          _id: {
            displayName: "",
            width: "auto",
            borderLeft: true,
          },
        }),
  }
  const appSchema = {
    name: {
      width: "2fr",
    },
    role: {
      width: "1fr",
      displayName: "Access",
    },
  }
  const customGroupTableRenderers = [
    {
      column: "name",
      component: GroupNameTableRenderer,
    },
    {
      column: "_id",
      component: RemoveGroupTableRenderer,
    },
  ]
  const customAppTableRenderers = [
    {
      column: "name",
      component: AppNameTableRenderer,
    },
    {
      column: "role",
      component: AppRoleTableRenderer,
    },
  ]

  let deleteModal
  let resetPasswordModal
  let popoverAnchor
  let searchTerm = ""
  let popover
  let user
  let loaded = false

  $: internalGroups = $groups?.filter(g => !g?.scimInfo?.isSync)

  $: isSSO = !!user?.provider
  $: readonly = !sdk.users.isAdmin($auth.user) || user?.scimInfo?.isSync
  $: privileged = sdk.users.isAdminOrGlobalBuilder(user)
  $: nameLabel = getNameLabel(user)
<<<<<<< HEAD
  $: filteredGroups = getFilteredGroups($groups, searchTerm)
  $: availableApps = getAvailableApps($appsStore.apps, privileged, user?.roles)
=======
  $: filteredGroups = getFilteredGroups(internalGroups, searchTerm)
  $: availableApps = getAvailableApps($apps, privileged, user?.roles)
>>>>>>> eacbacda
  $: userGroups = $groups.filter(x => {
    return x.users?.find(y => {
      return y._id === userId
    })
  })
  $: globalRole = users.getUserRole(user)

  const getAvailableApps = (appList, privileged, roles) => {
    let availableApps = appList.slice()
    if (!privileged) {
      availableApps = availableApps.filter(x => {
        let roleKeys = Object.keys(roles || {})
        return roleKeys.concat(user?.builder?.apps).find(y => {
          return x.appId === appsStore.extractAppId(y)
        })
      })
    }
    return availableApps.map(app => {
      const prodAppId = appsStore.getProdAppID(app.devId)
      return {
        name: app.name,
        devId: app.devId,
        icon: app.icon,
        role: getRole(prodAppId, roles),
      }
    })
  }

  const getFilteredGroups = (groups, search) => {
    if (!search) {
      return groups
    }
    search = search.toLowerCase()
    return groups.filter(group => group.name?.toLowerCase().includes(search))
  }

  const getRole = (prodAppId, roles) => {
    if (privileged) {
      return Constants.Roles.ADMIN
    }

    if (user?.builder?.apps?.includes(prodAppId)) {
      return Constants.Roles.CREATOR
    }

    return roles[prodAppId]
  }

  const getNameLabel = user => {
    const { firstName, lastName, email } = user || {}
    if (!firstName && !lastName) {
      return email || ""
    }
    let label
    if (firstName) {
      label = firstName
      if (lastName) {
        label += ` ${lastName}`
      }
    } else {
      label = lastName
    }
    return label
  }

  async function updateUserFirstName(evt) {
    try {
      await users.save({ ...user, firstName: evt.target.value })
      await fetchUser()
    } catch (error) {
      notifications.error("Error updating user")
    }
  }

  async function updateUserLastName(evt) {
    try {
      await users.save({ ...user, lastName: evt.target.value })
      await fetchUser()
    } catch (error) {
      notifications.error("Error updating user")
    }
  }

  async function updateUserRole({ detail }) {
    if (detail === Constants.BudibaseRoles.Developer) {
      toggleFlags({ admin: { global: false }, builder: { global: true } })
    } else if (detail === Constants.BudibaseRoles.Admin) {
      toggleFlags({ admin: { global: true }, builder: { global: true } })
    } else if (detail === Constants.BudibaseRoles.AppUser) {
      toggleFlags({ admin: { global: false }, builder: { global: false } })
    } else if (detail === Constants.BudibaseRoles.Creator) {
      toggleFlags({
        admin: { global: false },
        builder: {
          global: false,
          creator: true,
          apps: user?.builder?.apps || [],
        },
      })
    }
  }

  async function fetchUser() {
    user = await users.get(userId)
    if (!user?._id) {
      $goto("./")
    }
  }

  async function toggleFlags(detail) {
    try {
      await users.save({ ...user, ...detail })
      await fetchUser()
    } catch (error) {
      notifications.error("Error updating user")
    }
  }

  const addGroup = async groupId => {
    await groups.actions.addUser(groupId, userId)
    await fetchUser()
  }

  const removeGroup = async groupId => {
    await groups.actions.removeUser(groupId, userId)
    await fetchUser()
  }

  setContext("groups", {
    removeGroup,
  })

  onMount(async () => {
    try {
      await Promise.all([fetchUser(), groups.actions.init(), roles.fetch()])
      loaded = true
    } catch (error) {
      notifications.error("Error getting user groups")
    }
  })
</script>

{#if loaded}
  <Layout gap="L" noPadding>
    <Breadcrumbs>
      <Breadcrumb url={$url("./")} text="Users" />
      <Breadcrumb text={user?.email} />
    </Breadcrumbs>

    <div class="title">
      <div class="user-info">
        <UserAvatar size="XXL" {user} showTooltip={false} />
        <div class="subtitle">
          <Heading size="M">{nameLabel}</Heading>
          {#if nameLabel !== user?.email}
            <Body size="S">{user?.email}</Body>
          {/if}
        </div>
      </div>
      {#if userId !== $auth.user?._id && !readonly}
        <div>
          <ActionMenu align="right">
            <span slot="control">
              <Icon hoverable name="More" />
            </span>
            {#if !isSSO}
              <MenuItem on:click={resetPasswordModal.show} icon="Refresh">
                Force password reset
              </MenuItem>
            {/if}
            <MenuItem on:click={deleteModal.show} icon="Delete">
              Delete
            </MenuItem>
          </ActionMenu>
        </div>
      {/if}
    </div>
    <Layout noPadding gap="S">
      <div class="details-title">
        <Heading size="S">Details</Heading>
        {#if user?.scimInfo?.isSync}
          <ActiveDirectoryInfo text="User synced from your AD" />
        {/if}
      </div>
      <div class="fields">
        <div class="field">
          <Label size="L">Email</Label>
          <Input disabled value={user?.email} />
        </div>
        <div class="field">
          <Label size="L">First name</Label>
          <Input
            disabled={readonly}
            value={user?.firstName}
            on:blur={updateUserFirstName}
          />
        </div>
        <div class="field">
          <Label size="L">Last name</Label>
          <Input
            disabled={readonly}
            value={user?.lastName}
            on:blur={updateUserLastName}
          />
        </div>
        <!-- don't let a user remove the privileges that let them be here -->
        {#if userId !== $auth.user._id}
          <!-- Disabled if it's not admin, enabled for SCIM integration   -->
          <div class="field">
            <Label size="L">Role</Label>
            <Select
              placeholder={null}
              disabled={!sdk.users.isAdmin($auth.user)}
              value={globalRole}
              options={Constants.BudibaseRoleOptions}
              on:change={updateUserRole}
            />
          </div>
        {/if}
      </div>
    </Layout>

    {#if $licensing.groupsEnabled}
      <!-- User groups -->
      <Layout gap="S" noPadding>
        <div class="tableTitle">
          <Heading size="S">Groups</Heading>
          {#if internalGroups?.length}
            <div bind:this={popoverAnchor}>
              <Button on:click={popover.show()} secondary>Add to group</Button>
            </div>
          {/if}
          <Popover align="right" bind:this={popover} anchor={popoverAnchor}>
            <UserGroupPicker
              labelKey="name"
              bind:searchTerm
              list={filteredGroups}
              selected={user.userGroups}
              on:select={e => addGroup(e.detail)}
              on:deselect={e => removeGroup(e.detail)}
              iconComponent={GroupIcon}
              extractIconProps={item => ({ group: item, size: "S" })}
            />
          </Popover>
        </div>
        <Table
          schema={groupSchema}
          data={userGroups}
          allowEditRows={false}
          customPlaceholder
          customRenderers={customGroupTableRenderers}
          on:click={e => $goto(`../groups/${e.detail._id}`)}
        >
          <div class="placeholder" slot="placeholder">
            <Heading size="S">This user is not in any groups</Heading>
          </div>
        </Table>
      </Layout>
    {/if}

    <Layout gap="S" noPadding>
      <Heading size="S">Apps</Heading>
      {#if privileged}
        <Banner showCloseButton={false}>
          This user's role grants admin access to all apps
        </Banner>
      {:else}
        <Table
          schema={appSchema}
          data={availableApps}
          customPlaceholder
          allowEditRows={false}
          customRenderers={customAppTableRenderers}
          on:click={e => $goto(`/builder/app/${e.detail.devId}`)}
        >
          <div class="placeholder" slot="placeholder">
            <Heading size="S">
              This user doesn't have access to any apps
            </Heading>
          </div>
        </Table>
      {/if}
    </Layout>
  </Layout>
{/if}

<Modal bind:this={deleteModal}>
  <DeleteUserModal {user} />
</Modal>
<Modal bind:this={resetPasswordModal}>
  <ForceResetPasswordModal {user} on:update={fetchUser} />
</Modal>

<style>
  .fields {
    display: grid;
    grid-gap: var(--spacing-m);
  }
  .field {
    display: grid;
    grid-template-columns: 120px 1fr;
    align-items: center;
  }
  .title {
    display: flex;
    align-items: center;
    justify-content: space-between;
  }
  .user-info {
    display: flex;
    align-items: center;
    justify-content: flex-start;
    gap: var(--spacing-l);
  }
  .tableTitle {
    display: flex;
    justify-content: space-between;
    align-items: flex-end;
  }
  .subtitle {
    display: flex;
    flex-direction: column;
    justify-content: center;
    align-items: stretch;
  }
  .placeholder {
    width: 100%;
    text-align: center;
  }
  .details-title {
    display: flex;
    justify-content: space-between;
    align-items: center;
  }
</style><|MERGE_RESOLUTION|>--- conflicted
+++ resolved
@@ -18,18 +18,7 @@
     Table,
   } from "@budibase/bbui"
   import { onMount, setContext } from "svelte"
-<<<<<<< HEAD
-  import {
-    users,
-    auth,
-    groups,
-    appsStore,
-    licensing,
-    features,
-  } from "stores/portal"
-=======
-  import { users, auth, groups, apps, licensing } from "stores/portal"
->>>>>>> eacbacda
+  import { users, auth, groups, appsStore, licensing } from "stores/portal"
   import { roles } from "stores/builder"
   import ForceResetPasswordModal from "./_components/ForceResetPasswordModal.svelte"
   import UserGroupPicker from "components/settings/UserGroupPicker.svelte"
@@ -104,13 +93,8 @@
   $: readonly = !sdk.users.isAdmin($auth.user) || user?.scimInfo?.isSync
   $: privileged = sdk.users.isAdminOrGlobalBuilder(user)
   $: nameLabel = getNameLabel(user)
-<<<<<<< HEAD
-  $: filteredGroups = getFilteredGroups($groups, searchTerm)
+  $: filteredGroups = getFilteredGroups(internalGroups, searchTerm)
   $: availableApps = getAvailableApps($appsStore.apps, privileged, user?.roles)
-=======
-  $: filteredGroups = getFilteredGroups(internalGroups, searchTerm)
-  $: availableApps = getAvailableApps($apps, privileged, user?.roles)
->>>>>>> eacbacda
   $: userGroups = $groups.filter(x => {
     return x.users?.find(y => {
       return y._id === userId
