--- conflicted
+++ resolved
@@ -1,5 +1,4 @@
 <script>
-<<<<<<< HEAD
   import {
     Icon,
     Body,
@@ -12,14 +11,6 @@
   import { plugins } from "stores/portal"
 
   export let plugin
-=======
-  import { Icon, Body, ActionMenu, MenuItem, Detail } from "@budibase/bbui"
-
-  export let plugin
-  export let deletePlugin
-  $: console.log(plugin)
-  let modal
->>>>>>> 18724af5
 
   let detailsModal
 </script>
@@ -47,21 +38,7 @@
   </div>
 
   <div>
-<<<<<<< HEAD
     <Icon on:click={detailsModal.show()} hoverable name="ChevronRight" />
-=======
-    <div>
-      <ActionMenu align="right">
-        <span slot="control">
-          <Icon hoverable name="More" />
-        </span>
-        <MenuItem on:click={() => deletePlugin(plugin)} icon="Delete"
-          >Delete</MenuItem
-        >
-        <MenuItem on:click={() => editGroup(plugin)} icon="Edit">Edit</MenuItem>
-      </ActionMenu>
-    </div>
->>>>>>> 18724af5
   </div>
 </div>
 
@@ -140,9 +117,6 @@
     align-items: center;
   }
 
-  .opacity {
-    opacity: 50%;
-  }
   @media (max-width: 640px) {
     .desktop {
       display: none !important;
