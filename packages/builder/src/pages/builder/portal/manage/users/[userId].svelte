<script>
  import { goto } from "@roxi/routify"
  import {
    ActionButton,
    ActionMenu,
    Avatar,
    Button,
    Layout,
    Heading,
    Body,
    Label,
    List,
    ListItem,
    Icon,
    Input,
    MenuItem,
    Popover,
    Select,
    Modal,
    notifications,
    Divider,
    Banner,
    StatusLight,
  } from "@budibase/bbui"
  import { onMount } from "svelte"
<<<<<<< HEAD
  import { users, auth, groups, apps } from "stores/portal"
=======
  import { fetchData } from "helpers"
  import { users, auth, groups, apps, licensing } from "stores/portal"
>>>>>>> 34776013
  import { roles } from "stores/backend"
  import { Constants } from "@budibase/frontend-core"
  import ForceResetPasswordModal from "./_components/ForceResetPasswordModal.svelte"
  import { RoleUtils } from "@budibase/frontend-core"
  import UserGroupPicker from "components/settings/UserGroupPicker.svelte"
  import DeleteUserModal from "./_components/DeleteUserModal.svelte"
  import GroupIcon from "../groups/_components/GroupIcon.svelte"

  export let userId

  let deleteModal
  let resetPasswordModal
  let popoverAnchor
  let searchTerm = ""
  let popover
  let user
  let loaded = false

  $: fullName = user?.firstName ? user?.firstName + " " + user?.lastName : ""
  $: privileged = user?.admin?.global || user?.builder?.global
  $: nameLabel = getNameLabel(user)
  $: initials = getInitials(nameLabel)
  $: filteredGroups = getFilteredGroups($groups, searchTerm)
  $: availableApps = getAvailableApps($apps, privileged, user?.roles)
  $: userGroups = $groups.filter(x => {
    return x.users?.find(y => {
      return y._id === userId
    })
  })
  $: globalRole = user?.admin?.global
    ? "admin"
    : user?.builder?.global
    ? "developer"
    : "appUser"

  const getAvailableApps = (appList, privileged, roles) => {
    let availableApps = appList.slice()
    if (!privileged) {
      availableApps = availableApps.filter(x => {
        return Object.keys(roles || {}).find(y => {
          return x.appId === apps.extractAppId(y)
        })
      })
    }
    return availableApps.map(app => {
      return {
        name: app.name,
        devId: app.devId,
        icon: app.icon,
        role: privileged ? Constants.Roles.ADMIN : roles[app.appId],
      }
    })
  }

  const getFilteredGroups = (groups, search) => {
    if (!search) {
      return groups
    }
    search = search.toLowerCase()
    return groups.filter(group => group.name?.toLowerCase().includes(search))
  }

  const getNameLabel = user => {
    const { firstName, lastName, email } = user || {}
    if (!firstName && !lastName) {
      return email || ""
    }
    let label
    if (firstName) {
      label = firstName
      if (lastName) {
        label += ` ${lastName}`
      }
    } else {
      label = lastName
    }
    return label
  }

  const getInitials = nameLabel => {
    if (!nameLabel) {
      return "?"
    }
    return nameLabel
      .split(" ")
      .slice(0, 2)
      .map(x => x[0])
      .join("")
  }

  const getRoleLabel = roleId => {
    const role = $roles.find(x => x._id === roleId)
    return role?.name || "Custom role"
  }

  async function updateUserFirstName(evt) {
    try {
      await users.save({ ...user, firstName: evt.target.value })
      await fetchUser()
    } catch (error) {
      notifications.error("Error updating user")
    }
  }

  async function updateUserLastName(evt) {
    try {
      await users.save({ ...user, lastName: evt.target.value })
      await fetchUser()
    } catch (error) {
      notifications.error("Error updating user")
    }
  }

  async function updateUserRole({ detail }) {
    if (detail === "developer") {
      toggleFlags({ admin: { global: false }, builder: { global: true } })
    } else if (detail === "admin") {
      toggleFlags({ admin: { global: true }, builder: { global: true } })
    } else if (detail === "appUser") {
      toggleFlags({ admin: { global: false }, builder: { global: false } })
    }
  }

  async function fetchUser() {
    user = await users.get(userId)
    if (!user?._id) {
      $goto("./")
    }
  }

  async function toggleFlags(detail) {
    try {
      await users.save({ ...user, ...detail })
      await fetchUser()
    } catch (error) {
      notifications.error("Error updating user")
    }
  }

  const addGroup = async groupId => {
    await groups.actions.addUser(groupId, userId)
    await fetchUser()
  }

  const removeGroup = async groupId => {
    await groups.actions.removeUser(groupId, userId)
    await fetchUser()
  }

  onMount(async () => {
    try {
      await Promise.all([
        fetchUser(),
        groups.actions.init(),
        apps.load(),
        roles.fetch(),
      ])
      loaded = true
    } catch (error) {
      notifications.error("Error getting user groups")
    }
  })
</script>

{#if loaded}
  <Layout gap="XL" noPadding>
    <div>
      <ActionButton on:click={() => $goto("./")} icon="ArrowLeft">
        Back
      </ActionButton>
    </div>

    <Layout noPadding gap="M">
      <div class="title">
        <div>
          <div style="display: flex;">
            <Avatar size="XXL" {initials} />
            <div class="subtitle">
              <Heading size="S">{nameLabel}</Heading>
              {#if nameLabel !== user?.email}
                <Body size="S">{user?.email}</Body>
              {/if}
            </div>
          </div>
        </div>
        {#if userId !== $auth.user?._id}
          <div>
            <ActionMenu align="right">
              <span slot="control">
                <Icon hoverable name="More" />
              </span>
              <MenuItem on:click={resetPasswordModal.show} icon="Refresh">
                Force password reset
              </MenuItem>
              <MenuItem on:click={deleteModal.show} icon="Delete">
                Delete
              </MenuItem>
            </ActionMenu>
          </div>
        {/if}
      </div>
      <Divider />
      <Layout noPadding gap="S">
        <Heading size="S">Details</Heading>
        <div class="fields">
          <div class="field">
            <Label size="L">Email</Label>
            <Input disabled value={user?.email} />
          </div>
          <div class="field">
            <Label size="L">First name</Label>
            <Input value={user?.firstName} on:blur={updateUserFirstName} />
          </div>
          <div class="field">
            <Label size="L">Last name</Label>
            <Input value={user?.lastName} on:blur={updateUserLastName} />
          </div>
          <!-- don't let a user remove the privileges that let them be here -->
          {#if userId !== $auth.user._id}
            <div class="field">
              <Label size="L">Role</Label>
              <Select
                value={globalRole}
                options={Constants.BudibaseRoleOptions}
                on:change={updateUserRole}
              />
            </div>
          {/if}
        </div>
      </Layout>
    </Layout>

    {#if $licensing.groupsEnabled}
      <!-- User groups -->
      <Layout gap="S" noPadding>
        <div class="tableTitle">
          <Heading size="S">User groups</Heading>
          <div bind:this={popoverAnchor}>
            <Button
              on:click={popover.show()}
              icon="UserGroup"
              secondary
              newStyles
            >
              Add to user group
            </Button>
          </div>
          <Popover align="right" bind:this={popover} anchor={popoverAnchor}>
            <UserGroupPicker
              labelKey="name"
              bind:searchTerm
              list={filteredGroups}
              selected={user.userGroups}
              on:select={e => addGroup(e.detail)}
              on:deselect={e => removeGroup(e.detail)}
              iconComponent={GroupIcon}
              extractIconProps={item => ({ group: item, size: "S" })}
            />
          </Popover>
        </div>
        <List>
          {#if userGroups.length}
            {#each userGroups as group}
              <ListItem
                title={group.name}
                icon={group.icon}
                iconBackground={group.color}
                hoverable
                on:click={() => $goto(`../groups/${group._id}`)}
              >
                <Icon
                  on:click={e => {
                    removeGroup(group._id)
                    e.stopPropagation()
                  }}
                  hoverable
                  size="S"
                  name="Close"
                />
              </ListItem>
            {/each}
          {:else}
            <ListItem icon="UserGroup" title="This user is in no user groups" />
          {/if}
        </List>
      </Layout>
    {/if}

    <Layout gap="S" noPadding>
      <Heading size="S">Apps</Heading>
      <List>
        {#if privileged}
          <Banner showCloseButton={false}>
            This user's role grants admin access to all apps
          </Banner>
        {:else if availableApps.length}
          {#each availableApps as app}
            <ListItem
              title={app.name}
              iconColor={app?.icon?.color}
              icon={app?.icon?.name || "Apps"}
              hoverable
              on:click={() => $goto(`../../overview/${app.devId}`)}
            >
              <div class="title ">
                <StatusLight square color={RoleUtils.getRoleColour(app.role)}>
                  {getRoleLabel(app.role)}
                </StatusLight>
              </div>
            </ListItem>
          {/each}
        {:else}
          <ListItem icon="Apps" title="This user has access to no apps" />
        {/if}
      </List>
    </Layout>
  </Layout>
{/if}

<Modal bind:this={deleteModal}>
  <DeleteUserModal {user} />
</Modal>
<Modal bind:this={resetPasswordModal}>
  <ForceResetPasswordModal {user} on:update={fetchUser} />
</Modal>

<style>
  .fields {
    display: grid;
    grid-gap: var(--spacing-m);
  }
  .field {
    display: grid;
    grid-template-columns: 120px 1fr;
    align-items: center;
  }

  .title {
    display: flex;
    align-items: center;
    justify-content: space-between;
  }

  .tableTitle {
    display: flex;
    justify-content: space-between;
    align-items: flex-end;
  }

  .subtitle {
    padding: 0 0 0 var(--spacing-m);
    display: flex;
    flex-direction: column;
    justify-content: center;
    align-items: stretch;
  }
</style><|MERGE_RESOLUTION|>--- conflicted
+++ resolved
@@ -23,19 +23,13 @@
     StatusLight,
   } from "@budibase/bbui"
   import { onMount } from "svelte"
-<<<<<<< HEAD
-  import { users, auth, groups, apps } from "stores/portal"
-=======
-  import { fetchData } from "helpers"
   import { users, auth, groups, apps, licensing } from "stores/portal"
->>>>>>> 34776013
   import { roles } from "stores/backend"
-  import { Constants } from "@budibase/frontend-core"
   import ForceResetPasswordModal from "./_components/ForceResetPasswordModal.svelte"
-  import { RoleUtils } from "@budibase/frontend-core"
   import UserGroupPicker from "components/settings/UserGroupPicker.svelte"
   import DeleteUserModal from "./_components/DeleteUserModal.svelte"
   import GroupIcon from "../groups/_components/GroupIcon.svelte"
+  import { Constants, RoleUtils } from "@budibase/frontend-core"
 
   export let userId
 
