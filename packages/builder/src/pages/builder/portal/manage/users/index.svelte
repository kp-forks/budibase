<script>
  import {
    Heading,
    Body,
    Button,
    ButtonGroup,
    Table,
    Layout,
    Modal,
    Search,
    notifications,
    Pagination,
    Divider,
  } from "@budibase/bbui"
  import AddUserModal from "./_components/AddUserModal.svelte"
  import { users, groups, auth } from "stores/portal"
  import { onMount } from "svelte"
  import DeleteRowsButton from "components/backend/DataTable/buttons/DeleteRowsButton.svelte"
  import GroupsTableRenderer from "./_components/GroupsTableRenderer.svelte"
  import AppsTableRenderer from "./_components/AppsTableRenderer.svelte"
  import RoleTableRenderer from "./_components/RoleTableRenderer.svelte"
  import { goto } from "@roxi/routify"
  import OnboardingTypeModal from "./_components/OnboardingTypeModal.svelte"
  import PasswordModal from "./_components/PasswordModal.svelte"
  import InvitedModal from "./_components/InvitedModal.svelte"
  import DeletionFailureModal from "./_components/DeletionFailureModal.svelte"
  import ImportUsersModal from "./_components/ImportUsersModal.svelte"
  import { get } from "svelte/store"
  import { Constants, Utils, fetchData } from "@budibase/frontend-core"
  import { API } from "api"

  const fetch = fetchData({
    API,
    datasource: {
      type: "user",
    },
  })

  let loaded = false
  let enrichedUsers = []
  let createUserModal,
    inviteConfirmationModal,
    onboardingTypeModal,
    passwordModal,
<<<<<<< HEAD
    importUsersModal
  let searchEmail = undefined
=======
    importUsersModal,
    deletionFailureModal
  let pageInfo = createPaginationStore()
  let prevEmail = undefined,
    searchEmail = undefined
>>>>>>> ee40819c
  let selectedRows = []
  let customRenderers = [
    { column: "userGroups", component: GroupsTableRenderer },
    { column: "apps", component: AppsTableRenderer },
    { column: "role", component: RoleTableRenderer },
  ]
  let userData = []

  $: debouncedUpdateFetch(searchEmail)
  $: schema = {
    email: {
      sortable: false,
    },
    role: {
      sortable: false,
    },
    ...($auth.groupsEnabled && {
      userGroups: {
        sortable: false,
        displayName: "User groups",
      },
    }),
    apps: {
      sortable: false,
    },
  }
<<<<<<< HEAD
=======
  $: userData = []
  $: createUsersResponse = { successful: [], unsuccessful: [] }
  $: deleteUsersResponse = { successful: [], unsuccessful: [] }
  $: inviteUsersResponse = { successful: [], unsuccessful: [] }
  $: page = $pageInfo.page
  $: fetchUsers(page, searchEmail)
>>>>>>> ee40819c
  $: {
    enrichedUsers = $fetch.rows?.map(user => {
      let userGroups = []
      $groups.forEach(group => {
        if (group.users) {
          group.users?.forEach(y => {
            if (y._id === user._id) {
              userGroups.push(group)
            }
          })
        }
      })
      return {
        ...user,
        name: user.firstName ? user.firstName + " " + user.lastName : "",
        userGroups,
        apps: [...new Set(Object.keys(user.roles))],
      }
    })
  }

  const updateFetch = email => {
    fetch.update({
      query: {
        email,
      },
    })
  }
  const debouncedUpdateFetch = Utils.debounce(updateFetch, 250)

  const showOnboardingTypeModal = async addUsersData => {
    userData = await removingDuplicities(addUsersData)
    if (!userData?.users?.length) return

    onboardingTypeModal.show()
  }

  async function createUserFlow() {
    const payload = userData?.users?.map(user => ({
      email: user.email,
      builder: user.role === Constants.BudibaseRoles.Developer,
      admin: user.role === Constants.BudibaseRoles.Admin,
      groups: userData.groups,
    }))
    try {
      inviteUsersResponse = await users.invite(payload)
      inviteConfirmationModal.show()
    } catch (error) {
      notifications.error("Error inviting user")
    }
  }

  const removingDuplicities = async userData => {
    const currentUserEmails = (await users.fetch())?.map(x => x.email) || []
    const newUsers = []

    for (const user of userData?.users) {
      const { email } = user

      if (
        newUsers.find(x => x.email === email) ||
        currentUserEmails.includes(email)
      )
        continue

      newUsers.push(user)
    }

    if (!newUsers.length) {
      notifications.info("Duplicated! There is no new users to add.")
    }
    return { ...userData, users: newUsers }
  }

  const createUsersFromCsv = async userCsvData => {
    const { userEmails, usersRole, userGroups: groups } = userCsvData

    const users = []
    for (const email of userEmails) {
      const newUser = {
        email: email,
        role: usersRole,
        password: Math.random().toString(36).substring(2, 22),
        forceResetPassword: true,
      }

      users.push(newUser)
    }

    userData = await removingDuplicities({ groups, users })
    if (!userData.users.length) return

    return createUsers()
  }

  async function createUsers() {
    try {
      createUsersResponse = await users.create(
        await removingDuplicities(userData)
      )
      notifications.success("Successfully created user")
      await groups.actions.init()
      passwordModal.show()
    } catch (error) {
      notifications.error("Error creating user")
    }
  }

  async function chooseCreationType(onboardingType) {
    if (onboardingType === "emailOnboarding") {
      createUserFlow()
    } else {
      await createUsers()
    }
  }

  const deleteRows = async () => {
    try {
      let ids = selectedRows.map(user => user._id)
      if (ids.includes(get(auth).user._id)) {
        notifications.error("You cannot delete yourself")
        return
      }
      deleteUsersResponse = await users.bulkDelete(ids)
      if (deleteUsersResponse.unsuccessful?.length) {
        deletionFailureModal.show()
      } else {
        notifications.success(
          `Successfully deleted ${selectedRows.length} users`
        )
      }

      selectedRows = []
      await fetch.refresh()
    } catch (error) {
      notifications.error("Error deleting rows")
    }
  }

  onMount(async () => {
    try {
      loaded = false
      await groups.actions.init()
      loaded = true
    } catch (error) {
      notifications.error("Error fetching User Group data")
    }
  })
</script>

{#if loaded && $fetch.loaded}
  <Layout noPadding gap="M">
    <Layout gap="XS" noPadding>
      <Heading>Users</Heading>
      <Body>Add users and control who gets access to your published apps</Body>
    </Layout>
    <Divider />
    <div class="controls">
      <ButtonGroup>
        <Button
          dataCy="add-user"
          on:click={createUserModal.show}
          icon="UserAdd"
          cta>Add users</Button
        >
        <Button
          on:click={importUsersModal.show}
          icon="Import"
          secondary
          newStyles
        >
          Import users
        </Button>
      </ButtonGroup>
      <div class="controls-right">
        <Search bind:value={searchEmail} placeholder="Search" />
        {#if selectedRows.length > 0}
          <DeleteRowsButton
            item="user"
            on:updaterows
            {selectedRows}
            {deleteRows}
          />
        {/if}
      </div>
    </div>
    <Table
      on:click={({ detail }) => $goto(`./${detail._id}`)}
      {schema}
      bind:selectedRows
      data={enrichedUsers}
      allowEditColumns={false}
      allowEditRows={false}
      allowSelectRows={true}
      showHeaderBorder={false}
      {customRenderers}
    />
    <div class="pagination">
      <Pagination
        page={$fetch.pageNumber + 1}
        hasPrevPage={$fetch.loading ? false : $fetch.hasPrevPage}
        hasNextPage={$fetch.loading ? false : $fetch.hasNextPage}
        goToPrevPage={fetch.prevPage}
        goToNextPage={fetch.nextPage}
      />
    </div>
  </Layout>
{/if}

<Modal bind:this={createUserModal}>
  <AddUserModal {showOnboardingTypeModal} />
</Modal>

<Modal bind:this={inviteConfirmationModal}>
<<<<<<< HEAD
  <ModalContent
    showCancelButton={false}
    title="Invites sent!"
    confirmText="Done"
  >
    <Body size="S">
      Your users should now recieve an email invite to get access to their
      Budibase account
    </Body>
  </ModalContent>
=======
  <InvitedModal {inviteUsersResponse} />
>>>>>>> ee40819c
</Modal>

<Modal bind:this={onboardingTypeModal}>
  <OnboardingTypeModal {chooseCreationType} />
</Modal>

<Modal bind:this={passwordModal}>
  <PasswordModal {createUsersResponse} userData={userData.users} />
</Modal>

<Modal bind:this={deletionFailureModal}>
  <DeletionFailureModal {deleteUsersResponse} />
</Modal>

<Modal bind:this={importUsersModal}>
  <ImportUsersModal {createUsersFromCsv} />
</Modal>

<style>
  .pagination {
    display: flex;
    flex-direction: row;
    justify-content: flex-end;
  }

  .controls {
    display: flex;
    flex-direction: row;
    justify-content: space-between;
    align-items: center;
  }
  .controls-right {
    display: flex;
    flex-direction: row;
    justify-content: flex-end;
    align-items: center;
    gap: var(--spacing-xl);
  }
  .controls-right :global(.spectrum-Search) {
    width: 200px;
  }
</style><|MERGE_RESOLUTION|>--- conflicted
+++ resolved
@@ -7,6 +7,7 @@
     Table,
     Layout,
     Modal,
+    ModalContent,
     Search,
     notifications,
     Pagination,
@@ -22,8 +23,6 @@
   import { goto } from "@roxi/routify"
   import OnboardingTypeModal from "./_components/OnboardingTypeModal.svelte"
   import PasswordModal from "./_components/PasswordModal.svelte"
-  import InvitedModal from "./_components/InvitedModal.svelte"
-  import DeletionFailureModal from "./_components/DeletionFailureModal.svelte"
   import ImportUsersModal from "./_components/ImportUsersModal.svelte"
   import { get } from "svelte/store"
   import { Constants, Utils, fetchData } from "@budibase/frontend-core"
@@ -42,16 +41,8 @@
     inviteConfirmationModal,
     onboardingTypeModal,
     passwordModal,
-<<<<<<< HEAD
     importUsersModal
   let searchEmail = undefined
-=======
-    importUsersModal,
-    deletionFailureModal
-  let pageInfo = createPaginationStore()
-  let prevEmail = undefined,
-    searchEmail = undefined
->>>>>>> ee40819c
   let selectedRows = []
   let customRenderers = [
     { column: "userGroups", component: GroupsTableRenderer },
@@ -78,15 +69,6 @@
       sortable: false,
     },
   }
-<<<<<<< HEAD
-=======
-  $: userData = []
-  $: createUsersResponse = { successful: [], unsuccessful: [] }
-  $: deleteUsersResponse = { successful: [], unsuccessful: [] }
-  $: inviteUsersResponse = { successful: [], unsuccessful: [] }
-  $: page = $pageInfo.page
-  $: fetchUsers(page, searchEmail)
->>>>>>> ee40819c
   $: {
     enrichedUsers = $fetch.rows?.map(user => {
       let userGroups = []
@@ -132,7 +114,8 @@
       groups: userData.groups,
     }))
     try {
-      inviteUsersResponse = await users.invite(payload)
+      const res = await users.invite(payload)
+      notifications.success(res.message)
       inviteConfirmationModal.show()
     } catch (error) {
       notifications.error("Error inviting user")
@@ -155,9 +138,8 @@
       newUsers.push(user)
     }
 
-    if (!newUsers.length) {
+    if (!newUsers.length)
       notifications.info("Duplicated! There is no new users to add.")
-    }
     return { ...userData, users: newUsers }
   }
 
@@ -184,9 +166,7 @@
 
   async function createUsers() {
     try {
-      createUsersResponse = await users.create(
-        await removingDuplicities(userData)
-      )
+      await users.create(await removingDuplicities(userData))
       notifications.success("Successfully created user")
       await groups.actions.init()
       passwordModal.show()
@@ -210,15 +190,8 @@
         notifications.error("You cannot delete yourself")
         return
       }
-      deleteUsersResponse = await users.bulkDelete(ids)
-      if (deleteUsersResponse.unsuccessful?.length) {
-        deletionFailureModal.show()
-      } else {
-        notifications.success(
-          `Successfully deleted ${selectedRows.length} users`
-        )
-      }
-
+      await users.bulkDelete(ids)
+      notifications.success(`Successfully deleted ${selectedRows.length} rows`)
       selectedRows = []
       await fetch.refresh()
     } catch (error) {
@@ -244,14 +217,15 @@
       <Body>Add users and control who gets access to your published apps</Body>
     </Layout>
     <Divider />
-    <div class="controls">
+    <div className="controls">
       <ButtonGroup>
         <Button
           dataCy="add-user"
           on:click={createUserModal.show}
           icon="UserAdd"
-          cta>Add users</Button
-        >
+          cta
+          >Add users
+        </Button>
         <Button
           on:click={importUsersModal.show}
           icon="Import"
@@ -261,7 +235,7 @@
           Import users
         </Button>
       </ButtonGroup>
-      <div class="controls-right">
+      <div className="controls-right">
         <Search bind:value={searchEmail} placeholder="Search" />
         {#if selectedRows.length > 0}
           <DeleteRowsButton
@@ -301,7 +275,6 @@
 </Modal>
 
 <Modal bind:this={inviteConfirmationModal}>
-<<<<<<< HEAD
   <ModalContent
     showCancelButton={false}
     title="Invites sent!"
@@ -312,9 +285,6 @@
       Budibase account
     </Body>
   </ModalContent>
-=======
-  <InvitedModal {inviteUsersResponse} />
->>>>>>> ee40819c
 </Modal>
 
 <Modal bind:this={onboardingTypeModal}>
@@ -322,11 +292,7 @@
 </Modal>
 
 <Modal bind:this={passwordModal}>
-  <PasswordModal {createUsersResponse} userData={userData.users} />
-</Modal>
-
-<Modal bind:this={deletionFailureModal}>
-  <DeletionFailureModal {deleteUsersResponse} />
+  <PasswordModal userData={userData.users} />
 </Modal>
 
 <Modal bind:this={importUsersModal}>
@@ -346,6 +312,7 @@
     justify-content: space-between;
     align-items: center;
   }
+
   .controls-right {
     display: flex;
     flex-direction: row;
@@ -353,6 +320,7 @@
     align-items: center;
     gap: var(--spacing-xl);
   }
+
   .controls-right :global(.spectrum-Search) {
     width: 200px;
   }
