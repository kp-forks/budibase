--- conflicted
+++ resolved
@@ -117,22 +117,13 @@
       getOptionValue={option => option._id}
     />
   {/if}
-<<<<<<< HEAD
-</ModalContent>
-=======
 </ModalContent>
 
 <style>
   .fix-height {
     margin-bottom: 5%;
   }
-
   .normal-height {
     margin-bottom: 0%;
   }
-
-  :global(.spectrum-Picker) {
-    border-top-left-radius: 0px;
-  }
-</style>
->>>>>>> ae956bc3
+</style>