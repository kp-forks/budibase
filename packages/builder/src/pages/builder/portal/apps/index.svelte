--- conflicted
+++ resolved
@@ -15,11 +15,7 @@
   import Spinner from "components/common/Spinner.svelte"
   import CreateAppModal from "components/start/CreateAppModal.svelte"
   import UpdateAppModal from "components/start/UpdateAppModal.svelte"
-<<<<<<< HEAD
-  import ExportAppModal from "components/start/ExportAppModal.svelte"
   import AppLimitModal from "components/portal/licensing/AppLimitModal.svelte"
-=======
->>>>>>> 8cfd6a9f
 
   import { store, automationStore } from "builderStore"
   import { API } from "api"
@@ -37,11 +33,7 @@
   let selectedApp
   let creationModal
   let updatingModal
-<<<<<<< HEAD
-  let exportModal
   let appLimitModal
-=======
->>>>>>> 8cfd6a9f
   let creatingApp = false
   let loaded = $apps?.length || $templates?.length
   let searchTerm = ""
@@ -421,15 +413,8 @@
   <UpdateAppModal app={selectedApp} />
 </Modal>
 
-<<<<<<< HEAD
-<Modal bind:this={exportModal} padding={false} width="600px">
-  <ExportAppModal app={selectedApp} />
-</Modal>
-
 <AppLimitModal bind:this={appLimitModal} />
 
-=======
->>>>>>> 8cfd6a9f
 <style>
   .appTable {
     border-top: var(--border-light);
