--- conflicted
+++ resolved
@@ -1,54 +1,13 @@
 <script>
   import {
-<<<<<<< HEAD
     SideNavigation as Navigation,
     SideNavigationItem as Item,
   } from "@budibase/bbui"
-=======
-    AppsIcon,
-    HostingIcon,
-    DocumentationIcon,
-    CommunityIcon,
-    BugIcon,
-  } from "components/common/Icons"
+  import { auth } from "stores/backend"
   import LoginForm from "components/login/LoginForm.svelte"
->>>>>>> e08df411
   import BuilderSettingsButton from "components/start/BuilderSettingsButton.svelte"
   import LogoutButton from "components/start/LogoutButton.svelte"
   import Logo from "/assets/budibase-logo.svg"
-<<<<<<< HEAD
-</script>
-
-<div class="root">
-  <div class="ui-nav">
-    <div class="home-logo"><img src={Logo} alt="Budibase icon" /></div>
-    <div class="nav-section">
-      <div class="nav-top">
-        <Navigation>
-          <Item href="/builder/" icon="Apps" selected>Apps</Item>
-          <Item external href="https://portal.budi.live/" icon="Servers">
-            Hosting
-          </Item>
-          <Item external href="https://docs.budibase.com/" icon="Book">
-            Documentation
-          </Item>
-          <Item
-            external
-            href="https://github.com/Budibase/budibase/discussions"
-            icon="PeopleGroup"
-          >
-            Community
-          </Item>
-          <Item
-            external
-            href="https://github.com/Budibase/budibase/issues/new/choose"
-            icon="Bug"
-          >
-            Raise an issue
-          </Item>
-        </Navigation>
-=======
-  import { auth } from "stores/backend"
 
   let modal
 </script>
@@ -60,30 +19,33 @@
         <div class="home-logo"><img src={Logo} alt="Budibase icon" /></div>
         <div class="nav-section">
           <div class="nav-top">
-            <Link icon={AppsIcon} title="Apps" href="/" active />
-            <Link
-              icon={HostingIcon}
-              title="Hosting"
-              href="https://portal.budi.live/" />
-            <Link
-              icon={DocumentationIcon}
-              title="Documentation"
-              href="https://docs.budibase.com/" />
-            <Link
-              icon={CommunityIcon}
-              title="Community"
-              href="https://github.com/Budibase/budibase/discussions" />
-            <Link
-              icon={BugIcon}
-              title="Raise an issue"
-              href="https://github.com/Budibase/budibase/issues/new/choose" />
+            <Navigation>
+              <Item href="/builder/" icon="Apps" selected>Apps</Item>
+              <Item external href="https://portal.budi.live/" icon="Servers">
+                Hosting
+              </Item>
+              <Item external href="https://docs.budibase.com/" icon="Book">
+                Documentation
+              </Item>
+              <Item
+                external
+                href="https://github.com/Budibase/budibase/discussions"
+                icon="PeopleGroup">
+                Community
+              </Item>
+              <Item
+                external
+                href="https://github.com/Budibase/budibase/issues/new/choose"
+                icon="Bug">
+                Raise an issue
+              </Item>
+            </Navigation>
           </div>
           <div class="nav-bottom">
             <BuilderSettingsButton />
             <LogoutButton />
           </div>
         </div>
->>>>>>> e08df411
       </div>
       <div class="main">
         <slot />
