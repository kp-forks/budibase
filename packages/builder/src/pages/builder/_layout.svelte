<script>
  import { isActive, redirect, params, beforeUrlChange } from "@roxi/routify"
  import { admin, auth, licensing, navigation } from "@/stores/portal"
  import { bb } from "@/stores/bb"
  import { onMount } from "svelte"
  import {
    CookieUtils,
    Constants,
    popNumSessionsInvalidated,
    invalidationMessage,
  } from "@budibase/frontend-core"
  import { API } from "@/api"
  import Branding from "./Branding.svelte"
  import ContextMenu from "@/components/ContextMenu.svelte"
  import CommandPalette from "@/components/commandPalette/CommandPalette.svelte"
<<<<<<< HEAD
  import { Modal } from "@budibase/bbui"
  import SettingsModal from "@/components/settings/SettingsModal.svelte"
=======
  import { Modal, notifications } from "@budibase/bbui"
>>>>>>> 9b5c26ac

  let loaded = false
  let commandPaletteModal
  let settingsModal

  $: multiTenancyEnabled = $admin.multiTenancy
  $: hasAdminUser = $admin?.checklist?.adminUser?.checked
  $: baseUrl = $admin?.baseUrl
  $: tenantSet = $auth.tenantSet
  $: cloud = $admin?.cloud
  $: user = $auth.user

  $: useAccountPortal = cloud && !$admin.disableAccountPortal

  $: if (settingsModal && $bb.settings.open) {
    settingsModal.show()
  }

  navigation.init($redirect)

  const validateTenantId = async () => {
    const host = window.location.host
    if (host.includes("localhost:") || !baseUrl) {
      // ignore local dev
      return
    }

    const mainHost = new URL(baseUrl).host
    let urlTenantId
    // remove the main host part
    const hostParts = host.split(mainHost).filter(part => part !== "")
    // if there is a part left, it has to be the tenant ID subdomain
    if (hostParts.length === 1) {
      urlTenantId = hostParts[0].replace(/\./g, "")
    }

    if (user && user.tenantId) {
      if (!urlTenantId) {
        // redirect to correct tenantId subdomain
        if (!window.location.host.includes("localhost")) {
          let redirectUrl = window.location.href
          redirectUrl = redirectUrl.replace("://", `://${user.tenantId}.`)
          window.location.href = redirectUrl
        }
        return
      }

      if (urlTenantId && user.tenantId !== urlTenantId) {
        // user should not be here - play it safe and log them out
        try {
          await auth.logout()
          await auth.setOrganisation(null)
        } catch (error) {
          console.error(
            `Tenant mis-match - "${urlTenantId}" and "${user.tenantId}" - logout`
          )
        }
      }
    } else {
      // no user - set the org according to the url
      await auth.setOrganisation(urlTenantId)
    }
  }
  async function analyticsPing() {
    await API.analyticsPing({ source: "builder" })
  }

  onMount(async () => {
    try {
      await auth.getSelf()
      await admin.init()

      if ($admin.maintenance.length > 0) {
        $redirect("./maintenance")
      }

      if ($auth.user) {
        await licensing.init()
      }

      // Set init info if present
      if ($params["?template"]) {
        await auth.setInitInfo({ init_template: $params["?template"] })
      }

      // Validate tenant if in a multi-tenant env
      if (multiTenancyEnabled) {
        await validateTenantId()
      }
    } catch (error) {
      // Don't show a notification here, as we might 403 initially due to not
      // being logged in
    }
    loaded = true

    const invalidated = popNumSessionsInvalidated()
    if (invalidated > 0) {
      notifications.info(invalidationMessage(invalidated), {
        duration: 5000,
      })
    }

    // lastly
    await analyticsPing()
  })

  $: {
    const apiReady = $admin.loaded && $auth.loaded

    // firstly, set the return url
    if (
      loaded &&
      apiReady &&
      !$auth.user &&
      !CookieUtils.getCookie(Constants.Cookies.ReturnUrl) &&
      // logout triggers a page refresh, so we don't want to set the return url
      !$auth.postLogout &&
      // don't set the return url on pre-login pages
      !$isActive("./auth") &&
      !$isActive("./invite") &&
      !$isActive("./admin")
    ) {
      const url = window.location.pathname
      CookieUtils.setCookie(Constants.Cookies.ReturnUrl, url)
    }

    // if tenant is not set go to it
    if (
      loaded &&
      !useAccountPortal &&
      apiReady &&
      multiTenancyEnabled &&
      !tenantSet
    ) {
      $redirect("./auth/org")
    }
    // Force creation of an admin user if one doesn't exist
    else if (loaded && !useAccountPortal && apiReady && !hasAdminUser) {
      $redirect("./admin")
    }
    // Redirect to log in at any time if the user isn't authenticated
    else if (
      loaded &&
      (hasAdminUser || cloud) &&
      !$auth.user &&
      !$isActive("./auth") &&
      !$isActive("./invite") &&
      !$isActive("./admin")
    ) {
      $redirect("./auth")
    }
    // check if password reset required for user
    else if ($auth.user?.forceResetPassword) {
      $redirect("./auth/reset")
    }
    // lastly, redirect to the return url if it has been set
    else if (loaded && apiReady && $auth.user) {
      const returnUrl = CookieUtils.getCookie(Constants.Cookies.ReturnUrl)
      if (returnUrl) {
        CookieUtils.removeCookie(Constants.Cookies.ReturnUrl)
        window.location.href = returnUrl
      }
    }
  }

  // Event handler for the command palette
  const handleKeyDown = e => {
    if (e.key === "k" && (e.ctrlKey || e.metaKey)) {
      e.preventDefault()
      commandPaletteModal.toggle()
    }
  }
</script>

<!-- Global settings modal -->
<SettingsModal bind:this={settingsModal} on:hide={() => bb.hideSettings()} />

<!--Portal branding overrides -->
<Branding />
<ContextMenu />

<svelte:window on:keydown={handleKeyDown} />
<Modal bind:this={commandPaletteModal} zIndex={999999}>
  <CommandPalette />
</Modal>

{#if loaded}
  <slot />
{/if}<|MERGE_RESOLUTION|>--- conflicted
+++ resolved
@@ -13,12 +13,8 @@
   import Branding from "./Branding.svelte"
   import ContextMenu from "@/components/ContextMenu.svelte"
   import CommandPalette from "@/components/commandPalette/CommandPalette.svelte"
-<<<<<<< HEAD
-  import { Modal } from "@budibase/bbui"
+  import { Modal, notifications } from "@budibase/bbui"
   import SettingsModal from "@/components/settings/SettingsModal.svelte"
-=======
-  import { Modal, notifications } from "@budibase/bbui"
->>>>>>> 9b5c26ac
 
   let loaded = false
   let commandPaletteModal
