<script>
  import { helpers } from "@budibase/shared-core"
  import { DetailSummary, notifications } from "@budibase/bbui"
  import { store } from "builderStore"
  import PropertyControl from "components/design/settings/controls/PropertyControl.svelte"
  import ResetFieldsButton from "components/design/settings/controls/ResetFieldsButton.svelte"
  import EjectBlockButton from "components/design/settings/controls/EjectBlockButton.svelte"
  import { getComponentForSetting } from "components/design/settings/componentSettings"
  import InfoDisplay from "./InfoDisplay.svelte"
  import analytics, { Events } from "analytics"

  export let componentDefinition
  export let componentInstance
  export let bindings
  export let componentBindings
  export let isScreen = false
  export let onUpdateSetting
  export let showSectionTitle = true
<<<<<<< HEAD
  export let showInstanceName = true
  export let tag
=======
>>>>>>> dcc16cd4

  $: sections = getSections(
    componentInstance,
    componentDefinition,
    isScreen,
    tag
  )

  const getSections = (instance, definition, isScreen, tag) => {
    const settings = definition?.settings ?? []
    const generalSettings = settings.filter(
      setting => !setting.section && setting.tag === tag
    )
    const customSections = settings.filter(
      setting => setting.section && setting.tag === tag
    )
    let sections = [
      {
        name: "General",
        settings: generalSettings,
      },
      ...(customSections || []),
    ]

    // Filter out settings which shouldn't be rendered
    sections.forEach(section => {
      section.visible = shouldDisplay(instance, section)
      if (!section.visible) {
        return
      }
      section.settings.forEach(setting => {
        setting.visible = canRenderControl(instance, setting, isScreen)
      })
      section.visible =
        section.name === "General" ||
        section.settings.some(setting => setting.visible)
    })

    return sections
  }

  const updateSetting = async (setting, value) => {
    try {
      if (typeof onUpdateSetting === "function") {
        await onUpdateSetting(setting, value)
      } else {
        await store.actions.components.updateSetting(setting.key, value)
      }
      // Send event if required
      if (setting.sendEvents) {
        analytics.captureEvent(Events.COMPONENT_UPDATED, {
          name: componentInstance._component,
          setting: setting.key,
          value,
        })
      }
    } catch (error) {
      notifications.error("Error updating component prop")
    }
  }

  const shouldDisplay = (instance, setting) => {
    let dependsOn = setting.dependsOn
    if (dependsOn && !Array.isArray(dependsOn)) {
      dependsOn = [dependsOn]
    }
    if (!dependsOn?.length) {
      return true
    }

    // Ensure all conditions are met
    return dependsOn.every(condition => {
      let dependantSetting = condition
      let dependantValues = null
      let invert = !!condition.invert
      if (typeof condition === "object") {
        dependantSetting = condition.setting
        dependantValues = condition.value
      }
      if (!dependantSetting) {
        return false
      }

      // Ensure values is an array
      if (!Array.isArray(dependantValues)) {
        dependantValues = [dependantValues]
      }

      // If inverting, we want to ensure that we don't have any matches.
      // If not inverting, we want to ensure that we do have any matches.
      const currentVal = helpers.deepGet(instance, dependantSetting)
      const anyMatches = dependantValues.some(dependantVal => {
        if (dependantVal == null) {
          return currentVal != null && currentVal !== false && currentVal !== ""
        }
        return dependantVal === currentVal
      })
      return anyMatches !== invert
    })
  }

  const canRenderControl = (instance, setting, isScreen) => {
    // Prevent rendering on click setting for screens
    if (setting?.type === "event" && isScreen) {
      return false
    }
    const control = getComponentForSetting(setting)
    if (!control) {
      return false
    }

    return shouldDisplay(instance, setting)
  }
</script>

{#each sections as section, idx (section.name)}
  {#if section.visible}
    <DetailSummary
      name={showSectionTitle ? section.name : ""}
      show={section.collapsed !== true}
    >
      {#if section.info}
        <div class="section-info">
          <InfoDisplay body={section.info} />
        </div>
      {:else if idx === 0 && section.name === "General" && componentDefinition.info && !tag}
        <InfoDisplay
          title={componentDefinition.name}
          body={componentDefinition.info}
        />
      {/if}
      <div class="settings">
        {#each section.settings as setting (setting.key)}
          {#if setting.visible}
            <PropertyControl
              type={setting.type}
              control={getComponentForSetting(setting)}
              label={setting.label}
              labelHidden={setting.labelHidden}
              key={setting.key}
              value={componentInstance[setting.key]}
              defaultValue={setting.defaultValue}
              nested={setting.nested}
              onChange={val => updateSetting(setting, val)}
              highlighted={$store.highlightedSettingKey === setting.key}
              propertyFocus={$store.propertyFocus === setting.key}
              info={setting.info}
              props={{
                // Generic settings
                placeholder: setting.placeholder || null,

                // Select settings
                options: setting.options || [],

                // Number fields
                min: setting.min ?? null,
                max: setting.max ?? null,
              }}
              {bindings}
              {componentBindings}
              {componentInstance}
              {componentDefinition}
              on:drawerShow
              on:drawerHide
            />
          {/if}
        {/each}
        {#if idx === 0 && componentDefinition?.component?.endsWith("/fieldgroup")}
          <ResetFieldsButton {componentInstance} />
        {/if}
      </div>
    </DetailSummary>
  {/if}
{/each}
{#if componentDefinition?.block && !tag}
  <DetailSummary name="Eject" collapsible={false}>
    <EjectBlockButton />
  </DetailSummary>
{/if}

<style>
  .settings {
    display: flex;
    flex-direction: column;
    justify-content: flex-start;
    align-items: stretch;
    gap: 8px;
  }
</style><|MERGE_RESOLUTION|>--- conflicted
+++ resolved
@@ -16,11 +16,7 @@
   export let isScreen = false
   export let onUpdateSetting
   export let showSectionTitle = true
-<<<<<<< HEAD
-  export let showInstanceName = true
   export let tag
-=======
->>>>>>> dcc16cd4
 
   $: sections = getSections(
     componentInstance,
