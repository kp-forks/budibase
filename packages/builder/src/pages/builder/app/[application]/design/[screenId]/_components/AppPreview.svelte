--- conflicted
+++ resolved
@@ -1,7 +1,6 @@
 <script>
   import { get } from "svelte/store"
   import { onMount, onDestroy } from "svelte"
-<<<<<<< HEAD
   import {
     previewStore,
     builderStore,
@@ -11,10 +10,8 @@
     navigationStore,
     selectedScreen,
     currentAsset,
+    hoverStore,
   } from "stores/builder"
-=======
-  import { store, selectedScreen, currentAsset, hoverStore } from "builderStore"
->>>>>>> 3e3a34ba
   import ConfirmDialog from "components/common/ConfirmDialog.svelte"
   import {
     ProgressCircle,
@@ -138,11 +135,7 @@
     } else if (type === "select-component" && data.id) {
       componentStore.select(data.id)
     } else if (type === "hover-component") {
-<<<<<<< HEAD
-      builderStore.hover(data.id, false)
-=======
-      hoverStore.actions.update(data.id, false)
->>>>>>> 3e3a34ba
+      hoverStore.hover(data.id, false)
     } else if (type === "update-prop") {
       await componentStore.updateSetting(data.prop, data.value)
     } else if (type === "update-styles") {
