<script lang="ts">
  import NavHeader from "@/components/common/NavHeader.svelte"
  import { getVerticalResizeActions } from "@/components/common/resizable"
<<<<<<< HEAD
  import { contextMenuStore, sortedScreens } from "@/stores/builder"
  import { workspaceAppStore } from "@/stores/builder/workspaceApps"
  import { featureFlags } from "@/stores/portal"
  import { Layout } from "@budibase/bbui"
  import type { WorkspaceApp, Screen, UIWorkspaceApp } from "@budibase/types"
  import { goto } from "@roxi/routify"
  import WorkspaceAppModal from "../WorkspaceApp/WorkspaceAppModal.svelte"
  import WorkspaceAppNavItem from "./WorkspaceAppNavItem.svelte"
  import ScreenNavItem from "./ScreenNavItem.svelte"

  $: workspaceAppsEnabled = $featureFlags.WORKSPACE_APPS
=======
  import { sortedScreens } from "@/stores/builder"
  import { Layout } from "@budibase/bbui"
  import type { Screen } from "@budibase/types"
  import NewScreenModal from "../../../_components/NewScreen/index.svelte"
  import ScreenNavItem from "./ScreenNavItem.svelte"
>>>>>>> 98fb7315

  const [resizable, resizableHandle] = getVerticalResizeActions()

  let searching = false
  let searchValue = ""
  let screensContainer: HTMLDivElement
  let scrolling = false
  let newScreenModal: NewScreenModal

  let workspaceAppModal: WorkspaceAppModal
  let selectedWorkspaceApp: WorkspaceApp | undefined

  $: filteredScreens = getFilteredScreens($sortedScreens, searchValue)
  $: filteredWorkspaceApps = getFilteredWorkspaceApps(
    $workspaceAppStore.workspaceApps,
    searchValue
  )

  const handleOpenSearch = async () => {
    screensContainer.scroll({ top: 0, behavior: "smooth" })
  }

  $: {
    if (searching) {
      handleOpenSearch()
    }
  }

  const getFilteredScreens = (screens: Screen[], searchValue: string) => {
    return screens.filter(screen => {
      return !searchValue || screen.routing.route.includes(searchValue)
    })
  }

  const getFilteredWorkspaceApps = (
    workspaceApps: UIWorkspaceApp[],
    searchValue: string
  ) => {
    if (!searchValue) {
      return workspaceApps
    }

    const filteredProjects: UIWorkspaceApp[] = []
    for (const workspaceApp of workspaceApps) {
      filteredProjects.push({
        ...workspaceApp,
        screens: getFilteredScreens(workspaceApp.screens, searchValue),
      })
    }
    return filteredProjects
  }

  const handleScroll = (e: any) => {
    scrolling = e.target.scrollTop !== 0
  }

  const onAdd = (e: Event) => {
    if (!workspaceAppsEnabled) {
      return $goto("../new")
    }

    const items = [
      {
        name: "Add app",
        keyBind: null,
        visible: true,
        disabled: false,
        callback: () => {
          workspaceAppModal.show()
        },
        isNew: true,
      },
      {
        name: "Add screen",
        keyBind: null,
        visible: true,
        callback: () => $goto("../new"),
      },
    ]

    const boundingBox = (e.currentTarget as HTMLElement).getBoundingClientRect()

    contextMenuStore.open("newProject", items, {
      x: boundingBox.x,
      y: boundingBox.y + boundingBox.height,
    })
  }

  function onEditWorkspaceApp(workspaceApp: WorkspaceApp) {
    selectedWorkspaceApp = workspaceApp
    workspaceAppModal.show()
  }
</script>

<div class="screens" class:searching use:resizable>
  <div class="header" class:scrolling>
    <NavHeader
      title="Screens"
      placeholder="Search for screens"
      bind:value={searchValue}
      bind:search={searching}
<<<<<<< HEAD
      {onAdd}
=======
      onAdd={() => newScreenModal.show()}
>>>>>>> 98fb7315
    />
  </div>
  <div on:scroll={handleScroll} bind:this={screensContainer} class="content">
    {#if workspaceAppsEnabled}
      {#each filteredWorkspaceApps as workspaceApp}
        <WorkspaceAppNavItem
          {workspaceApp}
          on:edit={() => onEditWorkspaceApp(workspaceApp)}
          {searchValue}
        />
      {/each}
    {:else if filteredScreens?.length}
      {#each filteredScreens as screen (screen._id)}
        <ScreenNavItem {screen} />
      {/each}
    {:else}
      <Layout paddingY="none" paddingX="L">
        <div class="no-results">
          There aren't any screens matching that route
        </div>
      </Layout>
    {/if}
  </div>

  <div
    role="separator"
    class="divider"
    class:disabled={searching}
    use:resizableHandle
  />
</div>

<<<<<<< HEAD
<WorkspaceAppModal
  bind:this={workspaceAppModal}
  workspaceApp={selectedWorkspaceApp}
  on:hide={() => (selectedWorkspaceApp = undefined)}
/>
=======
<NewScreenModal bind:this={newScreenModal} />
>>>>>>> 98fb7315

<style>
  .screens {
    display: flex;
    flex-direction: column;
    min-height: 147px;
    max-height: calc(100% - 147px);
    position: relative;
    transition: height 300ms ease-out, max-height 300ms ease-out;
    height: 210px;
  }
  .screens.searching {
    max-height: 100%;
    height: 100% !important;
  }

  .header {
    flex-shrink: 0;
    position: relative;
    height: 50px;
    box-sizing: border-box;
    padding: 0 var(--spacing-l);
    display: flex;
    align-items: center;
    border-bottom: 2px solid transparent;
    transition: border-bottom 130ms ease-out;
  }
  .header.scrolling {
    border-bottom: var(--border-light);
  }

  .content {
    overflow: auto;
    flex-grow: 1;
  }

  .screens :global(.nav-item) {
    padding-right: 8px !important;
  }

  .no-results {
    color: var(--spectrum-global-color-gray-600);
  }

  .divider {
    position: absolute;
    bottom: 0;
    transform: translateY(50%);
    height: 16px;
    width: 100%;
  }
  .divider:after {
    content: "";
    position: absolute;
    background: var(--spectrum-global-color-gray-200);
    height: 2px;
    width: 100%;
    top: 50%;
    transform: translateY(-50%);
    transition: background 130ms ease-out;
  }
  .divider:hover {
    cursor: row-resize;
  }
  .divider:hover:after {
    background: var(--spectrum-global-color-gray-300);
  }
  .divider.disabled {
    cursor: auto;
  }
  .divider.disabled:after {
    background: var(--spectrum-global-color-gray-200);
  }
</style><|MERGE_RESOLUTION|>--- conflicted
+++ resolved
@@ -1,25 +1,17 @@
 <script lang="ts">
   import NavHeader from "@/components/common/NavHeader.svelte"
   import { getVerticalResizeActions } from "@/components/common/resizable"
-<<<<<<< HEAD
   import { contextMenuStore, sortedScreens } from "@/stores/builder"
   import { workspaceAppStore } from "@/stores/builder/workspaceApps"
   import { featureFlags } from "@/stores/portal"
   import { Layout } from "@budibase/bbui"
-  import type { WorkspaceApp, Screen, UIWorkspaceApp } from "@budibase/types"
-  import { goto } from "@roxi/routify"
+  import type { Screen, UIWorkspaceApp, WorkspaceApp } from "@budibase/types"
+  import NewScreenModal from "../../../_components/NewScreen/index.svelte"
   import WorkspaceAppModal from "../WorkspaceApp/WorkspaceAppModal.svelte"
+  import ScreenNavItem from "./ScreenNavItem.svelte"
   import WorkspaceAppNavItem from "./WorkspaceAppNavItem.svelte"
-  import ScreenNavItem from "./ScreenNavItem.svelte"
 
   $: workspaceAppsEnabled = $featureFlags.WORKSPACE_APPS
-=======
-  import { sortedScreens } from "@/stores/builder"
-  import { Layout } from "@budibase/bbui"
-  import type { Screen } from "@budibase/types"
-  import NewScreenModal from "../../../_components/NewScreen/index.svelte"
-  import ScreenNavItem from "./ScreenNavItem.svelte"
->>>>>>> 98fb7315
 
   const [resizable, resizableHandle] = getVerticalResizeActions()
 
@@ -78,7 +70,8 @@
 
   const onAdd = (e: Event) => {
     if (!workspaceAppsEnabled) {
-      return $goto("../new")
+      newScreenModal.show()
+      return
     }
 
     const items = [
@@ -96,7 +89,7 @@
         name: "Add screen",
         keyBind: null,
         visible: true,
-        callback: () => $goto("../new"),
+        callback: () => newScreenModal.show(),
       },
     ]
 
@@ -121,11 +114,7 @@
       placeholder="Search for screens"
       bind:value={searchValue}
       bind:search={searching}
-<<<<<<< HEAD
       {onAdd}
-=======
-      onAdd={() => newScreenModal.show()}
->>>>>>> 98fb7315
     />
   </div>
   <div on:scroll={handleScroll} bind:this={screensContainer} class="content">
@@ -158,15 +147,15 @@
   />
 </div>
 
-<<<<<<< HEAD
 <WorkspaceAppModal
   bind:this={workspaceAppModal}
   workspaceApp={selectedWorkspaceApp}
   on:hide={() => (selectedWorkspaceApp = undefined)}
 />
-=======
-<NewScreenModal bind:this={newScreenModal} />
->>>>>>> 98fb7315
+<NewScreenModal
+  bind:this={newScreenModal}
+  workspaceAppId={selectedWorkspaceApp?._id || ""}
+/>
 
 <style>
   .screens {
