--- conflicted
+++ resolved
@@ -23,35 +23,17 @@
   export let inline: boolean = false
   export let submitOnClick: boolean = false
 
-  let currentStepIndex: number
-<<<<<<< HEAD
   let title: string
-=======
-
-  let workspaceAppId: string
->>>>>>> 4f9f5231
   let rootModal: Modal
   let createScreenModal: CreateScreenModal
   let selectedType: AutoScreenTypes | undefined
-
-<<<<<<< HEAD
-  $: workspaceAppId = $workspaceAppStore.selectedWorkspaceApp?._id
+  let currentStepIndex: number
+
   $: hasScreens = $screenStore.screens?.length
+  $: workspaceAppId =
+    $workspaceAppStore.selectedWorkspaceApp?._id ||
+    $workspaceAppStore.workspaceApps[0]._id!
   $: title = hasScreens ? "Create new screen" : "Create your first screen"
-=======
-  export const open = (addToWorkspaceId?: string) => {
-    if (
-      $featureFlags.WORKSPACE_APPS &&
-      !addToWorkspaceId &&
-      $workspaceAppStore.workspaceApps.length > 1
-    ) {
-      modalSteps = [CreationStep.APP_PICKER, CreationStep.SCREEN_TYPE_PICKER]
-    } else {
-      modalSteps = [CreationStep.SCREEN_TYPE_PICKER]
-      workspaceAppId =
-        addToWorkspaceId || $workspaceAppStore.workspaceApps[0]._id!
-    }
->>>>>>> 4f9f5231
 
   export const open = () => {
     currentStepIndex = 0
