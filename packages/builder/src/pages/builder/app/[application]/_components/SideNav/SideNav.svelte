<script lang="ts">
<<<<<<< HEAD
  import { Body, Context, Icon, Link, StatusLight } from "@budibase/bbui"
=======
  import { Context, Icon, StatusLight, Body, Link } from "@budibase/bbui"
>>>>>>> c94a7dc4
  import { createLocalStorageStore } from "@budibase/frontend-core"
  import { url, goto } from "@roxi/routify"
  import BBLogo from "assets/bb-emblem.svg"
  import {
    appStore,
    builderStore,
    isOnlyUser,
    automationStore,
    workspaceFavouriteStore,
  } from "@/stores/builder"
  import { featureFlags, admin } from "@/stores/portal"
  import SideNavLink from "./SideNavLink.svelte"
  import SideNavUserSettings from "./SideNavUserSettings.svelte"
  import { onDestroy, setContext } from "svelte"
  import { type WorkspaceFavourite, WorkspaceResource } from "@budibase/types"

  setContext(Context.PopoverRoot, ".nav > .popover-container")

  const pinned = createLocalStorageStore("builder-nav-pinned", true)

  let ignoreFocus = false
  let focused = false
  let timeout: ReturnType<typeof setTimeout> | undefined

  $: appId = $appStore.appId
  $: collapsed = !focused && !$pinned
  $: !$pinned && unPin()
  $: updateAvailable =
    $appStore.upgradableVersion &&
    $appStore.version &&
    $appStore.upgradableVersion !== $appStore.version
  $: favourites = $workspaceFavouriteStore

  type ResourceLinkFn = (id: string) => string

  const resourceLink = (favourite: WorkspaceFavourite) => {
    const appPrefix = `/builder/app/${appId}`
    const link: Partial<Record<WorkspaceResource, ResourceLinkFn>> = {
      [WorkspaceResource.AUTOMATION]: (id: string) =>
        `${appPrefix}/automation/${id}`,
      [WorkspaceResource.DATASOURCE]: (id: string) =>
        `${appPrefix}/data/datasource/${id}`,
      [WorkspaceResource.TABLE]: (id: string) =>
        `${appPrefix}/data/table/${id}`,
      // [WorkspaceResource.WORKSPACE_APP] =>
      //   `${appPrefix}/design/${app.screens[0]?._id}`,
    }
    if (!link[favourite.resourceType]) return null
    return link[favourite.resourceType]?.(favourite.resourceId)
  }

  const ResourceIcons: Partial<Record<WorkspaceResource, string>> = {
    [WorkspaceResource.AUTOMATION]: "lightning-a",
    [WorkspaceResource.DATASOURCE]: "globe",
    [WorkspaceResource.TABLE]: "table",
    [WorkspaceResource.WORKSPACE_APP]: "globe-four",
  }

  const unPin = () => {
    // We need to ignore pointer events for a while since otherwise we would
    // instantly trigger a mouseenter and show it again
    ignoreFocus = true
    focused = false
    timeout = setTimeout(() => {
      ignoreFocus = false
    }, 130)
  }

  const setFocused = (nextFocused: boolean) => {
    if (ignoreFocus) {
      return
    }
    focused = nextFocused
  }

  const keepCollapsed = () => {
    if (!$pinned) {
      unPin()
    }
  }

  onDestroy(() => {
    clearTimeout(timeout)
  })
</script>

<div class="nav_wrapper">
  <div class="nav_spacer" class:pinned={$pinned} />
  <div
    class="nav"
    class:pinned={$pinned}
    class:focused
    role="tooltip"
    on:mouseenter={() => setFocused(true)}
    on:mouseleave={() => setFocused(false)}
  >
    <div class="nav_header">
      <a href={$url("/builder/portal/apps")}>
        <img src={BBLogo} alt="Budibase logo" />
      </a>
      <div class="nav_title">
        <h1>{$appStore.name}</h1>
      </div>
      <Icon
        name="sidebar-simple"
        hoverable
        on:click={() => pinned.set(!$pinned)}
      />
    </div>

    <div class="nav_body">
      <div class="links">
        <SideNavLink
          icon="path"
          text="Automations"
          url={$url("./automation")}
          {collapsed}
          on:click={keepCollapsed}
        />
        <SideNavLink
          icon="textbox"
          text="Forms"
          url={$url("./design")}
          {collapsed}
          on:click={keepCollapsed}
        />
        <SideNavLink
          icon="browser"
          text="Apps"
          url={$url("./design")}
          {collapsed}
          on:click={keepCollapsed}
        />
<<<<<<< HEAD
        <div class="favourite-wrapper">
          <div class="favourite-title">
            <Body color="var(--spectrum-global-color-gray-700)" size="XS">
              FAVOURITES
            </Body>
          </div>
          {#if !favourites?.length}
            <div class="favourite-empty-state">
              <div>
                <Icon name="star" size="L" color="#6A9BCC" weight="fill" />
              </div>
              <Body
                color="var(--spectrum-global-color-gray-700)"
                size="XS"
                textAlign="center"
              >
                You have no favorites yet! Favourite an automation, app, table
                or API for quicker access.
              </Body>
              <Link
                href="https://docs.budibase.com"
                target="_blank"
                secondary
                quiet>Learn how</Link
              >
            </div>
          {:else}
            {#each favourites as favourite}
              <div class="link">
                <!-- svelte-ignore a11y-click-events-have-key-events -->
                <SideNavLink
                  icon={ResourceIcons[favourite.resourceType] || "grid-four"}
                  text={favourite.resourceId}
                  {collapsed}
                  on:click={e => {
                    const targetLink = resourceLink(favourite)
                    console.log({ targetLink })
                    if (targetLink) $goto(targetLink)
                    keepCollapsed()
                  }}
                />
              </div>
            {/each}
          {/if}
=======
        <SideNavLink
          icon="plugs-connected"
          text="Resources"
          url={$url("./data")}
          {collapsed}
          on:click={keepCollapsed}
        />
        {#if $featureFlags.AI_AGENTS}
          <SideNavLink
            icon="cpu"
            text="Agent"
            url={$url("./agent")}
            {collapsed}
            on:click={keepCollapsed}
          />
        {/if}
        <SideNavLink
          icon="gear"
          text="Settings"
          url={$url("./settings")}
          {collapsed}
          on:click={keepCollapsed}
        />
        <div class="favourite-wrapper">
          <div class="favourite-title">
            <Body color="var(--spectrum-global-color-gray-700)" size="XS"
              >FAVOURITES</Body
            >
          </div>
          <div class="favourite-empty-state">
            <div>
              <Icon name="star" size="L" color="#6A9BCC" weight="fill" />
            </div>
            <Body
              color="var(--spectrum-global-color-gray-700)"
              size="XS"
              textAlign="center"
              >You have no favorites yet! Favourite an automation, app, table or
              API for quicker access.</Body
            >
            <Link
              href="https://docs.budibase.com"
              target="_blank"
              secondary
              quiet>Learn how</Link
            >
          </div>
>>>>>>> c94a7dc4
        </div>
      </div>
      <div class="links">
        {#if updateAvailable && $isOnlyUser && !$admin.isDev}
          <SideNavLink
            icon="circle"
            url={$url("./settings/general")}
            text="Update available"
            forceActive={false}
          >
            <StatusLight notice slot="icon" size="L" />
          </SideNavLink>
        {/if}
        <SideNavLink
          icon="user-plus"
          text="Invite member"
          on:click={() => {
            builderStore.showBuilderSidePanel()
            keepCollapsed()
          }}
          {collapsed}
        />
        <SideNavLink
          icon="book"
          text="Documentation"
          url="https://docs.budibase.com"
          target="_blank"
          on:click={() => {
            keepCollapsed()
          }}
          {collapsed}
        />
        <SideNavUserSettings {collapsed} />
      </div>
      <div class="popover-container"></div>
    </div>
  </div>
</div>

<style>
  .nav_wrapper {
    display: contents;
    --nav-logo-width: 20px;
    --nav-padding: 12px;
    --nav-collapsed-width: calc(
      var(--nav-logo-width) + var(--nav-padding) * 2 + 2px
    );
    --nav-width: 240px;
    --nav-border: 1px solid var(--spectrum-global-color-gray-200);
  }
  /* Spacer to allow nav to always be absolutely positioned */
  .nav_spacer {
    flex: 0 0 var(--nav-collapsed-width);
  }
  .nav_spacer.pinned {
    display: none;
  }

  /* Main nav*/
  .nav {
    background: var(--background-alt);
    position: absolute;
    width: var(--nav-collapsed-width);
    top: 0;
    left: 0;
    z-index: 2;
    height: 100%;
    display: flex;
    flex-direction: column;
    justify-content: flex-start;
    align-items: stretch;
    border-right: var(--nav-border);
    transition: width 130ms ease-out;
    overflow: hidden;
    padding-bottom: var(--nav-padding);
    container-type: inline-size;
  }
  .nav:not(.pinned).focused {
    width: var(--nav-width);
  }
  .nav.pinned {
    position: relative;
    flex: 0 0 var(--nav-width);
    width: var(--nav-width);
  }
  /* Header */
  .nav_header {
    display: flex;
    justify-content: flex-start;
    align-items: center;
    flex: 0 0 50px;
    padding: 0 var(--nav-padding);
    gap: var(--spacing-m);
    border-bottom: var(--nav-border);
    color: var(--spectrum-global-color-gray-800);
  }
  .nav_header a {
    display: grid;
    place-items: center;
    transition: filter 130ms ease-out;
  }
  .nav_header a:hover {
    cursor: pointer;
    filter: brightness(1.2);
  }
  .nav_header img {
    width: var(--nav-logo-width);
  }
  .nav_title {
    width: 0;
    flex: 1 1 auto;
    display: flex;
    flex-direction: row;
    justify-content: flex-start;
    align-items: center;
    gap: 4px;
    transition: color 130ms ease-out;
    color: var(--spectrum-global-color-gray-800);
  }
  .nav_title h1 {
    font-size: 16px;
    font-weight: 500;
    white-space: nowrap;
    text-overflow: ellipsis;
    margin: 0;
    padding: 0;
    overflow: hidden;
    color: var(--spectrum-global-color-gray-900);
  }

  /* Body */
  .nav_body {
    display: flex;
    flex-direction: column;
    align-items: stretch;
    justify-content: space-between;
    flex: 1 1 auto;
    padding: var(--nav-padding) 0;
    gap: 3px;
  }

  /* Popover container */
  .popover-container {
    position: absolute;
  }

  /*  Links */
  .links {
    display: flex;
    flex-direction: column;
    align-items: stretch;
    padding: 0 calc(var(--nav-padding) / 2);
    gap: 4px;
  }

  /*  favourite section */
  .favourite-wrapper {
    display: flex;
    flex-direction: column;
<<<<<<< HEAD
=======
    align-items: left;
    height: 30px;
    padding: 0 calc(var(--nav-padding) / 2);
>>>>>>> c94a7dc4
    color: var(--spectrum-global-color-gray-800);
    margin-top: 20px;
  }
  .favourite-title {
<<<<<<< HEAD
    padding: 0 calc(var(--nav-padding) / 2);
=======
>>>>>>> c94a7dc4
    margin-bottom: 8px;
  }
  .favourite-empty-state {
    display: flex;
    flex-direction: column;
    align-items: center;
    border: 1px dashed var(--spectrum-global-color-gray-200);
    border-radius: 12px;
    padding: 12px;
    gap: 8px;
    transition: all 130ms ease-out;
  }

  @container (max-width: 239px) {
    .favourite-wrapper {
      display: none;
      transition: all 130ms ease-in-out;
    }
    .favourite-title {
      display: all 130ms ease-in-out;
    }
    .favourite-empty-state {
      display: all 130ms ease-in-out;
    }
  }
</style><|MERGE_RESOLUTION|>--- conflicted
+++ resolved
@@ -1,9 +1,5 @@
 <script lang="ts">
-<<<<<<< HEAD
-  import { Body, Context, Icon, Link, StatusLight } from "@budibase/bbui"
-=======
   import { Context, Icon, StatusLight, Body, Link } from "@budibase/bbui"
->>>>>>> c94a7dc4
   import { createLocalStorageStore } from "@budibase/frontend-core"
   import { url, goto } from "@roxi/routify"
   import BBLogo from "assets/bb-emblem.svg"
@@ -137,7 +133,29 @@
           {collapsed}
           on:click={keepCollapsed}
         />
-<<<<<<< HEAD
+        <SideNavLink
+          icon="plugs-connected"
+          text="Resources"
+          url={$url("./data")}
+          {collapsed}
+          on:click={keepCollapsed}
+        />
+        {#if $featureFlags.AI_AGENTS}
+          <SideNavLink
+            icon="cpu"
+            text="Agent"
+            url={$url("./agent")}
+            {collapsed}
+            on:click={keepCollapsed}
+          />
+        {/if}
+        <SideNavLink
+          icon="gear"
+          text="Settings"
+          url={$url("./settings")}
+          {collapsed}
+          on:click={keepCollapsed}
+        />
         <div class="favourite-wrapper">
           <div class="favourite-title">
             <Body color="var(--spectrum-global-color-gray-700)" size="XS">
@@ -182,55 +200,6 @@
               </div>
             {/each}
           {/if}
-=======
-        <SideNavLink
-          icon="plugs-connected"
-          text="Resources"
-          url={$url("./data")}
-          {collapsed}
-          on:click={keepCollapsed}
-        />
-        {#if $featureFlags.AI_AGENTS}
-          <SideNavLink
-            icon="cpu"
-            text="Agent"
-            url={$url("./agent")}
-            {collapsed}
-            on:click={keepCollapsed}
-          />
-        {/if}
-        <SideNavLink
-          icon="gear"
-          text="Settings"
-          url={$url("./settings")}
-          {collapsed}
-          on:click={keepCollapsed}
-        />
-        <div class="favourite-wrapper">
-          <div class="favourite-title">
-            <Body color="var(--spectrum-global-color-gray-700)" size="XS"
-              >FAVOURITES</Body
-            >
-          </div>
-          <div class="favourite-empty-state">
-            <div>
-              <Icon name="star" size="L" color="#6A9BCC" weight="fill" />
-            </div>
-            <Body
-              color="var(--spectrum-global-color-gray-700)"
-              size="XS"
-              textAlign="center"
-              >You have no favorites yet! Favourite an automation, app, table or
-              API for quicker access.</Body
-            >
-            <Link
-              href="https://docs.budibase.com"
-              target="_blank"
-              secondary
-              quiet>Learn how</Link
-            >
-          </div>
->>>>>>> c94a7dc4
         </div>
       </div>
       <div class="links">
@@ -390,20 +359,11 @@
   .favourite-wrapper {
     display: flex;
     flex-direction: column;
-<<<<<<< HEAD
-=======
-    align-items: left;
-    height: 30px;
-    padding: 0 calc(var(--nav-padding) / 2);
->>>>>>> c94a7dc4
     color: var(--spectrum-global-color-gray-800);
     margin-top: 20px;
   }
   .favourite-title {
-<<<<<<< HEAD
     padding: 0 calc(var(--nav-padding) / 2);
-=======
->>>>>>> c94a7dc4
     margin-bottom: 8px;
   }
   .favourite-empty-state {
