<script lang="ts">
<<<<<<< HEAD
  import { Context, Icon, StatusLight, Body, Link } from "@budibase/bbui"
  import { createLocalStorageStore, derivedMemo } from "@budibase/frontend-core"
  import { url, goto } from "@roxi/routify"
=======
  import {
    Context,
    Icon,
    StatusLight,
    Body,
    Link,
    Divider,
  } from "@budibase/bbui"
  import { createLocalStorageStore } from "@budibase/frontend-core"
  import { url } from "@roxi/routify"
>>>>>>> abac0fa9
  import BBLogo from "assets/bb-emblem.svg"
  import {
    appStore,
    builderStore,
    isOnlyUser,
    workspaceFavouriteStore,
    workspaceAppStore,
    automationStore,
    datasources,
    tables,
    queries,
    viewsV2,
  } from "@/stores/builder"
  import FavouriteResourceButton from "@/pages/builder/portal/_components/FavouriteResourceButton.svelte"
  import { featureFlags, admin } from "@/stores/portal"
  import SideNavLink from "./SideNavLink.svelte"
  import SideNavUserSettings from "./SideNavUserSettings.svelte"
  import { onDestroy, setContext } from "svelte"
  import {
    type Automation,
    type Datasource,
    type Query,
    type Table,
    type UIInternalDatasource,
    type UIWorkspaceApp,
    type ViewV2,
    type WorkspaceApp,
    type WorkspaceFavourite,
    WorkspaceResource,
  } from "@budibase/types"
  import { derived } from "svelte/store"

  type ResourceLinkFn = (id: string) => string
  type WorkspaceResourceDoc =
    | Table
    | Automation
    | WorkspaceApp
    | Datasource
    | UIInternalDatasource
    | Query
    | ViewV2

  setContext(Context.PopoverRoot, ".nav > .popover-container")

  const datasourceLookup = datasources.lookup
  const pinned = createLocalStorageStore("builder-nav-pinned", true)

  let ignoreFocus = false
  let focused = false
  let timeout: ReturnType<typeof setTimeout> | undefined

  // Maybe
  $: dsLookup = $datasourceLookup

  $: appId = $appStore.appId
  $: collapsed = !focused && !$pinned
  $: !$pinned && unPin()
  $: updateAvailable =
    $appStore.upgradableVersion &&
    $appStore.version &&
    $appStore.upgradableVersion !== $appStore.version

  // Ignore resources without names
  $: favourites = $workspaceFavouriteStore
    .filter(f => $resourceNameLookup[f.resourceId])
    .sort((a, b) => a.resourceId.localeCompare(b.resourceId))

  const allResourceStores = derived(
    [automationStore, workspaceAppStore, datasources, tables, queries, viewsV2],
    ([$automations, $apps, $datasources, $tables, $queries, $views]) => ({
      automations: $automations.automations,
      apps: $apps.workspaceApps,
      datasources: $datasources.list,
      tables: $tables.list,
      queries: $queries.list,
      views: $views.list,
    })
  )

  // Mitigates any unnecessary renders
  const resourceNameLookup = derivedMemo(allResourceStores, stores => {
    const lookup: Record<string, string> = {}

    const addToLookup = (items: WorkspaceResourceDoc[]) => {
      //id for views, _id for everything else you donkey
      items?.forEach(item => {
        const id = (item as any)._id ?? (item as any).id
        if (id && item.name) {
          lookup[id] = item.name
        }
      })
    }

    addToLookup(stores.automations)
    addToLookup(stores.apps)
    addToLookup(stores.datasources)
    addToLookup(stores.tables)
    addToLookup(stores.queries)
    addToLookup(stores.views)

    return lookup
  })

  const resourceLink = (favourite: WorkspaceFavourite) => {
    const appPrefix = `/builder/app/${appId}`
    const link: Record<WorkspaceResource, ResourceLinkFn> = {
      [WorkspaceResource.AUTOMATION]: (id: string) =>
        `${appPrefix}/automation/${id}`,
      [WorkspaceResource.DATASOURCE]: (id: string) =>
        `${appPrefix}/data/datasource/${id}`,
      [WorkspaceResource.TABLE]: (id: string) =>
        `${appPrefix}/data/table/${id}`,
      [WorkspaceResource.WORKSPACE_APP]: (id: string) => {
        const wsa = $workspaceAppStore.workspaceApps.find(
          (app: UIWorkspaceApp) => app._id === favourite.resourceId
        )
        if (!wsa) {
          console.error("Could not resolve the workspace app URL")
          return ""
        }
        return `${appPrefix}/design/${wsa.screens[0]?._id}`
      },
      [WorkspaceResource.QUERY]: (id: string) =>
        `${appPrefix}/data/query/${id}`,
      [WorkspaceResource.VIEW]: (id: string) => {
        const view = $viewsV2.list.find(v => v.id === id)
        return `${appPrefix}/data/table/${view?.tableId}/${id}`
      },
    }
    if (!link[favourite.resourceType]) return null
    return link[favourite.resourceType]?.(favourite.resourceId)
  }

  const ResourceIcons: Record<WorkspaceResource, string> = {
    [WorkspaceResource.AUTOMATION]: "path",
    [WorkspaceResource.DATASOURCE]: "plugs-connected",
    [WorkspaceResource.TABLE]: "table",
    [WorkspaceResource.WORKSPACE_APP]: "layout",
    [WorkspaceResource.QUERY]: "database", // globe-four
    [WorkspaceResource.VIEW]: "binoculars",
  }

  const unPin = () => {
    // We need to ignore pointer events for a while since otherwise we would
    // instantly trigger a mouseenter and show it again
    ignoreFocus = true
    focused = false
    timeout = setTimeout(() => {
      ignoreFocus = false
    }, 130)
  }

  const setFocused = (nextFocused: boolean) => {
    if (ignoreFocus) {
      return
    }
    focused = nextFocused
  }

  const keepCollapsed = () => {
    if (!$pinned) {
      unPin()
    }
  }

  onDestroy(() => {
    clearTimeout(timeout)
  })
</script>

<div class="nav_wrapper">
  <div class="nav_spacer" class:pinned={$pinned} />
  <div
    class="nav"
    class:pinned={$pinned}
    class:focused
    role="tooltip"
    on:mouseenter={() => setFocused(true)}
    on:mouseleave={() => setFocused(false)}
  >
    <div class="nav_header">
      <a href={$url("/builder/portal/apps")}>
        <img src={BBLogo} alt="Budibase logo" />
      </a>
      <div class="nav_title">
        <h1>{$appStore.name}</h1>
      </div>
      <Icon
        name="sidebar-simple"
        hoverable
        on:click={() => pinned.set(!$pinned)}
      />
    </div>

    <div class="nav_body">
      <div class="links">
        <SideNavLink
          icon="browser"
          text="Apps"
          url={$url("./design")}
          {collapsed}
          on:click={keepCollapsed}
        />
        <SideNavLink
<<<<<<< HEAD
          icon="browser"
          text="Apps"
          url={$url("./design")}
=======
          icon="textbox"
          text="Forms"
          url={$url("./design")}
          {collapsed}
          on:click={keepCollapsed}
        />
        <SideNavLink
          icon="path"
          text="Automations"
          url={$url("./automation")}
>>>>>>> abac0fa9
          {collapsed}
          on:click={keepCollapsed}
        />
        <!--  <Divider size="S" /> -->
        <SideNavLink
          icon="database"
          text="Data"
          url={$url("./data")}
          {collapsed}
          on:click={keepCollapsed}
        />
        <!--  <SideNavLink
          icon="webhooks-logo"
          text="APIs"
          url={$url("./data")}
          {collapsed}
          on:click={keepCollapsed}
        />
        <SideNavLink
          icon="sparkle"
          text="AI"
          url={$url("./data")}
          {collapsed}
          on:click={keepCollapsed}
        />
        <SideNavLink
          icon="paper-plane-tilt"
          text="Email"
          url={$url("./data")}
          {collapsed}
          on:click={keepCollapsed}
        /> -->
        {#if $featureFlags.AI_AGENTS}
          <SideNavLink
            icon="cpu"
            text="Agent"
            url={$url("./agent")}
            {collapsed}
            on:click={keepCollapsed}
          />
        {/if}
        <SideNavLink
          icon="gear"
          text="Settings"
          url={$url("./settings")}
          {collapsed}
          on:click={keepCollapsed}
        />
        <Divider size="S" />
        <div class="favourite-wrapper">
          <div class="favourite-title">
            <Body color="var(--spectrum-global-color-gray-700)" size="XS">
              FAVOURITES
            </Body>
          </div>
          {#if !favourites?.length}
            <div class="favourite-empty-state">
              <div>
                <Icon name="star" size="L" color="#6A9BCC" weight="fill" />
              </div>
              <Body
                color="var(--spectrum-global-color-gray-700)"
                size="XS"
                textAlign="center"
              >
                You have no favorites yet! Favourite an automation, app, table
                or API for quicker access.
              </Body>
              <Link
                href="https://docs.budibase.com"
                target="_blank"
                secondary
                quiet>Learn how</Link
              >
            </div>
          {:else}
            {#each favourites as favourite}
              <div class="link">
                <!-- svelte-ignore a11y-click-events-have-key-events -->
                <SideNavLink
                  icon={ResourceIcons[favourite.resourceType]}
                  text={$resourceNameLookup[favourite.resourceId] ||
                    favourite.resourceId}
                  {collapsed}
                  on:click={e => {
                    const targetLink = resourceLink(favourite)
                    if (targetLink) $goto(targetLink)
                    keepCollapsed()
                  }}
                >
                  <div slot="actions">
                    <FavouriteResourceButton {favourite} />
                  </div>
                </SideNavLink>
              </div>
            {/each}
          {/if}
        </div>
      </div>
      <div class="links">
        {#if updateAvailable && $isOnlyUser && !$admin.isDev}
          <SideNavLink
            icon="circle"
            url={$url("./settings/general")}
            text="Update available"
            forceActive={false}
          >
            <StatusLight notice slot="icon" size="L" />
          </SideNavLink>
        {/if}
        <SideNavLink
          icon="user-plus"
          text="Invite member"
          on:click={() => {
            builderStore.showBuilderSidePanel()
            keepCollapsed()
          }}
          {collapsed}
        />
        <SideNavLink
          icon="book"
          text="Documentation"
          url="https://docs.budibase.com"
          target="_blank"
          on:click={() => {
            keepCollapsed()
          }}
          {collapsed}
        />
        <SideNavUserSettings {collapsed} />
      </div>
      <div class="popover-container"></div>
    </div>
  </div>
</div>

<style>
  .nav_wrapper {
    display: contents;
    --nav-logo-width: 20px;
    --nav-padding: 12px;
    --nav-collapsed-width: calc(
      var(--nav-logo-width) + var(--nav-padding) * 2 + 2px
    );
    --nav-width: 240px;
    --nav-border: 1px solid var(--spectrum-global-color-gray-200);
  }
  /* Spacer to allow nav to always be absolutely positioned */
  .nav_spacer {
    flex: 0 0 var(--nav-collapsed-width);
  }
  .nav_spacer.pinned {
    display: none;
  }

  /* Main nav*/
  .nav {
    background: var(--background-alt);
    position: absolute;
    width: var(--nav-collapsed-width);
    top: 0;
    left: 0;
    z-index: 2;
    height: 100%;
    display: flex;
    flex-direction: column;
    justify-content: flex-start;
    align-items: stretch;
    border-right: var(--nav-border);
    transition: width 130ms ease-out;
    overflow: hidden;
    padding-bottom: var(--nav-padding);
    container-type: inline-size;
  }
  .nav:not(.pinned).focused {
    width: var(--nav-width);
  }
  .nav.pinned {
    position: relative;
    flex: 0 0 var(--nav-width);
    width: var(--nav-width);
  }
  /* Header */
  .nav_header {
    display: flex;
    justify-content: flex-start;
    align-items: center;
    flex: 0 0 50px;
    padding: 0 var(--nav-padding);
    gap: var(--spacing-m);
    border-bottom: var(--nav-border);
    color: var(--spectrum-global-color-gray-800);
  }
  .nav_header a {
    display: grid;
    place-items: center;
    transition: filter 130ms ease-out;
  }
  .nav_header a:hover {
    cursor: pointer;
    filter: brightness(1.2);
  }
  .nav_header img {
    width: var(--nav-logo-width);
  }
  .nav_title {
    width: 0;
    flex: 1 1 auto;
    display: flex;
    flex-direction: row;
    justify-content: flex-start;
    align-items: center;
    gap: 4px;
    transition: color 130ms ease-out;
    color: var(--spectrum-global-color-gray-800);
  }
  .nav_title h1 {
    font-size: 16px;
    font-weight: 500;
    white-space: nowrap;
    text-overflow: ellipsis;
    margin: 0;
    padding: 0;
    overflow: hidden;
    color: var(--spectrum-global-color-gray-900);
  }

  /* Body */
  .nav_body {
    display: flex;
    flex-direction: column;
    align-items: stretch;
    justify-content: space-between;
    flex: 1 1 auto;
    padding: var(--nav-padding) 0;
    gap: 3px;
  }

  /* Popover container */
  .popover-container {
    position: absolute;
  }

  /*  Links */
  .links {
    display: flex;
    flex-direction: column;
    align-items: stretch;
    padding: 0 calc(var(--nav-padding) / 2);
    gap: 4px;
  }

  /*  favourite section */
  .favourite-wrapper {
    display: flex;
    flex-direction: column;
    color: var(--spectrum-global-color-gray-800);
    margin-top: 20px;
  }
  .favourite-title {
    padding: 0 calc(var(--nav-padding) / 2);
    margin-bottom: 8px;
  }
  .favourite-empty-state {
    display: flex;
    flex-direction: column;
    align-items: center;
    border: 1px dashed var(--spectrum-global-color-gray-200);
    border-radius: 12px;
    padding: 12px;
    gap: 8px;
    transition: all 130ms ease-out;
  }

  @container (max-width: 239px) {
    .favourite-wrapper {
      display: none;
      transition: all 130ms ease-in-out;
    }
    .favourite-title {
      display: all 130ms ease-in-out;
    }
    .favourite-empty-state {
      display: all 130ms ease-in-out;
    }
  }
</style><|MERGE_RESOLUTION|>--- conflicted
+++ resolved
@@ -1,9 +1,4 @@
 <script lang="ts">
-<<<<<<< HEAD
-  import { Context, Icon, StatusLight, Body, Link } from "@budibase/bbui"
-  import { createLocalStorageStore, derivedMemo } from "@budibase/frontend-core"
-  import { url, goto } from "@roxi/routify"
-=======
   import {
     Context,
     Icon,
@@ -12,9 +7,8 @@
     Link,
     Divider,
   } from "@budibase/bbui"
-  import { createLocalStorageStore } from "@budibase/frontend-core"
-  import { url } from "@roxi/routify"
->>>>>>> abac0fa9
+  import { createLocalStorageStore, derivedMemo } from "@budibase/frontend-core"
+  import { url, goto } from "@roxi/routify"
   import BBLogo from "assets/bb-emblem.svg"
   import {
     appStore,
@@ -219,22 +213,9 @@
           on:click={keepCollapsed}
         />
         <SideNavLink
-<<<<<<< HEAD
-          icon="browser"
-          text="Apps"
-          url={$url("./design")}
-=======
-          icon="textbox"
-          text="Forms"
-          url={$url("./design")}
-          {collapsed}
-          on:click={keepCollapsed}
-        />
-        <SideNavLink
           icon="path"
           text="Automations"
           url={$url("./automation")}
->>>>>>> abac0fa9
           {collapsed}
           on:click={keepCollapsed}
         />
