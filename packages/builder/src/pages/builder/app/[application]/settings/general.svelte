--- conflicted
+++ resolved
@@ -91,10 +91,6 @@
   {/if}
   <Divider id="version" />
   <Layout gap="XS" noPadding>
-<<<<<<< HEAD
-    <Heading size="S" id="version">App version</Heading>
-    {#if updateAvailable}
-=======
     <Heading size="S">App version</Heading>
     {#if $admin.isDev}
       <Body size="S">
@@ -102,7 +98,6 @@
         you're in developer mode.
       </Body>
     {:else if updateAvailable}
->>>>>>> fe7993f7
       <Body size="S">
         The app is currently using version <strong>{$appStore.version}</strong>
         but version <strong>{$appStore.upgradableVersion}</strong> is available.
