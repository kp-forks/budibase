<script lang="ts">
<<<<<<< HEAD
  import {
    contextMenuStore,
    automationStore,
    workspaceDeploymentStore,
    workspaceFavouriteStore,
  } from "@/stores/builder"
=======
  import { contextMenuStore, automationStore } from "@/stores/builder"
>>>>>>> 91201d38
  import { PublishResourceState } from "@budibase/types"
  import { type Automation, WorkspaceResource } from "@budibase/types"
  import {
    AbsTooltip,
    ActionButton,
    Button,
    Helpers,
    Icon,
    Modal,
    type ModalAPI,
    notifications,
    TooltipPosition,
  } from "@budibase/bbui"
  import HeroBanner from "@/components/common/HeroBanner.svelte"
  import AppsHero from "assets/automation-hero-x1.png"
  import PublishStatusBadge from "@/components/common/PublishStatusBadge.svelte"
  import { url } from "@roxi/routify"
  import CreateWebhookModal from "@/components/automation/Shared/CreateWebhookModal.svelte"
  import CreateAutomationModal from "@/components/automation/AutomationPanel/CreateAutomationModal.svelte"
  import UpdateAutomationModal from "@/components/automation/AutomationPanel/UpdateAutomationModal.svelte"
  import ConfirmDialog from "@/components/common/ConfirmDialog.svelte"
  import { sdk } from "@budibase/shared-core"
  import TopBar from "@/components/common/TopBar.svelte"
  import { BannerType } from "@/constants/banners"
  import { capitalise, durationFromNow } from "@/helpers"
  import FavouriteResourceButton from "@/pages/builder/portal/_components/FavouriteResourceButton.svelte"

  let showHighlight = true
  let createModal: ModalAPI
  let updateModal: Pick<ModalAPI, "show" | "hide">
  let confirmDeleteDialog: Pick<ModalAPI, "show" | "hide">
  let webhookModal: ModalAPI
  let filter: PublishResourceState | undefined
  let selectedAutomation: Automation | undefined = undefined

  const filters: {
    label: string
    filterValue: PublishResourceState | undefined
  }[] = [
    {
      label: "All automations",
      filterValue: undefined,
    },
    {
      label: "Published",
      filterValue: PublishResourceState.PUBLISHED,
    },
    {
      label: "Disabled",
      filterValue: PublishResourceState.DISABLED,
    },
    {
      label: "Unpublished",
      filterValue: PublishResourceState.UNPUBLISHED,
    },
  ]

  $: favourites = workspaceFavouriteStore.lookup

  async function deleteAutomation() {
    if (!selectedAutomation) {
      return
    }
    try {
      await automationStore.actions.delete(selectedAutomation)
      notifications.success("Automation deleted successfully")
    } catch (error) {
      console.error(error)
      notifications.error("Error deleting automation")
    }
  }

  async function duplicateAutomation() {
    if (!selectedAutomation) {
      return
    }
    try {
      await automationStore.actions.duplicate(selectedAutomation)
      notifications.success("Automation has been duplicated successfully")
    } catch (error) {
      notifications.error("Error duplicating automation")
    }
  }

  const getContextMenuItems = (automation: Automation) => {
    const edit = {
      icon: "pencil",
      name: "Edit",
      visible: true,
      disabled: !automation.definition.trigger,
      callback: () => updateModal.show(),
    }
    const pause = {
      icon: automation.disabled ? "play-circle" : "pause-circle",
      name: automation.disabled ? "Activate" : "Pause",
      keyBind: null,
      visible: true,
      disabled: !automation.definition.trigger,
      callback: () => {
        if (automation._id) {
          automationStore.actions.toggleDisabled(automation._id)
        }
      },
    }
    const del = {
      icon: "trash",
      name: "Delete",
      visible: true,
      disabled: false,
      callback: () => confirmDeleteDialog.show(),
    }
    if (sdk.automations.isRowAction(automation)) {
      return [edit, del]
    } else {
      return [
        edit,
        {
          icon: "copy",
          name: "Duplicate",
          visible: true,
          disabled:
            !automation.definition.trigger ||
            automation.definition.trigger?.name === "Webhook",
          callback: duplicateAutomation,
          tooltip:
            automation.definition.trigger?.name === "Webhook"
              ? "Webhooks automations cannot be duplicated"
              : undefined,
        },
        pause,
        del,
      ]
    }
  }

  const openContextMenu = (e: MouseEvent, automation: Automation) => {
    e.preventDefault()
    e.stopPropagation()
    selectedAutomation = automation
    showHighlight = true
    contextMenuStore.open(
      "automation",
      getContextMenuItems(automation),
      {
        x: e.clientX,
        y: e.clientY,
      },
      () => {
        showHighlight = false
      }
    )
  }

<<<<<<< HEAD
  $: automations = $automationStore.automations
    .map(a => ({
      ...a,
      status:
        $workspaceDeploymentStore.automations[a._id!]?.state ||
        PublishResourceState.UNPUBLISHED,
      favourite: $favourites?.[a._id!] ?? {
        resourceType: WorkspaceResource.AUTOMATION,
        resourceId: a._id!,
      },
    }))
    .filter(a => {
      if (!filter) {
        return true
      }
=======
  $: automations = $automationStore.automations.filter(a => {
    if (!filter) {
      return true
    }
>>>>>>> 91201d38

    return a.publishStatus.state === filter
  })

  function getTriggerFriendlyName(automation: Automation) {
    const definition =
      $automationStore.blockDefinitions.CREATABLE_TRIGGER[
        automation.definition.trigger.stepId
      ]
    return definition?.name
  }
</script>

<div class="automations-index">
  <HeroBanner
    key={BannerType.AUTOMATIONS}
    title="Transform workflows at scale with Budibase Automations and AI"
    linkTitle="Automations explained"
    linkHref="https://docs.budibase.com/docs/automation-steps"
    image={AppsHero}
    color="#1C3F62"
  >
    Automate more processes for your employees and customers with our visual
    automation builder. Use automations to transform workflows with AI, automate
    manual tasks, and add logic to apps.
  </HeroBanner>

  <TopBar
    icon="lightning-a"
    breadcrumbs={[{ text: "Automations" }]}
    showPublish={false}
  >
    <Button icon="lightbulb" secondary>Learn</Button>
    <Button cta icon="lightning-a" on:click={createModal.show}>
      New automation
    </Button>
  </TopBar>
  <div class="filter">
    {#each filters as option}
      <ActionButton
        quiet
        selected={option.filterValue === filter}
        on:click={() => (filter = option.filterValue)}
        >{option.label}</ActionButton
      >
    {/each}
  </div>

  <div class="table-header">
    <span>Name</span>
    <span>Trigger</span>
    <span>Status</span>
    <span>Last updated</span>
    <span></span>
  </div>
  {#each automations as automation}
    <a
      class="app"
      class:favourite={automation.favourite?._id}
      href={$url(`./${automation._id}`)}
      on:contextmenu={e => openContextMenu(e, automation)}
      class:active={showHighlight && selectedAutomation === automation}
    >
      <div>{automation.name}</div>
      <div>{getTriggerFriendlyName(automation)}</div>
      <div>
        <PublishStatusBadge status={automation.publishStatus.state} />
      </div>
      <AbsTooltip text={Helpers.getDateDisplayValue(automation.updatedAt)}>
        <span>
          {capitalise(durationFromNow(automation.updatedAt || ""))}
        </span>
      </AbsTooltip>
      <div class="actions">
        <div class="ctx-btn">
          <Icon
            name="More"
            size="M"
            hoverable
            on:click={e => openContextMenu(e, automation)}
          />
        </div>

        <span class="favourite-btn">
          <FavouriteResourceButton
            favourite={automation.favourite}
            position={TooltipPosition.Left}
            noWrap
          />
        </span>
      </div>
    </a>
  {/each}
</div>

<Modal bind:this={createModal}>
  <CreateAutomationModal {webhookModal} />
</Modal>
<Modal bind:this={webhookModal}>
  <CreateWebhookModal />
</Modal>

{#if selectedAutomation}
  <UpdateAutomationModal
    automation={selectedAutomation}
    bind:this={updateModal}
  />

  <ConfirmDialog
    bind:this={confirmDeleteDialog}
    okText="Delete Automation"
    onOk={deleteAutomation}
    title="Confirm Deletion"
  >
    Are you sure you wish to delete the automation
    <i>{selectedAutomation.name}?</i>
    This action cannot be undone.
  </ConfirmDialog>
{/if}

<style>
  .automations-index {
    background: var(--background);
    flex: 1 1 auto;
    --border: 1px solid var(--spectrum-global-color-gray-200);
    overflow: auto;
  }
  .filter {
    padding: 10px 12px;
    border-bottom: var(--border);
    display: flex;
    gap: 10px;
  }
  .filter :global(.spectrum-ActionButton) {
    border-radius: 8px;
    transition:
      border-color 130ms ease-out,
      background 130ms ease-out;
    border: 1px solid transparent;
    padding: 3px 10px;
    height: auto;

    &.is-selected {
      background: var(--spectrum-global-color-gray-200);
      border-color: var(--spectrum-global-color-gray-300);
    }
  }
  .app,
  .table-header {
    display: grid;
    grid-template-columns: 1fr 200px 200px 200px 50px;
    border-bottom: var(--border);
    align-items: center;
  }
  .table-header {
    padding: 5px 12px;
    color: var(--spectrum-global-color-gray-700);
  }
  .app {
    padding: 9px 12px;
    color: var(--text-color);
    transition: background 130ms ease-out;

    &:hover,
    &.active {
      background: var(--spectrum-global-color-gray-200);

      & .actions > * {
        opacity: 1;
        pointer-events: all;
      }
    }
    &.favourite {
      & .actions .favourite-btn {
        opacity: 1;
      }
    }
  }
  .actions {
    justify-content: flex-end;
    display: flex;
    align-items: center;
    pointer-events: none;
    gap: var(--spacing-xs);
  }

  .actions > * {
    opacity: 0;
    transition: opacity 130ms ease-out;
  }

  .actions .favourite-btn {
    pointer-events: all;
  }
</style><|MERGE_RESOLUTION|>--- conflicted
+++ resolved
@@ -1,14 +1,9 @@
 <script lang="ts">
-<<<<<<< HEAD
   import {
     contextMenuStore,
     automationStore,
-    workspaceDeploymentStore,
     workspaceFavouriteStore,
   } from "@/stores/builder"
-=======
-  import { contextMenuStore, automationStore } from "@/stores/builder"
->>>>>>> 91201d38
   import { PublishResourceState } from "@budibase/types"
   import { type Automation, WorkspaceResource } from "@budibase/types"
   import {
@@ -162,13 +157,9 @@
     )
   }
 
-<<<<<<< HEAD
   $: automations = $automationStore.automations
     .map(a => ({
       ...a,
-      status:
-        $workspaceDeploymentStore.automations[a._id!]?.state ||
-        PublishResourceState.UNPUBLISHED,
       favourite: $favourites?.[a._id!] ?? {
         resourceType: WorkspaceResource.AUTOMATION,
         resourceId: a._id!,
@@ -178,15 +169,9 @@
       if (!filter) {
         return true
       }
-=======
-  $: automations = $automationStore.automations.filter(a => {
-    if (!filter) {
-      return true
-    }
->>>>>>> 91201d38
-
-    return a.publishStatus.state === filter
-  })
+
+      return a.publishStatus.state === filter
+    })
 
   function getTriggerFriendlyName(automation: Automation) {
     const definition =
