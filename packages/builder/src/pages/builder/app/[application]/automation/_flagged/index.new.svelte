--- conflicted
+++ resolved
@@ -1,13 +1,4 @@
 <script lang="ts">
-<<<<<<< HEAD
-  import {
-    contextMenuStore,
-    automationStore,
-    workspaceFavouriteStore,
-  } from "@/stores/builder"
-  import { PublishResourceState } from "@budibase/types"
-  import { type Automation, WorkspaceResource } from "@budibase/types"
-=======
   import CreateAutomationModal from "@/components/automation/AutomationPanel/CreateAutomationModal.svelte"
   import UpdateAutomationModal from "@/components/automation/AutomationPanel/UpdateAutomationModal.svelte"
   import CreateWebhookModal from "@/components/automation/Shared/CreateWebhookModal.svelte"
@@ -18,8 +9,11 @@
   import { BannerType } from "@/constants/banners"
   import { capitalise, durationFromNow } from "@/helpers"
   import { getTriggerFriendlyName } from "@/helpers/automations"
-  import { automationStore, contextMenuStore } from "@/stores/builder"
->>>>>>> 23484c16
+  import {
+    automationStore,
+    contextMenuStore,
+    workspaceFavouriteStore,
+  } from "@/stores/builder"
   import {
     AbsTooltip,
     ActionButton,
@@ -33,17 +27,11 @@
     TooltipPosition,
   } from "@budibase/bbui"
   import { sdk } from "@budibase/shared-core"
-<<<<<<< HEAD
-  import TopBar from "@/components/common/TopBar.svelte"
-  import { BannerType } from "@/constants/banners"
-  import { capitalise, durationFromNow } from "@/helpers"
-  import FavouriteResourceButton from "@/pages/builder/portal/_components/FavouriteResourceButton.svelte"
-=======
   import type { UIAutomation } from "@budibase/types"
-  import { PublishResourceState } from "@budibase/types"
+  import { PublishResourceState, WorkspaceResource } from "@budibase/types"
   import { url } from "@roxi/routify"
   import AppsHero from "assets/automation-hero-x1.png"
->>>>>>> 23484c16
+  import FavouriteResourceButton from "@/pages/builder/portal/_components/FavouriteResourceButton.svelte"
 
   let showHighlight = true
   let createModal: ModalAPI
@@ -173,7 +161,6 @@
   }
 
   $: automations = $automationStore.automations
-<<<<<<< HEAD
     .map(a => ({
       ...a,
       favourite: $favourites?.[a._id!] ?? {
@@ -181,28 +168,25 @@
         resourceId: a._id!,
       },
     }))
-=======
->>>>>>> 23484c16
     .filter(a => {
       if (!filter) {
         return true
       }
-<<<<<<< HEAD
 
       return a.publishStatus.state === filter
     })
     .sort((a, b) => {
-      if (a.favourite._id && b.favourite._id) {
-        return a.name?.toLowerCase() < b.name?.toLowerCase() ? -1 : 1
-      }
-      return a.favourite._id ? -1 : 1
+      const aIsFav = !!a.favourite._id
+      const bIsFav = !!b.favourite._id
+
+      // Group by favourite status
+      if (aIsFav !== bIsFav) {
+        return bIsFav ? 1 : -1
+      }
+
+      // Within same group, sort by updatedAt
+      return b.updatedAt!.localeCompare(a.updatedAt!)
     })
-=======
->>>>>>> 23484c16
-
-      return a.publishStatus.state === filter
-    })
-    .sort((a, b) => b.updatedAt!.localeCompare(a.updatedAt!))
 </script>
 
 <div class="automations-index">
