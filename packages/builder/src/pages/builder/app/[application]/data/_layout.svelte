--- conflicted
+++ resolved
@@ -3,12 +3,7 @@
   import DatasourceNavigator from "components/backend/DatasourceNavigator/DatasourceNavigator.svelte"
   import Panel from "components/design/Panel.svelte"
   import { isActive, redirect, goto, params } from "@roxi/routify"
-<<<<<<< HEAD
-  import BetaButton from "./_components/BetaButton.svelte"
   import { datasources } from "stores/builder"
-=======
-  import { datasources } from "stores/backend"
->>>>>>> 86cfd76b
 
   $: {
     // If we ever don't have any data other than the users table, prompt the
