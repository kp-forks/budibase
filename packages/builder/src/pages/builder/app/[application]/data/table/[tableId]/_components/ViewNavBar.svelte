<script>
  import {
    tables,
    datasources,
    userSelectedResourceMap,
    contextMenuStore,
    appStore,
    workspaceFavouriteStore,
<<<<<<< HEAD
=======
    dataEnvironmentStore,
>>>>>>> cc7b9d81
  } from "@/stores/builder"
  import { featureFlags } from "@/stores/portal"
  import IntegrationIcon from "@/components/backend/DatasourceNavigator/IntegrationIcon.svelte"
  import {
    Icon,
    ActionButton,
    ActionMenu,
    MenuItem,
    notifications,
  } from "@budibase/bbui"
  import { params, url } from "@roxi/routify"
  import EditViewModal from "./EditViewModal.svelte"
  import EditTableModal from "@/components/backend/TableNavigator/TableNavItem/EditModal.svelte"
  import DeleteConfirmationModal from "@/components/backend/modals/DeleteDataConfirmationModal.svelte"
  import { UserAvatars } from "@budibase/frontend-core"
  import { DB_TYPE_EXTERNAL } from "@/constants/backend"
  import { TableNames } from "@/constants"
  import { alphabetical } from "@/components/backend/TableNavigator/utils"
  import { tick, onDestroy } from "svelte"
  import { derived } from "svelte/store"
  import CreateViewButton from "./CreateViewButton.svelte"
<<<<<<< HEAD
  import { WorkspaceResource } from "@budibase/types"
=======
  import { WorkspaceResource, DataEnvironmentMode } from "@budibase/types"
>>>>>>> cc7b9d81
  import { API } from "@/api"

  const favourites = workspaceFavouriteStore.lookup

  // View overflow
  let observer
  let viewContainer
  let viewVisibiltyMap = {}
  let overflowMenu

  // Editing table
  let editTableModal
  let deleteTableModal

  // Editing views
  let editableView
  let editViewModal
  let deleteViewModal

  $: tableId = $params.tableId
  $: table = $tables.list.find(table => table._id === tableId)
  $: datasource = $datasources.list.find(ds => ds._id === table?.sourceId)
  $: tableSelectedBy = $userSelectedResourceMap[table?._id]
  $: isDevMode = $dataEnvironmentStore.mode === DataEnvironmentMode.DEVELOPMENT
  $: tableEditable = table?._id !== TableNames.USERS && isDevMode
  $: activeId = decodeURIComponent(
    $params.viewName ?? $params.viewId ?? $params.tableId
  )
  $: views = Object.values(table?.views || {})
    .filter(x => x.version === 2)
    .slice()
    .sort(alphabetical)
  $: v1Views = Object.values(table?.views || {})
    .filter(x => x.version !== 2)
    .slice()
    .sort(alphabetical)
  $: setUpObserver(views)
  $: hasViews = v1Views.length || views.length

  $: overflowedViews = views.filter(view => !viewVisibiltyMap[view.id])
  $: viewHidden = viewVisibiltyMap[activeId] === false

  const viewUrl = derived([url, params], ([$url, $params]) => viewId => {
    return $url(`../${$params.tableId}/${encodeURIComponent(viewId)}`)
  })

  const viewV1Url = derived([url, params], ([$url, $params]) => viewName => {
    return $url(`../${$params.tableId}/v1/${encodeURIComponent(viewName)}`)
  })

  const tableUrl = derived(url, $url => tableId => $url(`../${tableId}`))

  const openTableContextMenu = e => {
    if (!tableEditable) {
      return
    }
    e.preventDefault()
    e.stopPropagation()
    contextMenuStore.open(
      table._id,
      [
        {
          icon: "pencil",
          name: "Edit",
          keyBind: null,
          visible: table?.sourceType !== DB_TYPE_EXTERNAL,
          disabled: false,
          callback: editTableModal?.show,
        },
        {
          icon: "trash",
          name: "Delete",
          keyBind: null,
          visible: true,
          disabled: false,
          callback: deleteTableModal?.show,
        },
      ],
      {
        x: e.clientX,
        y: e.clientY,
      }
    )
  }

  const openViewContextMenu = async (e, view) => {
    e.preventDefault()
    e.stopPropagation()
    editableView = view
    await tick()
    const fav = $favourites[view?.id]
    contextMenuStore.open(
      view.id,
      [
        ...($featureFlags.WORKSPACE_APPS
          ? [
              {
                icon: "star",
                iconWeight: fav ? "fill" : "regular",
                iconColour: fav
                  ? "var(--spectrum-global-color-yellow-1000)"
                  : undefined,
                name: fav ? "Remove from favourites" : "Add to favourites",
                keyBind: null,
                visible: true,
                disabled: false,
                callback: async () => {
                  try {
                    if (fav?._id && fav?._rev) {
                      await API.workspace.delete(fav._id, fav._rev)
                      notifications.success("View removed to favourites")
                    } else {
                      await API.workspace.create({
                        resourceId: view?.id,
                        resourceType: WorkspaceResource.VIEW,
                      })
                      notifications.success("View added to favourites")
                    }
                    await workspaceFavouriteStore.sync()
                  } catch (e) {
                    notifications.error("Failed to update favourite")
                    console.error("Failed to update favourite", e)
                  }
                },
              },
            ]
          : []),
        {
          icon: "pencil",
          name: "Edit",
          keyBind: null,
          visible: true,
          disabled: false,
          callback: editViewModal?.show,
        },
        {
          icon: "trash",
          name: "Delete",
          keyBind: null,
          visible: true,
          disabled: false,
          callback: deleteViewModal?.show,
        },
      ],
      {
        x: e.clientX,
        y: e.clientY,
      }
    )
  }

  const editOverflowView = async view => {
    editableView = view
    await tick()
    editViewModal?.show()
  }

  const deleteOverflowView = async view => {
    editableView = view
    await tick()
    deleteViewModal?.show()
  }

  const setUpObserver = async views => {
    observer?.disconnect()
    if (!views.length) {
      return
    }
    await tick()
    observer = new IntersectionObserver(
      entries => {
        let updates = {}
        for (let entry of entries) {
          updates[entry.target.dataset.id] = entry.isIntersecting
        }
        viewVisibiltyMap = {
          ...viewVisibiltyMap,
          ...updates,
        }
      },
      {
        threshold: 1,
        root: viewContainer,
      }
    )
    for (let child of viewContainer.children) {
      if (child.dataset.id) {
        observer.observe(child)
      }
    }
  }

  onDestroy(() => {
    observer?.disconnect()
  })
</script>

<div class="nav">
  <a
    href={`/builder/app/${$appStore.appId}/data/datasource/${datasource?._id}`}
  >
    <IntegrationIcon
      integrationType={datasource?.source}
      schema={datasource?.schema}
      size="24"
    />
  </a>
  <a
    href={$tableUrl(tableId)}
    class="nav-item"
    class:active={tableId === activeId}
    on:contextmenu={openTableContextMenu}
  >
    <div class="nav-item__title">
      {table?._id === TableNames.USERS ? "App users" : table?.name || ""}
    </div>
    {#if tableSelectedBy}
      <UserAvatars size="XS" users={tableSelectedBy} />
    {/if}
    {#if tableEditable}
      <Icon
        on:click={openTableContextMenu}
        hoverable
        size="M"
        weight="bold"
        name="dots-three"
        color="var(--spectrum-global-color-gray-600)"
        hoverColor="var(--spectrum-global-color-gray-900)"
      />
    {/if}
  </a>
  {#if hasViews}
    <div class="nav__views" bind:this={viewContainer}>
      {#each v1Views as view (view.name)}
        {@const selectedBy = $userSelectedResourceMap[view.name]}
        <a
          href={$viewV1Url(view.name)}
          class="nav-item"
          class:active={view.name === activeId}
          on:contextmenu={e => openViewContextMenu(e, view)}
          data-id={view.name}
        >
          <div class="nav-item__title">
            {view.name}
          </div>
          {#if selectedBy}
            <UserAvatars size="XS" users={selectedBy} />
          {/if}
          {#if isDevMode}
            <Icon
              on:click={e => openViewContextMenu(e, view)}
              hoverable
              size="M"
              weight="bold"
              name="dots-three"
              color="var(--spectrum-global-color-gray-600)"
              hoverColor="var(--spectrum-global-color-gray-900)"
            />
          {/if}
        </a>
      {/each}
      {#each views as view (view.id)}
        {@const selectedBy = $userSelectedResourceMap[view.id]}
        <a
          href={$viewUrl(view.id)}
          class="nav-item"
          class:active={view.id === activeId}
          class:hidden={!viewVisibiltyMap[view.id]}
          on:contextmenu={e => openViewContextMenu(e, view)}
          data-id={view.id}
        >
          <div class="nav-item__title">
            {view.name}
          </div>
          {#if selectedBy}
            <UserAvatars size="XS" users={selectedBy} />
          {/if}
          {#if isDevMode}
            <Icon
              on:click={e => openViewContextMenu(e, view)}
              hoverable
              size="M"
              weight="bold"
              name="dots-three"
              color="var(--spectrum-global-color-gray-600)"
              hoverColor="var(--spectrum-global-color-gray-900)"
            />
          {/if}
        </a>
      {/each}
    </div>
  {/if}
  {#if !hasViews && tableEditable}
    <CreateViewButton firstView {table} />
  {/if}
  {#if overflowedViews.length}
    <ActionMenu align="right" bind:this={overflowMenu}>
      <div slot="control" let:open>
        <ActionButton icon="caret-down" quiet selected={open || viewHidden}>
          {overflowedViews.length} more
        </ActionButton>
      </div>
      {#each overflowedViews as view}
        <ActionMenu
          align="left-context-menu"
          openOnHover
          animate={false}
          offset={-4}
        >
          <div slot="control">
            <a
              href={$viewUrl(view.id)}
              class="nav-overflow-item"
              class:active={view.id === activeId}
              on:click={overflowMenu?.hide}
            >
              <MenuItem icon={viewHidden ? "Checkmark" : null}>
                {view.name}
                <Icon slot="right" name="caret-right" />
              </MenuItem>
            </a>
          </div>
          <MenuItem icon="pencil" on:click={() => editOverflowView(view)}>
            Edit
          </MenuItem>
          <MenuItem icon="trash" on:click={() => deleteOverflowView(view)}>
            Delete
          </MenuItem>
        </ActionMenu>
      {/each}
    </ActionMenu>
  {/if}
  {#if hasViews && isDevMode}
    <CreateViewButton firstView={false} {table} />
  {/if}
</div>

{#if table && tableEditable}
  <EditTableModal {table} bind:this={editTableModal} />
  <DeleteConfirmationModal source={table} bind:this={deleteTableModal} />
{/if}

{#if editableView}
  <EditViewModal view={editableView} bind:this={editViewModal} />
  <DeleteConfirmationModal source={editableView} bind:this={deleteViewModal} />
{/if}

<style>
  /* Main containers */
  .nav {
    height: 50px;
    border-bottom: var(--border-light);
    display: flex;
    flex-direction: row;
    justify-content: flex-start;
    align-items: center;
    padding: 0 var(--spacing-xl);
    gap: 8px;
    background: var(--background);
  }
  .nav__views {
    flex: 0 1 auto;
    display: flex;
    flex-direction: row;
    justify-content: flex-start;
    align-items: center;
    overflow: hidden;
    gap: 8px;
  }

  /* Table and view items */
  .nav-item {
    padding: 0 8px;
    height: 32px;
    border-radius: 4px;
    display: flex;
    flex-direction: row;
    justify-content: flex-start;
    align-items: center;
    gap: var(--spacing-m);
    transition:
      background 130ms ease-out,
      color 130ms ease-out;
    color: var(--spectrum-global-color-gray-600);
    font-weight: 500;
    border: 0.5px solid transparent;
    border-radius: 8px;
  }
  .nav-item.hidden {
    visibility: hidden;
  }
  .nav-item.active,
  .nav-item:hover {
    background: var(--spectrum-global-color-gray-200);
    cursor: default;
    border: 0.5px solid var(--spectrum-global-color-gray-300);
    border-radius: 8px;
    color: var(--spectrum-global-color-gray-900);
    font-weight: 500;
  }
  .nav-item:not(.active) :global(.icon) {
    display: none;
  }
  .nav-item__title {
    max-width: 150px;
    text-overflow: ellipsis;
    white-space: nowrap;
    overflow: hidden;
  }

  /* OVerflow items */
  .nav-overflow-item:not(.active) :global(> .spectrum-Menu-item > .icon) {
    visibility: hidden;
  }
</style><|MERGE_RESOLUTION|>--- conflicted
+++ resolved
@@ -6,10 +6,7 @@
     contextMenuStore,
     appStore,
     workspaceFavouriteStore,
-<<<<<<< HEAD
-=======
     dataEnvironmentStore,
->>>>>>> cc7b9d81
   } from "@/stores/builder"
   import { featureFlags } from "@/stores/portal"
   import IntegrationIcon from "@/components/backend/DatasourceNavigator/IntegrationIcon.svelte"
@@ -31,11 +28,7 @@
   import { tick, onDestroy } from "svelte"
   import { derived } from "svelte/store"
   import CreateViewButton from "./CreateViewButton.svelte"
-<<<<<<< HEAD
-  import { WorkspaceResource } from "@budibase/types"
-=======
   import { WorkspaceResource, DataEnvironmentMode } from "@budibase/types"
->>>>>>> cc7b9d81
   import { API } from "@/api"
 
   const favourites = workspaceFavouriteStore.lookup
