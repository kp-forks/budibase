<script lang="ts">
  import CreateExternalDatasourceModal from "../data/_components/CreateExternalDatasourceModal/index.svelte"
  import DatasourceOption from "../data/_components/DatasourceOption.svelte"
  import RestTemplateOption from "../data/_components/RestTemplateOption.svelte"
  import CreationPage from "@/components/common/CreationPage.svelte"
  import IntegrationIcon from "@/components/backend/DatasourceNavigator/IntegrationIcon.svelte"
  import QueryVerbBadge from "@/components/common/QueryVerbBadge.svelte"
  import DescriptionViewer from "@/components/common/DescriptionViewer.svelte"
  import {
    Body,
    Heading,
    Layout,
    Modal,
    ModalContent,
    notifications,
    Select,
    ProgressCircle,
    keepOpen,
    ModalCancelFrom,
  } from "@budibase/bbui"
  import {
    sortedIntegrations as integrations,
    datasources,
    queries,
  } from "@/stores/builder"
  import { restTemplates } from "@/stores/builder/restTemplates"
  import { configFromIntegration } from "@/stores/selectors"
  import { customQueryIconColor } from "@/helpers/data/utils"
  import { formatEndpointLabel } from "@/helpers/restTemplates"
  import { IntegrationTypes } from "@/constants/backend"
  import { goto } from "@roxi/routify"
<<<<<<< HEAD
  import type { RestTemplate, ImportEndpoint } from "@budibase/types"
=======
  import type {
    RestTemplate,
    QueryImportEndpoint,
    Datasource,
  } from "@budibase/types"
  import { SourceName } from "@budibase/types"
>>>>>>> 08731843

  let externalDatasourceModal: CreateExternalDatasourceModal
  let externalDatasourceLoading = false
  let templateVersionModal: Modal
  let templateEndpointModal: Modal
  let selectedTemplate: RestTemplate | null = null
  let templateLoading = false
  let templateLoadingPhase: "info" | "import" | null = null
  let pendingTemplate: RestTemplate | null = null
  let pendingSpec: RestTemplate["specs"][number] | null = null
  let templateEndpoints: ImportEndpoint[] = []
  let selectedEndpointId: string | undefined = undefined
  let templateDocsBaseUrl: string | undefined = undefined
  $: selectedEndpoint = templateEndpoints.find(
    endpoint => endpoint.id === selectedEndpointId
  )

  $: restIntegration = ($integrations || []).find(
    integration => integration.name === IntegrationTypes.REST
  )

  $: restDatasources = ($datasources.list || []).filter(
    datasource => datasource.source === IntegrationTypes.REST
  )
  $: hasRestDatasources = restDatasources.length > 0

  $: disabled = externalDatasourceLoading
  $: templateDisabled = disabled || templateLoading

  $: selectedEndpointDescription = selectedEndpoint?.description || ""

  const openRestModal = () => {
    if (!restIntegration) {
      return
    }
    externalDatasourceModal.show(restIntegration)
  }

  const buildDatasourceName = (
    template: RestTemplate,
    spec: RestTemplate["specs"][number]
  ) => {
    if (template.specs.length > 1 && spec.version) {
      return `${template.name} (${spec.version})`
    }
    return template.name
  }

  const handleTemplateSelection = async (
    template: RestTemplate,
    spec: RestTemplate["specs"][number]
  ) => {
    if (!restIntegration) {
      notifications.error("REST API integration is unavailable.")
      return
    }

    templateLoading = true
    templateLoadingPhase = "info"
    try {
      const info = await queries.fetchImportInfo({ url: spec.url })

      if (!info.endpoints?.length) {
        throw new Error("No endpoints found in this template")
      }

      pendingTemplate = template
      pendingSpec = spec
      templateDocsBaseUrl = info.docsUrl
      templateEndpoints = info.endpoints
        ?.slice()
        .sort((a, b) => compareEndpointOrder(a, b))
      selectedEndpointId = templateEndpoints[0]?.id
      templateEndpointModal?.show()
    } catch (error: any) {
      notifications.error(
        `Error importing template - ${error?.message || "Unknown error"}`
      )
    } finally {
      templateLoading = false
      templateLoadingPhase = null
    }
  }

  const getEndpointIcon = (endpoint: ImportEndpoint) => {
    const method = (endpoint.method || "").toUpperCase()
    if (!method) {
      return undefined
    }
    const verbKey = endpoint.queryVerb || method.toLowerCase()
    const color = customQueryIconColor(verbKey)
    return {
      component: QueryVerbBadge,
      props: {
        verb: method,
        color,
      },
    }
  }

  const verbOrder: Record<string, number> = {
    GET: 0,
    POST: 1,
    PUT: 2,
    PATCH: 3,
    DELETE: 4,
  }

  const compareEndpointOrder = (
    a: ImportEndpoint,
    b: ImportEndpoint
  ) => {
    const methodA = (a.method || "").toUpperCase()
    const methodB = (b.method || "").toUpperCase()
    const orderA = verbOrder[methodA] ?? 999
    const orderB = verbOrder[methodB] ?? 999
    if (orderA !== orderB) {
      return orderA - orderB
    }
    const labelA = formatEndpointLabel(a)
    const labelB = formatEndpointLabel(b)
    return labelA.localeCompare(labelB)
  }

  const importTemplate = async () => {
    if (
      !pendingTemplate ||
      !pendingSpec ||
      !selectedEndpointId ||
      !restIntegration
    ) {
      notifications.error("Select an endpoint to import")
      return keepOpen
    }

    templateLoading = true
    templateLoadingPhase = "import"
    try {
      if (!restIntegration) {
        throw new Error("REST API integration is unavailable.")
      }

      const config = configFromIntegration(restIntegration)

      const datasourcePayload: Datasource = {
        type: "datasource",
        source: restIntegration.name as SourceName,
        config,
        name: buildDatasourceName(pendingTemplate, pendingSpec),
        plus:
          restIntegration.plus &&
          (restIntegration.name as SourceName) !== SourceName.REST
            ? restIntegration.plus
            : undefined,
        isSQL: restIntegration.isSQL,
        restTemplate: pendingTemplate.name,
        restTemplateVersion: pendingSpec.version,
      }

      const importResult = await queries.importQueries({
        url: pendingSpec.url,
        datasource: datasourcePayload,
        selectedEndpointId,
      })

      await Promise.all([datasources.fetch(), queries.fetch()])

      notifications.success(`${pendingTemplate.name} imported successfully`)
      await templateEndpointModal?.hide()
      $goto(`./datasource/${importResult.datasourceId}`)
    } catch (error: any) {
      notifications.error(
        `Error importing template - ${error?.message || "Unknown error"}`
      )
      return keepOpen
    } finally {
      templateLoading = false
      templateLoadingPhase = null
    }
  }

  const onSelectEndpoint = (event: CustomEvent<string>) => {
    selectedEndpointId = event.detail
  }

  const resetEndpointSelection = () => {
    pendingTemplate = null
    pendingSpec = null
    templateEndpoints = []
    selectedEndpointId = undefined
    templateDocsBaseUrl = undefined
  }

  const cancelEndpointSelection = () => {
    resetEndpointSelection()
  }

  const handleTemplateCancel = (event: CustomEvent<ModalCancelFrom>) => {
    if (event.detail === ModalCancelFrom.OUTSIDE_CLICK) {
      // Prevent outside clicks from closing the modal
      queryMicrotask(() => templateEndpointModal?.show())
      return
    }
    cancelEndpointSelection()
  }

  const queryMicrotask = (fn: () => void) => {
    Promise.resolve().then(fn)
  }

  const selectTemplate = (template: RestTemplate) => {
    if (!template.specs.length) {
      notifications.error("Template has no specifications")
      return
    }

    if (template.specs.length === 1) {
      handleTemplateSelection(template, template.specs[0])
      return
    }

    selectedTemplate = template
    templateVersionModal?.show()
  }

  const importTemplateVersion = async (
    template: RestTemplate,
    spec: RestTemplate["specs"][number]
  ) => {
    templateVersionModal?.hide()
    await handleTemplateSelection(template, spec)
  }

  const close = () => {
    if (restDatasources.length) {
      $goto(`./datasource/${restDatasources[0]._id}`)
    } else {
      $goto("../")
    }
  }
</script>

<CreateExternalDatasourceModal
  bind:loading={externalDatasourceLoading}
  bind:this={externalDatasourceModal}
/>

<CreationPage
  showClose={hasRestDatasources}
  onClose={close}
  heading="Add new API"
>
  {#if restIntegration}
    <div class="subHeading">
      <Body>Connect to an external API</Body>
    </div>
    <div class="options bb-options">
      <DatasourceOption
        on:click={openRestModal}
        title="Custom REST API"
        disabled={templateDisabled}
        centered
      >
        <IntegrationIcon
          integrationType={restIntegration.name}
          schema={restIntegration}
          size="32"
        />
      </DatasourceOption>
    </div>
    <div class="subHeading">
      <Body>Or choose a template</Body>
    </div>
    <div class="options templateOptions">
      {#each $restTemplates.templates as template (template.name)}
        <RestTemplateOption
          on:click={() => selectTemplate(template)}
          {template}
          disabled={templateDisabled}
        />
      {/each}
    </div>
  {:else}
    <p class="empty-state">REST API integration is unavailable.</p>
  {/if}
</CreationPage>

<Modal
  bind:this={templateVersionModal}
  on:hide={() => (selectedTemplate = null)}
>
  {#if selectedTemplate}
    <Layout noPadding gap="M">
      <div class="templateModalHeader">
        <Heading size="S">{selectedTemplate.name}</Heading>
        <Body size="XS">Select a version to import</Body>
      </div>
      <div class="versionOptions">
        {#each selectedTemplate.specs as spec (spec.version)}
          <button
            class="versionOption"
            on:click={() =>
              selectedTemplate && importTemplateVersion(selectedTemplate, spec)}
            disabled={templateLoading}
          >
            <Body size="S">{spec.version}</Body>
          </button>
        {/each}
      </div>
    </Layout>
  {/if}
</Modal>

<Modal
  bind:this={templateEndpointModal}
  on:hide={resetEndpointSelection}
  on:cancel={handleTemplateCancel}
>
  <ModalContent
    size="L"
    confirmText="Import"
    cancelText="Cancel"
    onConfirm={importTemplate}
    onCancel={cancelEndpointSelection}
    disabled={!selectedEndpointId || templateLoading}
  >
    <Layout noPadding gap="M">
      <div class="endpoint-heading">
        <IntegrationIcon
          iconUrl={pendingTemplate?.icon}
          integrationType={restIntegration?.name || IntegrationTypes.REST}
          schema={restIntegration}
          size="32"
        />
      </div>
      <Heading size="S">Select action</Heading>
      <Body size="XS">
        Choose the action you want to import from {pendingTemplate?.name}.
      </Body>
      {#if templateLoading && templateLoadingPhase === "info"}
        <div class="endpoint-loading">
          <ProgressCircle size="S" />
          <Body size="XS">Loading actions…</Body>
        </div>
      {:else if templateLoading && templateLoadingPhase === "import"}
        <div class="endpoint-loading">
          <ProgressCircle size="S" />
          <Body size="XS">Importing selected action…</Body>
        </div>
      {:else if templateEndpoints.length > 0}
        <Select
          label="Action"
          value={selectedEndpointId}
          options={templateEndpoints}
          getOptionValue={endpoint => endpoint.id}
          getOptionLabel={formatEndpointLabel}
          getOptionIcon={getEndpointIcon}
          autocomplete={true}
          placeholder="Select an action"
          on:change={onSelectEndpoint}
        />
        <DescriptionViewer
          description={selectedEndpointDescription}
          baseUrl={templateDocsBaseUrl}
        />
      {:else}
        <Body size="XS">No actions available for this template.</Body>
      {/if}
    </Layout>
  </ModalContent>
</Modal>

<style>
  .subHeading {
    display: flex;
    align-items: center;
    margin-top: 12px;
    margin-bottom: 24px;
    justify-content: center;
    gap: 8px;
  }
  .subHeading :global(p) {
    color: var(--spectrum-global-color-gray-600) !important;
  }
  .options {
    width: 100%;
    display: grid;
    column-gap: 24px;
    row-gap: 24px;
    grid-template-columns: repeat(auto-fit, 235px);
    justify-content: center;
    margin-bottom: 48px;
    max-width: 1050px;
  }
  .bb-options {
    max-width: calc(3 * 235px + 2 * 24px);
    margin-bottom: 12px;
  }
  .bb-options + .subHeading {
    margin-top: 8px;
  }
  .templateOptions {
    margin-bottom: 24px;
  }
  .templateModalHeader {
    display: flex;
    flex-direction: column;
    gap: 8px;
  }
  .versionOptions {
    display: grid;
    gap: 12px;
  }
  .versionOption {
    display: flex;
    align-items: center;
    justify-content: space-between;
    padding: 12px 16px;
    border: 1px solid var(--grey-4);
    border-radius: 4px;
    background: var(--background);
    cursor: pointer;
    transition: background 130ms ease-out;
  }
  .versionOption:hover {
    background: var(--background-alt);
  }
  .versionOption:disabled {
    opacity: 0.5;
    cursor: not-allowed;
  }

  .empty-state {
    text-align: center;
    color: var(--spectrum-global-color-gray-600);
  }

  .endpoint-loading {
    display: flex;
    align-items: center;
    gap: 8px;
  }

  .endpoint-heading {
    display: flex;
    justify-content: flex-start;
  }
</style><|MERGE_RESOLUTION|>--- conflicted
+++ resolved
@@ -29,16 +29,12 @@
   import { formatEndpointLabel } from "@/helpers/restTemplates"
   import { IntegrationTypes } from "@/constants/backend"
   import { goto } from "@roxi/routify"
-<<<<<<< HEAD
-  import type { RestTemplate, ImportEndpoint } from "@budibase/types"
-=======
   import type {
     RestTemplate,
-    QueryImportEndpoint,
+    ImportEndpoint,
     Datasource,
   } from "@budibase/types"
   import { SourceName } from "@budibase/types"
->>>>>>> 08731843
 
   let externalDatasourceModal: CreateExternalDatasourceModal
   let externalDatasourceLoading = false
@@ -147,10 +143,7 @@
     DELETE: 4,
   }
 
-  const compareEndpointOrder = (
-    a: ImportEndpoint,
-    b: ImportEndpoint
-  ) => {
+  const compareEndpointOrder = (a: ImportEndpoint, b: ImportEndpoint) => {
     const methodA = (a.method || "").toUpperCase()
     const methodB = (b.method || "").toUpperCase()
     const orderA = verbOrder[methodA] ?? 999
