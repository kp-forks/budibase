<script lang="ts">
  import {
    Context,
    Icon,
    Body,
    Link,
    Divider,
<<<<<<< HEAD
    Modal,
    PopoverAlignment,
=======
    TooltipPosition,
    TooltipType,
    notifications,
>>>>>>> 8c453765
  } from "@budibase/bbui"
  import { createLocalStorageStore, derivedMemo } from "@budibase/frontend-core"
  import { url, goto } from "@roxi/routify"
  import BBLogo from "assets/BBLogo.svelte"
  import {
    appStore,
    builderStore,
    workspaceFavouriteStore,
    workspaceAppStore,
    automationStore,
    datasources,
    tables,
    queries,
    viewsV2,
  } from "@/stores/builder"
  import FavouriteResourceButton from "@/pages/builder/portal/_components/FavouriteResourceButton.svelte"
  import { appsStore, featureFlags, licensing } from "@/stores/portal"
  import SideNavLink from "./SideNavLink.svelte"
  import SideNavUserSettings from "./SideNavUserSettings.svelte"
  import { onDestroy, setContext } from "svelte"
  import {
    type Datasource,
    type Query,
    type Table,
    type UIAutomation,
    type UIInternalDatasource,
    type UIWorkspaceApp,
    type ViewV2,
    type WorkspaceFavourite,
    PublishResourceState,
    WorkspaceResource,
  } from "@budibase/types"
  import { derived, get, type Readable } from "svelte/store"
  import { IntegrationTypes } from "@/constants/backend"
  import { bb } from "@/stores/bb"
<<<<<<< HEAD
  import WorkspaceSelect from "@/components/common/WorkspaceSelect.svelte"
  import CreateWorkspaceModal from "../CreateWorkspaceModal.svelte"
  import HelpMenu from "@/components/common/HelpMenu.svelte"
=======
  import { buildLiveUrl } from "@/helpers/urls"
>>>>>>> 8c453765

  type ResourceLinkFn = (_id: string) => string

  interface UIFavouriteResource {
    name: string
    icon: string
    workspaceApp?: UIWorkspaceApp
  }
  interface AllResourceStores {
    automations: UIAutomation[]
    apps: UIWorkspaceApp[]
    datasources: (Datasource | UIInternalDatasource)[]
    tables: Table[]
    queries: Query[]
    views: ViewV2[]
  }

  setContext(Context.PopoverRoot, ".nav .popover-container")

  // Default icon mapping
  const ResourceIcons: Record<WorkspaceResource, string> = {
    [WorkspaceResource.AUTOMATION]: "path",
    [WorkspaceResource.DATASOURCE]: "plugs-connected",
    [WorkspaceResource.TABLE]: "table",
    [WorkspaceResource.WORKSPACE_APP]: "browser",
    [WorkspaceResource.QUERY]: "database", // regular db queries
    [WorkspaceResource.VIEW]: "table",
  }

  const datasourceLookup = datasources.lookup
  const favouriteLookup = workspaceFavouriteStore.lookup
  const pinned = createLocalStorageStore("builder-nav-pinned", true)
  const navLogoSize = 20

  let ignoreFocus = false
  let focused = false
  let timeout: ReturnType<typeof setTimeout> | undefined
<<<<<<< HEAD
  let allResourceStores: Readable<AllResourceStores> | null = null
  let resourceLookup: Readable<Record<string, UIFavouriteResource>> | null =
    null
  let workspaceSelect: WorkspaceSelect | undefined
  let createWorkspaceModal: Modal | undefined
=======

  let resourceLookup: Readable<Record<string, UIFavouriteResource>> | undefined
>>>>>>> 8c453765

  $: appId = $appStore.appId
  $: !$pinned && unPin()
  $: collapsed = !focused && !$pinned

  // Ensure the workspaceSelect closes if the sidebar is hidden
  $: if (collapsed && workspaceSelect) {
    workspaceSelect.hide()
  }

  // Hide the picker if the user cannot see it
  $: canSelectedWorkspace = !$licensing.isFreePlan || $appsStore.apps.length > 1

  // Ignore resources without names
  $: favourites = $workspaceFavouriteStore
    .filter(f => $resourceLookup?.[f.resourceId])
    .sort((a, b) => a.resourceId.localeCompare(b.resourceId))

  const initResourceStores = (): Readable<AllResourceStores> =>
    derived(
      [
        automationStore,
        workspaceAppStore,
        datasources,
        tables,
        queries,
        viewsV2,
        workspaceFavouriteStore,
      ],
      ([$automations, $apps, $datasources, $tables, $queries, $views]) => ({
        automations: $automations.automations,
        apps: $apps.workspaceApps,
        datasources: $datasources.list,
        tables: $tables.list,
        queries: $queries.list,
        views: $views.list,
      })
    )

  type ResourceItem = AllResourceStores[keyof AllResourceStores][number]

  const getResourceId = (item: ResourceItem) => {
    if ("_id" in item && typeof item._id === "string") {
      return item._id
    }
    if ("id" in item && typeof item.id === "string") {
      return item.id
    }
  }

  const hasName = (
    item: ResourceItem
  ): item is ResourceItem & { name: string } =>
    "name" in item && typeof item.name === "string"

  const isQueryResource = (item: ResourceItem): item is Query =>
    "datasourceId" in item && typeof item.datasourceId === "string"

  const generateResourceLookup = (
    allResourceStores: Readable<AllResourceStores>
  ) => {
    return derivedMemo(allResourceStores, stores => {
      const lookup: Record<string, UIFavouriteResource> = {}
      const favourites = get(favouriteLookup)
      const datasourceMap = get(datasourceLookup)

      for (const key of Object.keys(stores) as Array<keyof AllResourceStores>) {
        const resources = stores[key] as ResourceItem[]
        for (const resource of resources) {
          const id = getResourceId(resource)
          if (!id) {
            continue
          }

          const favourite = favourites[id]
          if (!favourite || !hasName(resource)) {
            continue
          }

          const isRestQuery =
            favourite.resourceType === WorkspaceResource.QUERY &&
            isQueryResource(resource) &&
            datasourceMap[resource.datasourceId]?.source ===
              IntegrationTypes.REST

          const entry: UIFavouriteResource = {
            name: resource.name,
            icon: isRestQuery ? "globe" : ResourceIcons[favourite.resourceType],
          }

          if (favourite.resourceType === WorkspaceResource.WORKSPACE_APP) {
            const workspaceApp = stores.apps.find(app => app._id === id)
            if (workspaceApp) {
              entry.workspaceApp = workspaceApp
            }
          }

          lookup[id] = entry
        }
      }

      return lookup
    })
  }

  // None of this needs to be done if the side bar is closed
  const initFavourites = () => {
    const stores = initResourceStores()
    resourceLookup = generateResourceLookup(stores)
  }

  const resourceLink = (favourite: WorkspaceFavourite) => {
    const appPrefix = `/builder/workspace/${appId}`
    const link: Record<WorkspaceResource, ResourceLinkFn> = {
      [WorkspaceResource.AUTOMATION]: (id: string) =>
        `${appPrefix}/automation/${id}`,
      [WorkspaceResource.DATASOURCE]: (id: string) =>
        `${appPrefix}/data/datasource/${id}`,
      [WorkspaceResource.TABLE]: (id: string) =>
        `${appPrefix}/data/table/${id}`,
      [WorkspaceResource.WORKSPACE_APP]: (id: string) => {
        const wsa = $workspaceAppStore.workspaceApps.find(
          (app: UIWorkspaceApp) => app._id === id
        )
        if (!wsa) {
          notifications.error("Could not resolve the workspace app URL")
          return ""
        }
        return `${appPrefix}/design/${wsa.screens[0]?._id}`
      },
      [WorkspaceResource.QUERY]: (id: string) =>
        `${appPrefix}/data/query/${id}`,
      [WorkspaceResource.VIEW]: (id: string) => {
        const view = $viewsV2.list.find(v => v.id === id)
        return `${appPrefix}/data/table/${view?.tableId}/${id}`
      },
    }
    if (!link[favourite.resourceType]) return null
    return link[favourite.resourceType]?.(favourite.resourceId)
  }

  const buildLiveWorkspaceAppUrl = (workspaceApp?: UIWorkspaceApp) => {
    if (!workspaceApp) {
      return null
    }

    const liveUrl = buildLiveUrl($appStore, workspaceApp.url ?? "", true)

    return liveUrl || null
  }

  const openLiveWorkspaceApp = (liveUrl?: string | null) => {
    if (!liveUrl) {
      notifications.error("Could not resolve live workspace app URL")
      return
    }
    window.open(liveUrl, "_blank")
  }

  const unPin = () => {
    // We need to ignore pointer events for a while since otherwise we would
    // instantly trigger a mouseenter and show it again
    ignoreFocus = true
    focused = false
    timeout = setTimeout(() => {
      ignoreFocus = false
    }, 130)
  }

  const setFocused = (nextFocused: boolean) => {
    if (ignoreFocus) {
      return
    }
    if (!focused && !resourceLookup) {
      initFavourites()
    }
    focused = nextFocused
  }

  const keepCollapsed = () => {
    if (!$pinned) {
      unPin()
    }
  }

  onDestroy(() => {
    clearTimeout(timeout)
  })
</script>

<Modal bind:this={createWorkspaceModal}>
  <CreateWorkspaceModal />
</Modal>

<div class="nav_wrapper" style={`--nav-logo-width: ${navLogoSize}px;`}>
  <div class="nav_spacer" class:pinned={$pinned} />
  <div
    class="nav"
    class:pinned={$pinned}
    class:focused
    role="tooltip"
    on:mouseenter={() => setFocused(true)}
    on:mouseleave={() => setFocused(false)}
  >
    <div class="nav_header">
      <div>
        <BBLogo
          color={"var(--spectrum-global-color-gray-900)"}
          size={navLogoSize}
        />
      </div>

      <div class="nav-title">
        {#if canSelectedWorkspace}
          <WorkspaceSelect
            bind:this={workspaceSelect}
            on:create={() => {
              createWorkspaceModal?.show()
              setFocused(false)
            }}
          />
        {:else}
          <h1>{$appStore.name}</h1>
        {/if}
      </div>
      <Icon
        name="sidebar-simple"
        hoverable
        on:click={() => pinned.set(!$pinned)}
      />
    </div>

    <div class="nav_body">
      <div class="links core">
        <div>
          <SideNavLink
            icon="browser"
            text="Apps"
            url={$url("./design")}
            {collapsed}
            on:click={keepCollapsed}
          />
          <SideNavLink
            icon="path"
            text="Automations"
            url={$url("./automation")}
            {collapsed}
            on:click={keepCollapsed}
          />
          <SideNavLink
            icon="database"
            text="Data"
            url={$url("./data")}
            {collapsed}
            on:click={keepCollapsed}
          />
          <!-- <SideNavLink
          icon="webhooks-logo"
          text="APIs"
          url={$url("./data")}
          {collapsed}
          on:click={keepCollapsed}
        />
        <SideNavLink
          icon="sparkle"
          text="AI"
          url={$url("./data")}
          {collapsed}
          on:click={keepCollapsed}
        />
        <SideNavLink
          icon="paper-plane-tilt"
          text="Email"
          url={$url("./data")}
          {collapsed}
          on:click={keepCollapsed}
        /> -->
          {#if $featureFlags.AI_AGENTS}
            <SideNavLink
              icon="cpu"
              text="Agent"
              url={$url("./agent")}
              {collapsed}
              on:click={keepCollapsed}
            />
          {/if}
        </div>
        <Divider size="S" />
        <div class="favourite-wrapper">
          <div class="favourite-title">
            <Body color="var(--spectrum-global-color-gray-700)" size="XS">
              FAVOURITES
            </Body>
          </div>
          {#if !favourites?.length || !resourceLookup}
            <div class="favourite-empty-state">
              <div>
                <Icon name="star" size="L" color="#6A9BCC" weight="fill" />
              </div>
              <Body
                color="var(--spectrum-global-color-gray-700)"
                size="XS"
                textAlign="center"
              >
                You have no favorites yet! Favourite an automation, app, table
                or API for quicker access.
              </Body>
              <Link
                href="https://docs.budibase.com/docs/favouriting-in-a-workspace"
                target="_blank"
                secondary
                quiet>Learn how</Link
              >
            </div>
          {:else}
            <div class="favourite-links">
              {#each favourites as favourite}
                {@const lookup = $resourceLookup?.[favourite.resourceId] ?? {
                  name: favourite.resourceId,
                  icon:
                    ResourceIcons[favourite.resourceType] ??
                    ResourceIcons[WorkspaceResource.TABLE],
                }}
                {@const workspaceApp = lookup?.workspaceApp}
                {@const showLiveLink =
                  favourite.resourceType === WorkspaceResource.WORKSPACE_APP &&
                  workspaceApp &&
                  workspaceApp.publishStatus?.state ===
                    PublishResourceState.PUBLISHED &&
                  !workspaceApp.disabled}
                {@const liveUrl =
                  showLiveLink && workspaceApp
                    ? buildLiveWorkspaceAppUrl(workspaceApp)
                    : null}
                <div class="link">
                  <SideNavLink
                    icon={lookup?.icon}
                    text={lookup?.name}
                    {collapsed}
                    on:click={() => {
                      const targetLink = resourceLink(favourite)
                      if (targetLink) $goto(targetLink)
                      keepCollapsed()
                    }}
                  >
                    <div slot="actions">
                      <div class="action-buttons">
                        {#if liveUrl}
                          <button
                            type="button"
                            class="live-app-link"
                            aria-label="View live app"
                            on:click|stopPropagation|preventDefault={() =>
                              openLiveWorkspaceApp(liveUrl)}
                          >
                            <Icon
                              name="globe-simple"
                              size="S"
                              hoverable
                              color="#fff"
                              hoverColor="#fff"
                              tooltip="View live app"
                              tooltipType={TooltipType.Info}
                              tooltipPosition={TooltipPosition.Top}
                            />
                          </button>
                        {/if}
                        <FavouriteResourceButton {favourite} />
                      </div>
                    </div>
                  </SideNavLink>
                </div>
              {/each}
            </div>
          {/if}
        </div>
      </div>
      <div class="links">
        <SideNavLink
          icon="gear"
          text="Settings"
          {collapsed}
          on:click={() => {
            bb.settings()
            keepCollapsed()
          }}
        />
        <SideNavLink
          icon="user-plus"
          text="Invite member"
          on:click={() => {
            builderStore.showBuilderSidePanel()
            keepCollapsed()
          }}
          {collapsed}
        />
        <HelpMenu align={PopoverAlignment.RightOutside} let:open>
          <SideNavLink
            icon={"question"}
            text={"Help"}
            {collapsed}
            forceActive={open}
          />
        </HelpMenu>
        <SideNavUserSettings {collapsed} />
      </div>
      <div class="popover-container"></div>
    </div>
  </div>
</div>

<style>
  .nav_wrapper {
    display: contents;
    --nav-padding: 12px;
    --nav-collapsed-width: calc(
      var(--nav-logo-width) + var(--nav-padding) * 2 + 2px
    );
    --nav-width: 240px;
    --nav-border: 1px solid var(--spectrum-global-color-gray-200);
  }
  /* Spacer to allow nav to always be absolutely positioned */
  .nav_spacer {
    flex: 0 0 var(--nav-collapsed-width);
  }
  .nav_spacer.pinned {
    display: none;
  }

  .nav {
    background: var(--background-alt);
    position: absolute;
    width: var(--nav-collapsed-width);
    top: 0;
    left: 0;
    z-index: 2;
    height: 100%;
    display: flex;
    flex-direction: column;
    justify-content: flex-start;
    align-items: stretch;
    border-right: var(--nav-border);
    transition: width 130ms ease-out;
    overflow: hidden;
    padding-bottom: var(--nav-padding);
    container-type: inline-size;
  }
  .nav:not(.pinned).focused {
    width: var(--nav-width);
  }
  .nav.pinned {
    position: relative;
    flex: 0 0 var(--nav-width);
    width: var(--nav-width);
  }

  .nav_header {
    width: 100%;
    box-sizing: border-box;
    display: flex;
    justify-content: flex-start;
    align-items: center;
    flex: 0 0 50px;
    padding: 0 var(--nav-padding);
    gap: var(--spacing-m);
    border-bottom: var(--nav-border);
    color: var(--spectrum-global-color-gray-800);
  }
  .nav_header > div :global(> svg) {
    display: grid;
    place-items: center;
    transition: filter 130ms ease-out;
  }
  .nav:not(.pinned):not(.focused) .nav-title {
    opacity: 0;
  }

  .nav-title {
    max-width: 100%;
    min-width: 0;
    width: 0;
    flex: 1 1 auto;
    display: flex;
    flex-direction: row;
    justify-content: flex-start;
    align-items: center;
    transition: opacity 130ms ease-out;
    color: var(--spectrum-global-color-gray-900);
  }

  .nav-title :global(> div) {
    width: 100%;
    min-width: 0;
    overflow: hidden;
  }

  .nav-title h1 {
    font-size: 16px;
    font-weight: 500;
    white-space: nowrap;
    text-overflow: ellipsis;
    margin: 0;
    padding: 0;
    overflow: hidden;
    color: var(--spectrum-global-color-gray-900);
  }

  .nav_body {
    display: flex;
    flex-direction: column;
    align-items: stretch;
    justify-content: space-between;
    flex: 1 1 auto;
    padding: var(--nav-padding) 0;
    gap: 3px;
    min-height: 0;
  }

  .popover-container {
    position: absolute;
  }

  .links {
    display: flex;
    flex-direction: column;
    align-items: stretch;
    padding: 0 calc(var(--nav-padding) / 2);
    gap: 4px;
  }

  .links.core {
    flex: 1;
    min-height: 0;
    overflow: hidden;
    flex: 1 1 auto;
  }

  .favourite-links {
    flex: 1;
    overflow: auto;
    min-height: 0;
  }

  .favourite-wrapper {
    display: flex;
    flex-direction: column;
    color: var(--spectrum-global-color-gray-800);
    flex: 1;
    overflow: hidden;
    flex: 1 1 auto;
  }

  .favourite-title {
    padding: 0 calc(var(--nav-padding) / 2);
    margin-bottom: 8px;
  }
  .favourite-empty-state {
    display: flex;
    flex-direction: column;
    align-items: center;
    border: 1px dashed var(--spectrum-global-color-gray-200);
    border-radius: 12px;
    padding: 12px;
    gap: 8px;
    transition: all 130ms ease-out;
  }

  .live-app-link {
    border: none;
    background: none;
    padding: 0;
    display: inline-flex;
    align-items: center;
    cursor: pointer;
  }

  .action-buttons {
    display: flex;
    align-items: center;
    gap: 4px;
  }

  @container (max-width: 239px) {
    .favourite-wrapper {
      display: none;
      transition: all 130ms ease-in-out;
    }
    .favourite-title {
      display: all 130ms ease-in-out;
    }
    .favourite-empty-state {
      display: all 130ms ease-in-out;
    }
  }
</style><|MERGE_RESOLUTION|>--- conflicted
+++ resolved
@@ -5,14 +5,11 @@
     Body,
     Link,
     Divider,
-<<<<<<< HEAD
     Modal,
     PopoverAlignment,
-=======
     TooltipPosition,
     TooltipType,
     notifications,
->>>>>>> 8c453765
   } from "@budibase/bbui"
   import { createLocalStorageStore, derivedMemo } from "@budibase/frontend-core"
   import { url, goto } from "@roxi/routify"
@@ -48,13 +45,10 @@
   import { derived, get, type Readable } from "svelte/store"
   import { IntegrationTypes } from "@/constants/backend"
   import { bb } from "@/stores/bb"
-<<<<<<< HEAD
   import WorkspaceSelect from "@/components/common/WorkspaceSelect.svelte"
   import CreateWorkspaceModal from "../CreateWorkspaceModal.svelte"
   import HelpMenu from "@/components/common/HelpMenu.svelte"
-=======
   import { buildLiveUrl } from "@/helpers/urls"
->>>>>>> 8c453765
 
   type ResourceLinkFn = (_id: string) => string
 
@@ -92,16 +86,10 @@
   let ignoreFocus = false
   let focused = false
   let timeout: ReturnType<typeof setTimeout> | undefined
-<<<<<<< HEAD
-  let allResourceStores: Readable<AllResourceStores> | null = null
   let resourceLookup: Readable<Record<string, UIFavouriteResource>> | null =
     null
   let workspaceSelect: WorkspaceSelect | undefined
   let createWorkspaceModal: Modal | undefined
-=======
-
-  let resourceLookup: Readable<Record<string, UIFavouriteResource>> | undefined
->>>>>>> 8c453765
 
   $: appId = $appStore.appId
   $: !$pinned && unPin()
@@ -251,6 +239,19 @@
     const liveUrl = buildLiveUrl($appStore, workspaceApp.url ?? "", true)
 
     return liveUrl || null
+  }
+
+  const getFavouriteResourceLookup = (
+    favourite: WorkspaceFavourite
+  ): UIFavouriteResource => {
+    return (
+      $resourceLookup?.[favourite.resourceId] ?? {
+        name: favourite.resourceId,
+        icon:
+          ResourceIcons[favourite.resourceType] ??
+          ResourceIcons[WorkspaceResource.TABLE],
+      }
+    )
   }
 
   const openLiveWorkspaceApp = (liveUrl?: string | null) => {
@@ -413,19 +414,16 @@
                 href="https://docs.budibase.com/docs/favouriting-in-a-workspace"
                 target="_blank"
                 secondary
-                quiet>Learn how</Link
+                quiet
               >
+                Learn how
+              </Link>
             </div>
           {:else}
             <div class="favourite-links">
               {#each favourites as favourite}
-                {@const lookup = $resourceLookup?.[favourite.resourceId] ?? {
-                  name: favourite.resourceId,
-                  icon:
-                    ResourceIcons[favourite.resourceType] ??
-                    ResourceIcons[WorkspaceResource.TABLE],
-                }}
-                {@const workspaceApp = lookup?.workspaceApp}
+                {@const lookup = getFavouriteResourceLookup(favourite)}
+                {@const workspaceApp = lookup.workspaceApp}
                 {@const showLiveLink =
                   favourite.resourceType === WorkspaceResource.WORKSPACE_APP &&
                   workspaceApp &&
