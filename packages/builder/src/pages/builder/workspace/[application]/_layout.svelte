--- conflicted
+++ resolved
@@ -18,27 +18,6 @@
 
   export let application
 
-<<<<<<< HEAD
-  let cachedAppId: string
-
-  $: manageApp(application)
-
-  const manageApp = async (application: string) => {
-    if (application && cachedAppId !== application) {
-      cachedAppId = application
-    }
-  }
-
-  $: layout = $featureFlags.WORKSPACES ? NewLayout : OldLayout
-</script>
-
-<!-- If navigating to another app from within an app you need to rerender -->
-{#key cachedAppId}
-  <svelte:component this={layout} {application}>
-    <slot />
-  </svelte:component>
-{/key}
-=======
   let promise = getPackage()
 
   async function getPackage() {
@@ -113,5 +92,4 @@
     display: flex;
     flex-direction: column;
   }
-</style>
->>>>>>> 3474c369
+</style>