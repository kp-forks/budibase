--- conflicted
+++ resolved
@@ -7,10 +7,6 @@
 
   export let datasource
   export let updatedDatasource
-<<<<<<< HEAD
-  let localUpdatedDatasource
-=======
->>>>>>> f4f4bc08
   $: localUpdatedDatasource = cloneDeep(datasource ?? updatedDatasource)
 
   const updateAuthConfigs = async newAuthConfigs => {
