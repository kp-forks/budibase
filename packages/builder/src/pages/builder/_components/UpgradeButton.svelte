--- conflicted
+++ resolved
@@ -5,11 +5,8 @@
   import { helpers, sdk } from "@budibase/shared-core"
   import { bb } from "@/stores/bb"
 
-<<<<<<< HEAD
   $goto
-=======
   const { accountPortalUpgradeUrl } = helpers
->>>>>>> 2cf6d989
 </script>
 
 {#if !$licensing.isEnterprisePlan && !$licensing.isEnterpriseTrial}
