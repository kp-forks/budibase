<script>
  import { getContext } from "svelte"
  import { store } from "builderStore"
  import api from "builderStore/api"
  import AppList from "components/start/AppList.svelte"
  import { onMount } from "svelte"
  import ActionButton from "components/common/ActionButton.svelte"
  import { get } from "builderStore/api"
  import Spinner from "components/common/Spinner.svelte"
  import CreateAppModal from "components/start/CreateAppModal.svelte"
  import { Button } from "@budibase/bbui"
<<<<<<< HEAD
  import { Heading } from "@budibase/bbui"
=======
  import analytics from "analytics"
>>>>>>> 7594b17e

  let promise = getApps()

  async function getApps() {
    const res = await get("/api/applications")
    const json = await res.json()

    if (res.ok) {
      return json
    } else {
      throw new Error(json)
    }
  }

  let hasKey

  async function fetchKeys() {
    const response = await api.get(`/api/keys/`)
    return await response.json()
  }

  async function checkIfKeysAndApps() {
    const keys = await fetchKeys()
    const apps = await getApps()
    if (keys.userId) {
      hasKey = true
      analytics.identify(keys.userId)
    }

    if (!keys.budibase) {
      showCreateAppModal()
    }
  }

  // Handle create app modal
  const { open } = getContext("simple-modal")

  const showCreateAppModal = () => {
    open(
      CreateAppModal,
      {
        hasKey,
      },
      {
        closeButton: false,
        closeOnEsc: false,
        closeOnOuterClick: false,
        styleContent: { padding: 0 },
        closeOnOuterClick: true,
      }
    )
  }

  checkIfKeysAndApps()
</script>

<div class="header">
  <Heading medium black>Welcome to the Budibase Beta</Heading>
  <Button primary black on:click={showCreateAppModal}>
    Create New Web App
  </Button>
</div>

<div class="banner">
  <img src="/_builder/assets/orange-landscape.png" alt="rocket" />
  <div class="banner-content">
    Every accomplishment starts with a decision to try.
  </div>
</div>

{#await promise}
  <div class="spinner-container">
    <Spinner />
  </div>
{:then result}
  <AppList apps={result} />
{:catch err}
  <h1 style="color:red">{err}</h1>
{/await}

<style>
  .header {
    display: flex;
    justify-content: space-between;
    align-items: center;
    margin: 40px 80px 0px 80px;
  }

  .welcome {
    font-size: var(--font-size-3xl);
    color: var(--ink);
    font-weight: 600;
  }

  .banner {
    display: flex;
    align-items: center;
    justify-content: center;
    position: relative;
    text-align: center;
    color: white;
    margin: 20px 80px 40px 80px;
    border-radius: 16px;
  }

  .banner img {
    height: 250px;
    width: 100%;
    border-radius: 5px;
  }

  .banner-content {
    position: absolute;
    font-size: 24px;
    color: var(--white);
    font-weight: 500;
  }

  .spinner-container {
    height: 100%;
    width: 100%;
    display: flex;
    align-items: center;
    justify-content: center;
  }
</style><|MERGE_RESOLUTION|>--- conflicted
+++ resolved
@@ -8,12 +8,8 @@
   import { get } from "builderStore/api"
   import Spinner from "components/common/Spinner.svelte"
   import CreateAppModal from "components/start/CreateAppModal.svelte"
-  import { Button } from "@budibase/bbui"
-<<<<<<< HEAD
-  import { Heading } from "@budibase/bbui"
-=======
+  import { Button, Heading } from "@budibase/bbui"
   import analytics from "analytics"
->>>>>>> 7594b17e
 
   let promise = getApps()
 
