<script lang="ts">
  import {
    Accordion,
    Body,
    Checkbox,
    Layout,
    Modal,
    ModalContent,
    ActionButton,
  } from "@budibase/bbui"
  import {
    automationStore,
    deploymentStore,
    workspaceAppStore,
    workspaceDeploymentStore,
  } from "@/stores/builder"
  import type {
    UsedResource,
    Automation,
    PublishStatusResource,
  } from "@budibase/types"
  import { ResourceType, AutomationEventType } from "@budibase/types"
  import { API } from "@/api"
  import { createEventDispatcher } from "svelte"

  type PossibleTarget = { _id?: string; name: string }

  export let targetId: string | undefined

  let publishModal: Modal
  let selectedApps: Record<string, boolean> = {}
  let selectedAutomations: Record<string, boolean> = {}
  let usedResources: UsedResource[] = []

  const dispatcher = createEventDispatcher()

  $: automations = filterUnpublished(
    removeRowActionAutomations($automationStore.automations || []),
    $workspaceDeploymentStore.automations
  )
  $: apps = filterUnpublished(
    $workspaceAppStore.workspaceApps || [],
    $workspaceDeploymentStore.workspaceApps
  )
<<<<<<< HEAD
  $: findTarget(targetId, apps, automations)
  $: selectedAppNames = getSelectedNames(selectedApps, apps)
=======
  $: target = findTarget(targetId, apps, automations)
  $: selectedAppNames = getSelectedNames(getSelectedIds(selectedApps), apps)
>>>>>>> a6fa1f5f
  $: selectedAutomationNames = getSelectedNames(
    getSelectedIds(selectedAutomations),
    automations
  )
  $: getUsedResources(
    getSelectedIds(selectedApps),
    getSelectedIds(selectedAutomations)
  )

  export function show() {
    publishModal.show()
  }

  export function hide() {
    publishModal.hide()
  }

  async function getUsedResources(appIds: string[], automationIds: string[]) {
    if (!appIds.length && !automationIds.length) {
      return
    }
    let { resources } = await API.resource.searchForUsage({
      automationIds: automationIds,
      workspaceAppIds: appIds,
    })
    // cut out the list of tables, these are internal, if any are present
    // we just say the "Budibase DB" will be deployed
    const table = resources.find(
      resource => resource.type === ResourceType.TABLE
    )
    if (table) {
      resources = [
        {
          ...table,
          id: "INTERNAL_DB",
          type: ResourceType.DATASOURCE,
          name: "Budibase DB",
        },
        ...resources,
      ]
    }
    usedResources = resources.filter(
      resource => resource.type === ResourceType.DATASOURCE
    )
  }

  function getSelectedIds(list: Record<string, boolean>) {
    return (
      Object.entries(list)
        .filter(([_, selected]) => selected)
        .map(([id]) => id) || []
    )
  }

  function getSelectedNames(
    selectedIds: string[],
    items: { _id?: string; name: string }[]
  ) {
    return items
      .filter(item => selectedIds.find(id => id === item._id))
      .map(item => item.name)
  }

  function removeRowActionAutomations(automations: Automation[]) {
    return automations.filter(
      automation =>
        automation.definition.trigger.event !== AutomationEventType.ROW_ACTION
    )
  }

  function filterUnpublished<T extends { _id?: string }>(
    resources: T[],
    state: Record<string, PublishStatusResource>
  ): T[] {
    const filtered: T[] = []
    for (let resource of resources) {
      const status = state[resource._id!]
      if (!status || status.unpublishedChanges) {
        filtered.push(resource)
      }
    }
    return filtered
  }

  function findTarget(
    targetId: string | undefined,
    apps: PossibleTarget[],
    automations: PossibleTarget[]
  ) {
    if (!targetId) {
      return undefined
    }
    // reset the list of selected if an app/automation added or target changes
    selectedApps = {}
    selectedAutomations = {}
    const app = apps?.find(app => app._id === targetId)
    if (app) {
      selectedApps[targetId] = true
      selectedApps = selectedApps
      return { type: "app", id: targetId, name: app.name }
    }
    const automation = automations?.find(
      automation => automation._id === targetId
    )
    if (automation) {
      selectedAutomations[targetId] = true
      selectedAutomations = selectedAutomations
      return { type: "automation", id: targetId, name: automation.name }
    }
  }

  async function publish() {
    const preAutomations = automations, preApps = apps
    const toPublishAutomations = getSelectedIds(selectedAutomations),
      toPublishApps = getSelectedIds(selectedApps)
    await deploymentStore.publishApp({
      automationIds: toPublishAutomations,
      workspaceAppIds: toPublishApps,
    })
    const publishedAutomations = getSelectedNames(
        toPublishAutomations,
        preAutomations
      ),
      publishedApps = getSelectedNames(toPublishApps, preApps)
    dispatcher("success", { publishedAutomations, publishedApps })
  }

  function setAll(state: boolean) {
    for (const app of apps) {
      selectedApps[app._id!] = state
    }
    for (const automation of automations) {
      selectedAutomations[automation._id!] = state
    }
  }

  function selectAll() {
    setAll(true)
  }

  function clearAll() {
    setAll(false)
  }
</script>

<Modal bind:this={publishModal}>
  <ModalContent
    size="M"
    title="Publish"
    confirmText="Publish"
    onConfirm={publish}
  >
    <Layout noPadding gap="XS">
      {#if !apps.length && !automations.length}
        <span>Nothing to publish.</span>
      {:else}
        <Body size="M" color="var(--spectrum-global-color-gray-900)"
          >Select the items you'd like to publish. Only apps and automations
          with unpublished changes are listed below.</Body
        >
        {#if apps.length}
          <div class="list-container">
            <Body
              size="M"
              color="var(--spectrum-global-color-gray-900)"
              weight="500"
              >Apps:
            </Body>
            {#each apps as app}
              {#if app._id}
                <Checkbox
                  size="L"
                  text={`${app.name}`}
                  bind:value={selectedApps[app._id]}
                />
              {/if}
            {/each}
          </div>
        {/if}
        {#if automations.length}
          <div class="list-container">
            <Body
              size="M"
              color="var(--spectrum-global-color-gray-900)"
              weight="500">Automations:</Body
            >
            {#each automations as automation}
              {#if automation._id}
                <Checkbox
                  size="L"
                  text={`${automation.name}`}
                  bind:value={selectedAutomations[automation._id]}
                />
              {/if}
            {/each}
          </div>
        {/if}
        {#if apps.length || automations.length}
          <div class="select-clear-buttons">
            <ActionButton noPadding quiet on:click={selectAll}
              >Select all</ActionButton
            >
            <ActionButton noPadding quiet on:click={clearAll}
              >Clear all</ActionButton
            >
          </div>
        {/if}
      {/if}
    </Layout>
  </ModalContent>
  <div class="accordion-footer">
    <Accordion
      header="Show everything that will be published"
      noPadding
      bold={false}
      headerSize="S"
    >
      {#if usedResources.length}
        <Body size="S"
          >Resources: {usedResources
            .map(resource => resource.name)
            .join(", ")}</Body
        >
      {/if}
      {#if selectedAppNames.length}
        <Body size="S">Apps: {selectedAppNames.join(", ")}</Body>
      {/if}
      {#if selectedAutomationNames.length}
        <Body size="S">Automations: {selectedAutomationNames.join(", ")}</Body>
      {/if}
    </Accordion>
  </div>
</Modal>

<style>
  .select-clear-buttons {
    display: flex;
    gap: var(--spacing-m);
    margin-bottom: 12px;
  }
  .list-container {
    display: flex;
    flex-direction: column;
    margin: 8px 0 0 0;
  }
  .accordion-footer {
    padding: 16px 52px;
    background-color: var(--spectrum-global-color-gray-200) !important;
  }
</style><|MERGE_RESOLUTION|>--- conflicted
+++ resolved
@@ -42,13 +42,8 @@
     $workspaceAppStore.workspaceApps || [],
     $workspaceDeploymentStore.workspaceApps
   )
-<<<<<<< HEAD
   $: findTarget(targetId, apps, automations)
-  $: selectedAppNames = getSelectedNames(selectedApps, apps)
-=======
-  $: target = findTarget(targetId, apps, automations)
   $: selectedAppNames = getSelectedNames(getSelectedIds(selectedApps), apps)
->>>>>>> a6fa1f5f
   $: selectedAutomationNames = getSelectedNames(
     getSelectedIds(selectedAutomations),
     automations
