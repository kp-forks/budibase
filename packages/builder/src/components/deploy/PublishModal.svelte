<script lang="ts">
  import {
    Accordion,
    Body,
    Checkbox,
    Layout,
    Modal,
    ModalContent,
    ActionButton,
  } from "@budibase/bbui"
  import {
    automationStore,
    deploymentStore,
    workspaceAppStore,
    workspaceDeploymentStore,
  } from "@/stores/builder"
  import type {
    UsedResource,
    Automation,
    PublishStatusResource,
  } from "@budibase/types"
  import { ResourceType, AutomationEventType } from "@budibase/types"
  import { API } from "@/api"
  import { createEventDispatcher } from "svelte"

  type PossibleTarget = { _id?: string; name: string }

  export let targetId: string | undefined

  let publishModal: Modal
  let selectedApps: Record<string, boolean> = {}
  let selectedAutomations: Record<string, boolean> = {}
  let usedResources: UsedResource[] = []
  let appAccordion: any, automationAccordion: any

  const dispatcher = createEventDispatcher()

  $: automations = filterUnpublished(
    removeRowActionAutomations($automationStore.automations || []),
    $workspaceDeploymentStore.automations
  )
  $: apps = filterUnpublished(
    $workspaceAppStore.workspaceApps || [],
    $workspaceDeploymentStore.workspaceApps
  )
<<<<<<< HEAD
  $: findTarget(targetId, apps, automations)
=======
  $: target = findTarget(targetId, apps, automations)
>>>>>>> 55f93549
  $: selectedAppNames = getSelectedNames(selectedApps, apps)
  $: selectedAutomationNames = getSelectedNames(
    selectedAutomations,
    automations
  )
  $: getUsedResources(
    getSelectedIds(selectedApps),
    getSelectedIds(selectedAutomations)
  )

  export function show() {
    publishModal.show()
  }

  export function hide() {
    publishModal.hide()
  }

  async function getUsedResources(appIds: string[], automationIds: string[]) {
    if (!appIds.length && !automationIds.length) {
      return
    }
    let { resources } = await API.resource.searchForUsage({
      automationIds: automationIds,
      workspaceAppIds: appIds,
    })
    // cut out the list of tables, these are internal, if any are present
    // we just say the "Budibase DB" will be deployed
    const table = resources.find(
      resource => resource.type === ResourceType.TABLE
    )
    if (table) {
      resources = [
        {
          ...table,
          id: "INTERNAL_DB",
          type: ResourceType.DATASOURCE,
          name: "Budibase DB",
        },
        ...resources,
      ]
    }
    usedResources = resources.filter(
      resource => resource.type === ResourceType.DATASOURCE
    )
  }

  function getSelectedIds(list: Record<string, boolean>) {
    return (
      Object.entries(list)
        .filter(([_, selected]) => selected)
        .map(([id]) => id) || []
    )
  }

  function getSelectedNames(
    list: Record<string, boolean>,
    items: { _id?: string; name: string }[]
  ) {
    const selectedIds = getSelectedIds(list)
    return items
      .filter(item => selectedIds.find(id => id === item._id))
      .map(item => item.name)
  }

  function removeRowActionAutomations(automations: Automation[]) {
    return automations.filter(
      automation =>
        automation.definition.trigger.event !== AutomationEventType.ROW_ACTION
    )
  }

  function filterUnpublished<T extends { _id?: string }>(
    resources: T[],
    state: Record<string, PublishStatusResource>
  ): T[] {
    const filtered: T[] = []
    for (let resource of resources) {
      const status = state[resource._id!]
      if (!status || status.unpublishedChanges) {
        filtered.push(resource)
      }
    }
    return filtered
  }

  function findTarget(
    targetId: string | undefined,
    apps: PossibleTarget[],
    automations: PossibleTarget[]
  ) {
    if (!targetId) {
      return undefined
    }
    // reset the list of selected if an app/automation added or target changes
    selectedApps = {}
    selectedAutomations = {}
    const app = apps?.find(app => app._id === targetId)
    if (app) {
      selectedApps[targetId] = true
      selectedApps = selectedApps
      return { type: "app", id: targetId, name: app.name }
    }
    const automation = automations?.find(
      automation => automation._id === targetId
    )
    if (automation) {
      selectedAutomations[targetId] = true
      selectedAutomations = selectedAutomations
      return { type: "automation", id: targetId, name: automation.name }
    }
  }

  async function publish() {
    const getIds = (list: Record<string, boolean>) =>
      Object.entries(list)
        .filter(([_, selected]) => selected)
        .map(([id]) => id)
    await deploymentStore.publishApp({
      automationIds: getIds(selectedAutomations),
      workspaceAppIds: getIds(selectedApps),
    })
    const publishedAutomations = getSelectedNames(
        selectedAutomations,
        automations
      ),
      publishedApps = getSelectedNames(selectedApps, apps)
    dispatcher("success", { publishedAutomations, publishedApps })
  }

  function setAll(state: boolean) {
    for (const app of apps) {
      selectedApps[app._id!] = state
    }
    for (const automation of automations) {
      selectedAutomations[automation._id!] = state
    }
  }

  function selectAll() {
    setAll(true)
    if (appAccordion) {
      appAccordion.open()
    }
    if (automationAccordion) {
      automationAccordion.open()
    }
  }

  function clearAll() {
    setAll(false)
  }
</script>

<Modal bind:this={publishModal}>
  <ModalContent
    size="M"
    title="Publish"
    confirmText="Publish"
    onConfirm={publish}
  >
    <Layout noPadding gap="XS">
      {#if !apps.length && !automations.length}
        <span>Nothing to publish.</span>
      {:else}
<<<<<<< HEAD
        <Body size="M" color="var(--spectrum-global-color-gray-900)"
          >Select the items you'd like to publish. Only apps and automations
          with unpublished changes are listed below.</Body
        >
        {#if apps.length}
          <div class="list-container">
            <Body
              size="M"
              color="var(--spectrum-global-color-gray-900)"
              weight="500"
              >Apps:
            </Body>
            {#each apps as app}
              {#if app._id}
                <Checkbox
                  size="L"
                  text={`${app.name}`}
                  bind:value={selectedApps[app._id]}
                />
              {/if}
            {/each}
          </div>
        {/if}
        {#if automations.length}
          <div class="list-container">
            <Body
              size="M"
              color="var(--spectrum-global-color-gray-900)"
              weight="500">Automations:</Body
            >
            {#each automations as automation}
              {#if automation._id}
                <Checkbox
                  size="L"
                  text={`${automation.name}`}
                  bind:value={selectedAutomations[automation._id]}
                />
              {/if}
            {/each}
          </div>
        {/if}
        {#if apps.length || automations.length}
          <div class="select-clear-buttons">
            <ActionButton noPadding quiet on:click={selectAll}
              >Select all</ActionButton
            >
            <ActionButton noPadding quiet on:click={clearAll}
              >Clear all</ActionButton
            >
          </div>
        {/if}
=======
        <span>Select the apps or automations you'd like to publish.</span>
        <div>
          {#if apps.length}
            <Accordion
              header="Apps"
              headerSize="M"
              noPadding
              initialOpen={target?.type === "app"}
              bold={false}
              bind:this={appAccordion}
            >
              {#each apps as app}
                {#if app._id}
                  <Checkbox
                    text={`${app.name}`}
                    bind:value={selectedApps[app._id]}
                  />
                {/if}
              {/each}
            </Accordion>
          {/if}
          {#if automations.length}
            <Accordion
              header="Automations"
              headerSize="M"
              noPadding
              initialOpen={target?.type === "automation"}
              bold={false}
              bind:this={automationAccordion}
            >
              {#each automations as automation}
                {#if automation._id}
                  <Checkbox
                    text={`${automation.name}`}
                    bind:value={selectedAutomations[automation._id]}
                  />
                {/if}
              {/each}
            </Accordion>
          {/if}
          {#if apps.length || automations.length}
            <div class="select-clear-buttons">
              <ActionButton quiet noPadding active on:click={selectAll}
                >Select all</ActionButton
              >
              <ActionButton quiet noPadding on:click={clearAll}
                >Clear all</ActionButton
              >
            </div>
          {/if}
          <Accordion
            header="Show everything that will be published"
            noPadding
            bold={false}
          >
            {#if usedResources.length}
              <Body size="XS"
                >Resources: {usedResources
                  .map(resource => resource.name)
                  .join(", ")}</Body
              >
            {/if}
            {#if selectedAppNames.length}
              <Body size="XS">Apps: {selectedAppNames.join(", ")}</Body>
            {/if}
            {#if selectedAutomationNames.length}
              <Body size="XS"
                >Automations: {selectedAutomationNames.join(", ")}</Body
              >
            {/if}
          </Accordion>
        </div>
>>>>>>> 55f93549
      {/if}
    </Layout>
  </ModalContent>
  <div class="accordion-footer">
    <Accordion
      header="Show everything that will be published"
      noPadding
      bold={false}
      headerSize="S"
    >
      {#if usedResources.length}
        <Body size="S"
          >Resources: {usedResources
            .map(resource => resource.name)
            .join(", ")}</Body
        >
      {/if}
      {#if selectedAppNames.length}
        <Body size="S">Apps: {selectedAppNames.join(", ")}</Body>
      {/if}
      {#if selectedAutomationNames.length}
        <Body size="S">Automations: {selectedAutomationNames.join(", ")}</Body>
      {/if}
    </Accordion>
  </div>
</Modal>

<style>
  .select-clear-buttons {
    display: flex;
    gap: var(--spacing-m);
    margin-bottom: 12px;
  }
  .list-container {
    display: flex;
    flex-direction: column;
    margin: 8px 0 0 0;
  }
  .accordion-footer {
    padding: 16px 52px;
    background-color: var(--spectrum-global-color-gray-200) !important;
  }
</style><|MERGE_RESOLUTION|>--- conflicted
+++ resolved
@@ -31,7 +31,6 @@
   let selectedApps: Record<string, boolean> = {}
   let selectedAutomations: Record<string, boolean> = {}
   let usedResources: UsedResource[] = []
-  let appAccordion: any, automationAccordion: any
 
   const dispatcher = createEventDispatcher()
 
@@ -43,11 +42,7 @@
     $workspaceAppStore.workspaceApps || [],
     $workspaceDeploymentStore.workspaceApps
   )
-<<<<<<< HEAD
   $: findTarget(targetId, apps, automations)
-=======
-  $: target = findTarget(targetId, apps, automations)
->>>>>>> 55f93549
   $: selectedAppNames = getSelectedNames(selectedApps, apps)
   $: selectedAutomationNames = getSelectedNames(
     selectedAutomations,
@@ -189,12 +184,6 @@
 
   function selectAll() {
     setAll(true)
-    if (appAccordion) {
-      appAccordion.open()
-    }
-    if (automationAccordion) {
-      automationAccordion.open()
-    }
   }
 
   function clearAll() {
@@ -213,7 +202,6 @@
       {#if !apps.length && !automations.length}
         <span>Nothing to publish.</span>
       {:else}
-<<<<<<< HEAD
         <Body size="M" color="var(--spectrum-global-color-gray-900)"
           >Select the items you'd like to publish. Only apps and automations
           with unpublished changes are listed below.</Body
@@ -265,80 +253,6 @@
             >
           </div>
         {/if}
-=======
-        <span>Select the apps or automations you'd like to publish.</span>
-        <div>
-          {#if apps.length}
-            <Accordion
-              header="Apps"
-              headerSize="M"
-              noPadding
-              initialOpen={target?.type === "app"}
-              bold={false}
-              bind:this={appAccordion}
-            >
-              {#each apps as app}
-                {#if app._id}
-                  <Checkbox
-                    text={`${app.name}`}
-                    bind:value={selectedApps[app._id]}
-                  />
-                {/if}
-              {/each}
-            </Accordion>
-          {/if}
-          {#if automations.length}
-            <Accordion
-              header="Automations"
-              headerSize="M"
-              noPadding
-              initialOpen={target?.type === "automation"}
-              bold={false}
-              bind:this={automationAccordion}
-            >
-              {#each automations as automation}
-                {#if automation._id}
-                  <Checkbox
-                    text={`${automation.name}`}
-                    bind:value={selectedAutomations[automation._id]}
-                  />
-                {/if}
-              {/each}
-            </Accordion>
-          {/if}
-          {#if apps.length || automations.length}
-            <div class="select-clear-buttons">
-              <ActionButton quiet noPadding active on:click={selectAll}
-                >Select all</ActionButton
-              >
-              <ActionButton quiet noPadding on:click={clearAll}
-                >Clear all</ActionButton
-              >
-            </div>
-          {/if}
-          <Accordion
-            header="Show everything that will be published"
-            noPadding
-            bold={false}
-          >
-            {#if usedResources.length}
-              <Body size="XS"
-                >Resources: {usedResources
-                  .map(resource => resource.name)
-                  .join(", ")}</Body
-              >
-            {/if}
-            {#if selectedAppNames.length}
-              <Body size="XS">Apps: {selectedAppNames.join(", ")}</Body>
-            {/if}
-            {#if selectedAutomationNames.length}
-              <Body size="XS"
-                >Automations: {selectedAutomationNames.join(", ")}</Body
-              >
-            {/if}
-          </Accordion>
-        </div>
->>>>>>> 55f93549
       {/if}
     </Layout>
   </ModalContent>
