<script>
  import {
    notifications,
    Popover,
    Layout,
    Body,
    Button,
    ActionButton,
    Icon,
    Link,
    Modal,
    StatusLight,
    AbsTooltip,
  } from "@budibase/bbui"
  import RevertModal from "components/deploy/RevertModal.svelte"
  import VersionModal from "components/deploy/VersionModal.svelte"
  import UpdateAppModal from "components/start/UpdateAppModal.svelte"
  import { processStringSync } from "@budibase/string-templates"
  import ConfirmDialog from "components/common/ConfirmDialog.svelte"
  import analytics, { Events, EventSource } from "analytics"
  import { API } from "api"
  import { appsStore } from "stores/portal"
  import {
    previewStore,
    builderStore,
    isOnlyUser,
    appStore,
    deploymentStore,
    initialise,
    sortedScreens,
  } from "stores/builder"
  import TourWrap from "components/portal/onboarding/TourWrap.svelte"
  import { TOUR_STEP_KEYS } from "components/portal/onboarding/tours.js"
  import { goto } from "@roxi/routify"
  import { onMount } from "svelte"
  import PosthogClient from "../../analytics/PosthogClient"

  export let application
  export let loaded

  const posthog = new PosthogClient(process.env.POSTHOG_TOKEN)

  let unpublishModal
  let updateAppModal
  let revertModal
  let versionModal
  let appActionPopover
  let appActionPopoverOpen = false
  let appActionPopoverAnchor
  let publishing = false
<<<<<<< HEAD
  let showNpsSurvey = false
=======
  let lastOpened
>>>>>>> 6f0ab5e1

  $: filteredApps = $appsStore.apps.filter(app => app.devId === application)
  $: selectedApp = filteredApps?.length ? filteredApps[0] : null
  $: latestDeployments = $deploymentStore
    .filter(deployment => deployment.status === "SUCCESS")
    .sort((a, b) => a.updatedAt > b.updatedAt)
  $: isPublished =
    selectedApp?.status === "published" && latestDeployments?.length > 0
  $: updateAvailable =
    $appStore.upgradableVersion &&
    $appStore.version &&
    $appStore.upgradableVersion !== $appStore.version
  $: canPublish = !publishing && loaded && $sortedScreens.length > 0
  $: lastDeployed = getLastDeployedString($deploymentStore, lastOpened)

  const initialiseApp = async () => {
    const applicationPkg = await API.fetchAppPackage($appStore.devId)
    await initialise(applicationPkg)
  }

  const getLastDeployedString = deployments => {
    return deployments?.length
      ? processStringSync("Published {{ duration time 'millisecond' }} ago", {
          time:
            new Date().getTime() - new Date(deployments[0].updatedAt).getTime(),
        })
      : ""
  }

  const previewApp = () => {
    previewStore.showPreview(true)
  }

  const viewApp = () => {
    analytics.captureEvent(Events.APP_VIEW_PUBLISHED, {
      appId: selectedApp.appId,
      eventSource: EventSource.PORTAL,
    })
    if (selectedApp.url) {
      window.open(`/app${selectedApp.url}`)
    } else {
      window.open(`/${selectedApp.prodId}`)
    }
  }

  async function publishApp() {
    try {
      publishing = true
      await API.publishAppChanges($appStore.appId)
      notifications.send("App published successfully", {
        type: "success",
        icon: "GlobeCheck",
      })
      showNpsSurvey = true
      await completePublish()
    } catch (error) {
      console.error(error)
      analytics.captureException(error)
      const baseMsg = "Error publishing app"
      const message = error.message
      if (message) {
        notifications.error(`${baseMsg} - ${message}`)
      } else {
        notifications.error(baseMsg)
      }
    }
    publishing = false
  }

  const unpublishApp = () => {
    appActionPopover.hide()
    unpublishModal.show()
  }

  const revertApp = () => {
    appActionPopover.hide()
    revertModal.show()
  }

  const confirmUnpublishApp = async () => {
    if (!application || !isPublished) {
      //confirm the app has loaded.
      return
    }
    try {
      await API.unpublishApp(selectedApp.prodId)
      await appsStore.load()
      notifications.send("App unpublished", {
        type: "success",
        icon: "GlobeStrike",
      })
    } catch (err) {
      notifications.error("Error unpublishing app")
    }
  }

  const completePublish = async () => {
    try {
      await appsStore.load()
      await deploymentStore.load()
    } catch (err) {
      notifications.error("Error refreshing app")
    }
  }

  onMount(() => {
    posthog.init()
  })
</script>

<!-- svelte-ignore a11y-click-events-have-key-events -->
<!-- svelte-ignore a11y-no-static-element-interactions -->
<div class="action-top-nav">
  <div class="action-buttons">
    {#if updateAvailable && $isOnlyUser}
      <div class="app-action-button version" on:click={versionModal.show}>
        <div class="app-action">
          <ActionButton quiet>
            <StatusLight notice />
            Update
          </ActionButton>
        </div>
      </div>
    {/if}
    <TourWrap
      stepKeys={[
        TOUR_STEP_KEYS.BUILDER_USER_MANAGEMENT,
        TOUR_STEP_KEYS.FEATURE_USER_MANAGEMENT,
      ]}
    >
      <div class="app-action-button users">
        <div class="app-action" id="builder-app-users-button">
          <ActionButton
            quiet
            icon="UserGroup"
            on:click={() => {
              builderStore.showBuilderSidePanel()
            }}
          >
            Users
          </ActionButton>
        </div>
      </div>
    </TourWrap>

    <div class="app-action-button preview">
      <div class="app-action">
        <ActionButton
          disabled={$sortedScreens.length === 0}
          quiet
          icon="PlayCircle"
          on:click={previewApp}
        >
          Preview
        </ActionButton>
      </div>
    </div>

    <div
      class="app-action-button publish app-action-popover"
      on:click={() => {
        if (!appActionPopoverOpen) {
          lastOpened = new Date()
          appActionPopover.show()
        } else {
          appActionPopover.hide()
        }
      }}
    >
      <div bind:this={appActionPopoverAnchor}>
        <div class="app-action">
          <Icon name={isPublished ? "GlobeCheck" : "GlobeStrike"} />
          <TourWrap stepKeys={[TOUR_STEP_KEYS.BUILDER_APP_PUBLISH]}>
            <span class="publish-open" id="builder-app-publish-button">
              Publish
              <Icon
                name={appActionPopoverOpen ? "ChevronUp" : "ChevronDown"}
                size="M"
              />
            </span>
          </TourWrap>
        </div>
      </div>
      <Popover
        bind:this={appActionPopover}
        align="right"
        disabled={!isPublished}
        anchor={appActionPopoverAnchor}
        offset={35}
        on:close={() => {
          appActionPopoverOpen = false
        }}
        on:open={() => {
          appActionPopoverOpen = true
        }}
      >
        <div class="app-action-popover-content">
          <Layout noPadding gap="M">
            <Body size="M">
              <span
                class="app-link"
                on:click={() => {
                  appActionPopover.hide()
                  if (isPublished) {
                    viewApp()
                  } else {
                    updateAppModal.show()
                  }
                }}
              >
                {$appStore.url}
                {#if isPublished}
                  <Icon size="S" name="LinkOut" />
                {:else}
                  <Icon size="S" name="Edit" />
                {/if}
              </span>
            </Body>

            <Body size="S">
              <span class="publish-popover-status">
                {#if isPublished}
                  <span class="status-text">
                    {lastDeployed}
                  </span>
                  <span class="unpublish-link">
                    <Link quiet on:click={unpublishApp}>Unpublish</Link>
                  </span>
                  <span class="revert-link">
                    <AbsTooltip
                      text={$isOnlyUser
                        ? null
                        : "Unavailable - another user is editing this app"}
                    >
                      <Link
                        disabled={!$isOnlyUser}
                        quiet
                        secondary
                        on:click={revertApp}
                      >
                        Revert
                      </Link>
                    </AbsTooltip>
                  </span>
                {:else}
                  <span class="status-text unpublished">Not published</span>
                {/if}
              </span>
            </Body>
            <div class="action-buttons">
              {#if isPublished}
                <ActionButton
                  quiet
                  icon="Code"
                  on:click={() => {
                    $goto("./settings/embed")
                    appActionPopover.hide()
                  }}
                >
                  Embed
                </ActionButton>
              {/if}
              <Button
                cta
                on:click={publishApp}
                id={"builder-app-publish-button"}
                disabled={!canPublish}
              >
                Publish
              </Button>
            </div>
          </Layout>
        </div>
      </Popover>
    </div>
  </div>
</div>

<!-- Modals -->
<ConfirmDialog
  bind:this={unpublishModal}
  title="Confirm unpublish"
  okText="Unpublish app"
  onOk={confirmUnpublishApp}
>
  Are you sure you want to unpublish the app <b>{selectedApp?.name}</b>?
</ConfirmDialog>

<Modal bind:this={updateAppModal} padding={false} width="600px">
  <UpdateAppModal
    app={{
      name: $appStore.name,
      url: $appStore.url,
      icon: $appStore.icon,
      appId: $appStore.appId,
    }}
    onUpdateComplete={async () => {
      await initialiseApp()
    }}
  />
</Modal>

<RevertModal bind:this={revertModal} />
<VersionModal hideIcon bind:this={versionModal} />

{#if showNpsSurvey}
  <div class="nps-survey" />
{/if}

<style>
  .app-action-popover-content {
    padding: var(--spacing-xl);
    width: 360px;
  }

  .app-action-popover-content :global(.icon svg.spectrum-Icon) {
    height: 0.8em;
  }

  .action-buttons {
    display: flex;
    flex-direction: row;
    justify-content: flex-end;
    align-items: center;
    height: 100%;
  }

  .action-top-nav {
    display: flex;
    flex-direction: row;
    justify-content: flex-end;
    align-items: center;
    height: 100%;
  }
  .app-link {
    display: flex;
    align-items: center;
    gap: var(--spacing-s);
    cursor: pointer;
  }
  .app-action-popover-content .status-text {
    color: var(--spectrum-global-color-green-500);
    border-right: 1px solid var(--spectrum-global-color-gray-500);
    padding-right: var(--spacing-m);
  }
  .app-action-popover-content .status-text.unpublished {
    color: var(--spectrum-global-color-gray-600);
    border-right: 0px;
    padding-right: 0px;
  }
  .app-action-popover-content .action-buttons {
    gap: var(--spacing-m);
  }
  .app-action-popover-content
    .publish-popover-status
    .unpublish-link
    :global(.spectrum-Link) {
    color: var(--spectrum-global-color-red-400);
  }
  .publish-popover-status {
    display: flex;
    gap: var(--spacing-m);
  }
  .app-action-popover .publish-open {
    display: flex;
    align-items: center;
    gap: var(--spacing-s);
  }

  .app-action-button {
    height: 100%;
    display: flex;
    align-items: center;
    padding-right: var(--spacing-m);
  }

  .app-action-button.publish:hover {
    background-color: var(--spectrum-global-color-gray-200);
    cursor: pointer;
  }

  .app-action-button.publish {
    border-left: var(--border-light);
    padding: 0px var(--spacing-l);
  }

  .app-action-button.version :global(.spectrum-ActionButton-label) {
    display: flex;
    gap: var(--spectrum-actionbutton-icon-gap);
  }

  .app-action {
    display: flex;
    align-items: center;
    gap: var(--spacing-s);
  }
</style><|MERGE_RESOLUTION|>--- conflicted
+++ resolved
@@ -48,11 +48,8 @@
   let appActionPopoverOpen = false
   let appActionPopoverAnchor
   let publishing = false
-<<<<<<< HEAD
   let showNpsSurvey = false
-=======
   let lastOpened
->>>>>>> 6f0ab5e1
 
   $: filteredApps = $appsStore.apps.filter(app => app.devId === application)
   $: selectedApp = filteredApps?.length ? filteredApps[0] : null
