--- conflicted
+++ resolved
@@ -57,15 +57,12 @@
   }
 
   async function saveDatasource() {
-<<<<<<< HEAD
     if (integration.features?.[DatasourceFeature.CONNECTION_CHECKING]) {
       const valid = await validateConfig()
       if (!valid) {
         return false
       }
     }
-=======
->>>>>>> 4f02a92e
     try {
       if (!datasource.name) {
         datasource.name = name
