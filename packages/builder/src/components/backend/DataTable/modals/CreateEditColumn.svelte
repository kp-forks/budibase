<script>
  import {
    Input,
    Button,
    Label,
    Select,
    Toggle,
    RadioGroup,
    DatePicker,
    ModalContent,
    Context,
    Modal,
    notifications,
  } from "@budibase/bbui"
  import { createEventDispatcher } from "svelte"
  import { cloneDeep } from "lodash/fp"
  import { tables, datasources } from "stores/backend"
  import { TableNames, UNEDITABLE_USER_FIELDS } from "constants"
  import {
    FIELDS,
    AUTO_COLUMN_SUB_TYPES,
    RelationshipTypes,
    ALLOWABLE_STRING_OPTIONS,
    ALLOWABLE_NUMBER_OPTIONS,
    ALLOWABLE_STRING_TYPES,
    ALLOWABLE_NUMBER_TYPES,
    SWITCHABLE_TYPES,
  } from "constants/backend"
  import { getAutoColumnInformation, buildAutoColumn } from "builderStore/utils"
  import ValuesList from "components/common/ValuesList.svelte"
  import ConfirmDialog from "components/common/ConfirmDialog.svelte"
  import { truncate } from "lodash"
  import ModalBindableInput from "components/common/bindings/ModalBindableInput.svelte"
  import { getBindings } from "components/backend/DataTable/formula"
  import { getContext } from "svelte"
  import JSONSchemaModal from "./JSONSchemaModal.svelte"

  const AUTO_TYPE = "auto"
  const FORMULA_TYPE = FIELDS.FORMULA.type
  const LINK_TYPE = FIELDS.LINK.type
  const STRING_TYPE = FIELDS.STRING.type
  const NUMBER_TYPE = FIELDS.NUMBER.type
  const JSON_TYPE = FIELDS.JSON.type
  const DATE_TYPE = FIELDS.DATETIME.type

  const dispatch = createEventDispatcher()
  const PROHIBITED_COLUMN_NAMES = ["type", "_id", "_rev", "tableId"]
  const { hide } = getContext(Context.Modal)
  let fieldDefinitions = cloneDeep(FIELDS)

  export let field

  let originalName
  let linkEditDisabled
  let primaryDisplay
  let indexes = [...($tables.selected.indexes || [])]
  let isCreating

  let table = $tables.selected
  let confirmDeleteDialog
  let deletion
  let savingColumn
  let deleteColName
  let jsonSchemaModal

  let editableColumn = {
    type: "string",
    constraints: fieldDefinitions.STRING.constraints,

    // Initial value for column name in other table for linked records
    fieldName: $tables.selected.name,
  }

  $: if (primaryDisplay) {
    editableColumn.constraints.presence = { allowEmpty: false }
  }

  $: if (field && !savingColumn) {
    editableColumn = cloneDeep(field)
    originalName = editableColumn.name ? editableColumn.name + "" : null
    linkEditDisabled = originalName != null
    isCreating = originalName == null
    primaryDisplay =
      $tables.selected.primaryDisplay == null ||
      $tables.selected.primaryDisplay === editableColumn.name
  }

  $: checkConstraints(editableColumn)
  $: required = !!editableColumn?.constraints?.presence || primaryDisplay
  $: uneditable =
    $tables.selected?._id === TableNames.USERS &&
    UNEDITABLE_USER_FIELDS.includes(editableColumn.name)
  $: invalid =
    !editableColumn?.name ||
    (editableColumn?.type === LINK_TYPE && !editableColumn?.tableId) ||
    Object.keys(errors).length !== 0
  $: errors = checkErrors(editableColumn)
  $: datasource = $datasources.list.find(
    source => source._id === table?.sourceId
  )

  const getTableAutoColumnTypes = table => {
    return Object.keys(table?.schema).reduce((acc, key) => {
      let fieldSchema = table?.schema[key]
      if (fieldSchema.autocolumn) {
        acc.push(fieldSchema.subtype)
      }
      return acc
    }, [])
  }

  let autoColumnInfo = getAutoColumnInformation()

  $: tableAutoColumnsTypes = getTableAutoColumnTypes($tables?.selected)
  $: availableAutoColumns = Object.keys(autoColumnInfo).reduce((acc, key) => {
    if (!tableAutoColumnsTypes.includes(key)) {
      acc[key] = autoColumnInfo[key]
    }
    return acc
  }, {})

  $: availableAutoColumnKeys = availableAutoColumns
    ? Object.keys(availableAutoColumns)
    : []

  $: autoColumnOptions = editableColumn.autocolumn
    ? autoColumnInfo
    : availableAutoColumns

  // used to select what different options can be displayed for column type
  $: canBeSearched =
    editableColumn?.type !== LINK_TYPE &&
    editableColumn?.type !== JSON_TYPE &&
    editableColumn?.subtype !== AUTO_COLUMN_SUB_TYPES.CREATED_BY &&
    editableColumn?.subtype !== AUTO_COLUMN_SUB_TYPES.UPDATED_BY &&
    editableColumn?.type !== FORMULA_TYPE
  $: canBeDisplay =
    editableColumn?.type !== LINK_TYPE &&
    editableColumn?.type !== AUTO_TYPE &&
    editableColumn?.type !== JSON_TYPE &&
    !editableColumn.autocolumn
  $: canBeRequired =
    editableColumn?.type !== LINK_TYPE &&
    !uneditable &&
    editableColumn?.type !== AUTO_TYPE &&
    !editableColumn.autocolumn
  $: relationshipOptions = getRelationshipOptions(editableColumn)
  $: external = table.type === "external"
  // in the case of internal tables the sourceId will just be undefined
  $: tableOptions = $tables.list.filter(
    opt =>
      opt._id !== $tables.selected._id &&
      opt.type === table.type &&
      table.sourceId === opt.sourceId
  )
  $: typeEnabled =
    !originalName ||
    (originalName &&
      SWITCHABLE_TYPES.indexOf(editableColumn.type) !== -1 &&
      !editableColumn?.autocolumn)

  async function saveColumn() {
<<<<<<< HEAD
    if (field.type === AUTO_TYPE) {
      field = buildAutoColumn($tables.selected.name, field.name, field.subtype)
=======
    savingColumn = true
    if (errors?.length) {
      return
>>>>>>> fc961598
    }

    let saveColumn = cloneDeep(editableColumn)

    if (saveColumn.type === AUTO_TYPE) {
      saveColumn = buildAutoColumn(
        $tables.draft.name,
        saveColumn.name,
        saveColumn.subtype
      )
    }
    if (saveColumn.type !== LINK_TYPE) {
      delete saveColumn.fieldName
    }
    try {
      await tables.saveField({
        originalName,
        field: saveColumn,
        primaryDisplay,
        indexes,
      })
      dispatch("updatecolumns")
    } catch (err) {
      console.log(err)
      notifications.error(`Error saving column: ${err.message}`)
    }
  }

  function cancelEdit() {
    editableColumn.name = originalName
  }

  function deleteColumn() {
    try {
      editableColumn.name = deleteColName
      if (editableColumn.name === $tables.selected.primaryDisplay) {
        notifications.error("You cannot delete the display column")
      } else {
        tables.deleteField(editableColumn)
        notifications.success(`Column ${editableColumn.name} deleted.`)
        confirmDeleteDialog.hide()
        hide()
        deletion = false
        dispatch("updatecolumns")
      }
    } catch (error) {
      notifications.error(`Error deleting column: ${error.message}`)
    }
  }

  function handleTypeChange(event) {
    // remove any extra fields that may not be related to this type
    delete editableColumn.autocolumn
    delete editableColumn.subtype
    delete editableColumn.tableId
    delete editableColumn.relationshipType
    delete editableColumn.formulaType

    // Add in defaults and initial definition
    const definition = fieldDefinitions[event.detail?.toUpperCase()]
    if (definition?.constraints) {
      editableColumn.constraints = definition.constraints
    }

    // Default relationships many to many
    if (editableColumn.type === LINK_TYPE) {
      editableColumn.relationshipType = RelationshipTypes.MANY_TO_MANY
    }
    if (editableColumn.type === FORMULA_TYPE) {
      editableColumn.formulaType = "dynamic"
    }
  }

  function onChangeRequired(e) {
    const req = e.detail
    editableColumn.constraints.presence = req ? { allowEmpty: false } : false
    required = req
  }

  function onChangePrimaryDisplay(e) {
    const isPrimary = e.detail
    // primary display is always required
    if (isPrimary) {
      editableColumn.constraints.presence = { allowEmpty: false }
    }
  }

  function onChangePrimaryIndex(e) {
    indexes = e.detail ? [editableColumn.name] : []
  }

  function onChangeSecondaryIndex(e) {
    if (e.detail) {
      indexes[1] = editableColumn.name
    } else {
      indexes = indexes.slice(0, 1)
    }
  }

  function openJsonSchemaEditor() {
    jsonSchemaModal.show()
  }

  function confirmDelete() {
    confirmDeleteDialog.show()
    deletion = true
  }

  function hideDeleteDialog() {
    confirmDeleteDialog.hide()
    deleteColName = ""
    deletion = false
  }

  function getRelationshipOptions(field) {
    if (!field || !field.tableId) {
      return null
    }
    const linkTable = tableOptions?.find(table => table._id === field.tableId)
    if (!linkTable) {
      return null
    }
    const thisName = truncate(table.name, { length: 14 }),
      linkName = truncate(linkTable.name, { length: 14 })
    return [
      {
        name: `Many ${thisName} rows → many ${linkName} rows`,
        alt: `Many ${table.name} rows → many ${linkTable.name} rows`,
        value: RelationshipTypes.MANY_TO_MANY,
      },
      {
        name: `One ${linkName} row → many ${thisName} rows`,
        alt: `One ${linkTable.name} rows → many ${table.name} rows`,
        value: RelationshipTypes.ONE_TO_MANY,
      },
      {
        name: `One ${thisName} row → many ${linkName} rows`,
        alt: `One ${table.name} rows → many ${linkTable.name} rows`,
        value: RelationshipTypes.MANY_TO_ONE,
      },
    ]
  }

  function getAllowedTypes() {
    if (
      originalName &&
      ALLOWABLE_STRING_TYPES.indexOf(editableColumn.type) !== -1
    ) {
      return ALLOWABLE_STRING_OPTIONS
    } else if (
      originalName &&
      ALLOWABLE_NUMBER_TYPES.indexOf(editableColumn.type) !== -1
    ) {
      return ALLOWABLE_NUMBER_OPTIONS
    } else if (!external) {
      return [
        ...Object.values(fieldDefinitions),
        { name: "Auto Column", type: AUTO_TYPE },
      ]
    } else {
      return [
        FIELDS.STRING,
        FIELDS.BARCODEQR,
        FIELDS.LONGFORM,
        FIELDS.OPTIONS,
        FIELDS.DATETIME,
        FIELDS.NUMBER,
        FIELDS.BOOLEAN,
        FIELDS.ARRAY,
        FIELDS.FORMULA,
        FIELDS.LINK,
      ]
    }
  }

  function checkConstraints(fieldToCheck) {
    if (!fieldToCheck) {
      return
    }
    // most types need this, just make sure its always present
    if (fieldToCheck && !fieldToCheck.constraints) {
      fieldToCheck.constraints = {}
    }
    // some string types may have been built by server, may not always have constraints
    if (fieldToCheck.type === STRING_TYPE && !fieldToCheck.constraints.length) {
      fieldToCheck.constraints.length = {}
    }
    // some number types made server-side will be missing constraints
    if (
      fieldToCheck.type === NUMBER_TYPE &&
      !fieldToCheck.constraints.numericality
    ) {
      fieldToCheck.constraints.numericality = {}
    }
    if (fieldToCheck.type === DATE_TYPE && !fieldToCheck.constraints.datetime) {
      fieldToCheck.constraints.datetime = {}
    }
  }

  function checkErrors(fieldInfo) {
    if (!editableColumn) {
      return {}
    }
    function inUse(tbl, column, ogName = null) {
      const parsedColumn = column ? column.toLowerCase().trim() : column

      return Object.keys(tbl?.schema || {}).some(key => {
        let lowerKey = key.toLowerCase()
        return lowerKey !== ogName?.toLowerCase() && lowerKey === parsedColumn
      })
    }
    const newError = {}
    if (!external && fieldInfo.name?.startsWith("_")) {
      newError.name = `Column name cannot start with an underscore.`
    } else if (fieldInfo.name && !fieldInfo.name.match(/^[_a-zA-Z0-9\s]*$/g)) {
      newError.name = `Illegal character; must be alpha-numeric.`
    } else if (PROHIBITED_COLUMN_NAMES.some(name => fieldInfo.name === name)) {
      newError.name = `${PROHIBITED_COLUMN_NAMES.join(
        ", "
      )} are not allowed as column names`
    } else if (inUse($tables.selected, fieldInfo.name, originalName)) {
      newError.name = `Column name already in use.`
    }

    if (fieldInfo.type == "auto" && !fieldInfo.subtype) {
      newError.subtype = `Auto Column requires a type`
    }

    if (fieldInfo.fieldName && fieldInfo.tableId) {
      const relatedTable = $tables.list.find(
        tbl => tbl._id === fieldInfo.tableId
      )
      if (inUse(relatedTable, fieldInfo.fieldName) && !originalName) {
        newError.relatedName = `Column name already in use in table ${relatedTable.name}`
      }
    }
    return newError
  }
</script>

<ModalContent
  title={originalName ? "Edit Column" : "Create Column"}
  confirmText="Save Column"
  onConfirm={saveColumn}
  onCancel={cancelEdit}
  disabled={invalid}
>
  <Input
    label="Name"
    bind:value={editableColumn.name}
    disabled={uneditable ||
      (linkEditDisabled && editableColumn.type === LINK_TYPE)}
    error={errors?.name}
  />

  <Select
    disabled={!typeEnabled}
    label="Type"
    bind:value={editableColumn.type}
    on:change={handleTypeChange}
    options={getAllowedTypes()}
    getOptionLabel={field => field.name}
    getOptionValue={field => field.type}
    isOptionEnabled={option => {
      if (option.type == AUTO_TYPE) {
        return availableAutoColumnKeys?.length > 0
      }
      return true
    }}
  />

  {#if canBeRequired || canBeDisplay}
    <div>
      {#if canBeRequired}
        <Toggle
          value={required}
          on:change={onChangeRequired}
          disabled={primaryDisplay}
          thin
          text="Required"
        />
      {/if}
      {#if canBeDisplay}
        <Toggle
          bind:value={primaryDisplay}
          on:change={onChangePrimaryDisplay}
          thin
          text="Use as table display column"
        />
      {/if}
    </div>
  {/if}

  {#if canBeSearched && !external}
    <div>
      <Label>Search Indexes</Label>
      <Toggle
        value={indexes[0] === editableColumn.name}
        disabled={indexes[1] === editableColumn.name}
        on:change={onChangePrimaryIndex}
        text="Primary"
      />
      <Toggle
        value={indexes[1] === editableColumn.name}
        disabled={!indexes[0] || indexes[0] === editableColumn.name}
        on:change={onChangeSecondaryIndex}
        text="Secondary"
      />
    </div>
  {/if}

  {#if editableColumn.type === "string"}
    <Input
      type="number"
      label="Max Length"
      bind:value={editableColumn.constraints.length.maximum}
    />
  {:else if editableColumn.type === "options"}
    <ValuesList
      label="Options (one per line)"
      bind:values={editableColumn.constraints.inclusion}
    />
  {:else if editableColumn.type === "longform"}
    <div>
      <Label
        size="M"
        tooltip="Rich text includes support for images, links, tables, lists and more"
      >
        Formatting
      </Label>
      <Toggle
        bind:value={editableColumn.useRichText}
        text="Enable rich text support (markdown)"
      />
    </div>
  {:else if editableColumn.type === "array"}
    <ValuesList
      label="Options (one per line)"
      bind:values={editableColumn.constraints.inclusion}
    />
  {:else if editableColumn.type === "datetime" && !editableColumn.autocolumn}
    <DatePicker
      label="Earliest"
      bind:value={editableColumn.constraints.datetime.earliest}
    />
    <DatePicker
      label="Latest"
      bind:value={editableColumn.constraints.datetime.latest}
    />
    {#if datasource?.source !== "ORACLE" && datasource?.source !== "SQL_SERVER"}
      <div>
        <Label
          tooltip={isCreating
            ? null
            : "We recommend not changing how timezones are handled for existing columns, as existing data will not be updated"}
        >
          Time zones
        </Label>
        <Toggle
          bind:value={editableColumn.ignoreTimezones}
          text="Ignore time zones"
        />
      </div>
    {/if}
  {:else if editableColumn.type === "number" && !editableColumn.autocolumn}
    <Input
      type="number"
      label="Min Value"
      bind:value={editableColumn.constraints.numericality.greaterThanOrEqualTo}
    />
    <Input
      type="number"
      label="Max Value"
      bind:value={editableColumn.constraints.numericality.lessThanOrEqualTo}
    />
  {:else if editableColumn.type === "link"}
    <Select
      label="Table"
      disabled={linkEditDisabled}
      bind:value={editableColumn.tableId}
      options={tableOptions}
      getOptionLabel={table => table.name}
      getOptionValue={table => table._id}
    />
    {#if relationshipOptions && relationshipOptions.length > 0}
      <RadioGroup
        disabled={linkEditDisabled}
        label="Define the relationship"
        bind:value={editableColumn.relationshipType}
        options={relationshipOptions}
        getOptionLabel={option => option.name}
        getOptionValue={option => option.value}
        getOptionTitle={option => option.alt}
      />
    {/if}
    <Input
      disabled={linkEditDisabled}
      label={`Column name in other table`}
      bind:value={editableColumn.fieldName}
      error={errors.relatedName}
    />
  {:else if editableColumn.type === FORMULA_TYPE}
    {#if !table.sql}
      <Select
        label="Formula type"
        bind:value={editableColumn.formulaType}
        options={[
          { label: "Dynamic", value: "dynamic" },
          { label: "Static", value: "static" },
        ]}
        getOptionLabel={option => option.label}
        getOptionValue={option => option.value}
        tooltip="Dynamic formula are calculated when retrieved, but cannot be filtered or sorted by,
         while static formula are calculated when the row is saved."
      />
    {/if}
    <ModalBindableInput
      title="Formula"
      label="Formula"
      value={editableColumn.formula}
      on:change={e => (editableColumn.formula = e.detail)}
      bindings={getBindings({ table })}
      allowJS
    />
  {:else if editableColumn.type === JSON_TYPE}
    <Button primary text on:click={openJsonSchemaEditor}
      >Open schema editor</Button
    >
  {/if}
  {#if editableColumn.type === AUTO_TYPE || editableColumn.autocolumn}
    <Select
      label="Auto column type"
      value={editableColumn.subtype}
      on:change={e => (editableColumn.subtype = e.detail)}
      options={Object.entries(autoColumnOptions)}
      getOptionLabel={option => option[1].name}
      getOptionValue={option => option[0]}
      disabled={!availableAutoColumnKeys?.length || editableColumn.autocolumn}
      error={errors?.subtype}
    />
  {/if}

  <div slot="footer">
    {#if !uneditable && originalName != null}
      <Button warning text on:click={confirmDelete}>Delete</Button>
    {/if}
  </div>
</ModalContent>
<Modal bind:this={jsonSchemaModal}>
  <JSONSchemaModal
    schema={editableColumn.schema}
    json={editableColumn.json}
    on:save={({ detail }) => {
      editableColumn.schema = detail.schema
      editableColumn.json = detail.json
    }}
  />
</Modal>
<ConfirmDialog
  bind:this={confirmDeleteDialog}
  okText="Delete Column"
  onOk={deleteColumn}
  onCancel={hideDeleteDialog}
  title="Confirm Deletion"
  disabled={deleteColName !== originalName}
>
  <p>
    Are you sure you wish to delete the column <b>{originalName}?</b>
    Your data will be deleted and this action cannot be undone - enter the column
    name to confirm.
  </p>
  <Input bind:value={deleteColName} placeholder={originalName} />
</ConfirmDialog><|MERGE_RESOLUTION|>--- conflicted
+++ resolved
@@ -160,14 +160,9 @@
       !editableColumn?.autocolumn)
 
   async function saveColumn() {
-<<<<<<< HEAD
-    if (field.type === AUTO_TYPE) {
-      field = buildAutoColumn($tables.selected.name, field.name, field.subtype)
-=======
     savingColumn = true
     if (errors?.length) {
       return
->>>>>>> fc961598
     }
 
     let saveColumn = cloneDeep(editableColumn)
