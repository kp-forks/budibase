<script>
  import {
    Input,
    Button,
    Label,
    Select,
    Toggle,
    Icon,
    DatePicker,
    Modal,
    notifications,
    OptionSelectDnD,
    Layout,
    AbsTooltip,
  } from "@budibase/bbui"
  import { createEventDispatcher, getContext, onMount } from "svelte"
  import { cloneDeep } from "lodash/fp"
  import { tables, datasources } from "stores/backend"
  import { TableNames, UNEDITABLE_USER_FIELDS } from "constants"
  import {
    FIELDS,
    RelationshipType,
    ALLOWABLE_STRING_OPTIONS,
    ALLOWABLE_NUMBER_OPTIONS,
    ALLOWABLE_STRING_TYPES,
    ALLOWABLE_NUMBER_TYPES,
    SWITCHABLE_TYPES,
    PrettyRelationshipDefinitions,
  } from "constants/backend"
  import { getAutoColumnInformation, buildAutoColumn } from "builderStore/utils"
  import ConfirmDialog from "components/common/ConfirmDialog.svelte"
  import ModalBindableInput from "components/common/bindings/ModalBindableInput.svelte"
  import { getBindings } from "components/backend/DataTable/formula"
  import JSONSchemaModal from "./JSONSchemaModal.svelte"
  import { ValidColumnNameRegex } from "@budibase/shared-core"
<<<<<<< HEAD
  import { admin } from "stores/portal"
  import { FieldSubtype, FieldType } from "@budibase/types"
=======
  import RelationshipSelector from "components/common/RelationshipSelector.svelte"
>>>>>>> b215b0b4

  const AUTO_TYPE = "auto"
  const FORMULA_TYPE = FIELDS.FORMULA.type
  const LINK_TYPE = FIELDS.LINK.type
  const STRING_TYPE = FIELDS.STRING.type
  const NUMBER_TYPE = FIELDS.NUMBER.type
  const JSON_TYPE = FIELDS.JSON.type
  const DATE_TYPE = FIELDS.DATETIME.type
  const BB_REFERENCE_TYPE = FieldType.BB_REFERENCE
  const BB_USER_REFERENCE_TYPE = composeType(
    BB_REFERENCE_TYPE,
    FieldSubtype.USER
  )

  const dispatch = createEventDispatcher()
  const PROHIBITED_COLUMN_NAMES = ["type", "_id", "_rev", "tableId"]
  const { dispatch: gridDispatch } = getContext("grid")

  export let field

  let mounted = false
  let fieldDefinitions = cloneDeep(FIELDS)
  let originalName
  let linkEditDisabled
  let primaryDisplay
  let indexes = [...($tables.selected.indexes || [])]
  let isCreating = undefined

  let relationshipPart1 = PrettyRelationshipDefinitions.Many
  let relationshipPart2 = PrettyRelationshipDefinitions.One

  let relationshipTableIdSecondary = null
  let table = $tables.selected
  let confirmDeleteDialog
  let savingColumn
  let deleteColName
  let jsonSchemaModal
  let allowedTypes = []
  let editableColumn = {
    type: fieldDefinitions.STRING.type,
    constraints: fieldDefinitions.STRING.constraints,
    // Initial value for column name in other table for linked records
    fieldName: $tables.selected.name,
  }

  const bbRefTypeMapping = {}
  if (!$admin.isDev) {
    delete fieldDefinitions.USER
  }

  function composeType(fieldType, subtype) {
    return `${fieldType}_${subtype}`
  }

  // Handling fields with subtypes
  fieldDefinitions = Object.entries(fieldDefinitions).reduce(
    (p, [key, field]) => {
      if (field.type === BB_REFERENCE_TYPE) {
        const composedType = composeType(field.type, field.subtype)
        p[key] = {
          ...field,
          type: composedType,
        }
        bbRefTypeMapping[composedType] = {
          type: field.type,
          subtype: field.subtype,
        }
      } else {
        p[key] = field
      }
      return p
    },
    {}
  )

  $: if (primaryDisplay) {
    editableColumn.constraints.presence = { allowEmpty: false }
  }

  let relationshipMap = {
    [RelationshipType.MANY_TO_ONE]: {
      part1: PrettyRelationshipDefinitions.MANY,
      part2: PrettyRelationshipDefinitions.ONE,
    },
    [RelationshipType.MANY_TO_MANY]: {
      part1: PrettyRelationshipDefinitions.MANY,
      part2: PrettyRelationshipDefinitions.MANY,
    },
    [RelationshipType.ONE_TO_MANY]: {
      part1: PrettyRelationshipDefinitions.ONE,
      part2: PrettyRelationshipDefinitions.MANY,
    },
  }

  $: {
    if (editableColumn.type === LINK_TYPE) {
      // Determine the relationship type based on the selected values of both parts
      editableColumn.relationshipType = Object.entries(relationshipMap).find(
        ([_, parts]) =>
          parts.part1 === relationshipPart1 && parts.part2 === relationshipPart2
      )?.[0]
      // Set the tableId based on the selected table
      editableColumn.tableId = relationshipTableIdSecondary
    }
  }

  const initialiseField = (field, savingColumn) => {
    isCreating = !field

    if (field && !savingColumn) {
      editableColumn = cloneDeep(field)
      originalName = editableColumn.name ? editableColumn.name + "" : null
      linkEditDisabled = originalName != null
      primaryDisplay =
        $tables.selected.primaryDisplay == null ||
        $tables.selected.primaryDisplay === editableColumn.name

      const mapped = Object.entries(bbRefTypeMapping).find(
        ([_, v]) => v.type === field.type && v.subtype === field.subtype
      )
      if (mapped) {
        editableColumn.type = mapped[0]
        delete editableColumn.subtype
      }
    } else if (!savingColumn) {
      let highestNumber = 0
      Object.keys(table.schema).forEach(columnName => {
        const columnNumber = extractColumnNumber(columnName)
        if (columnNumber > highestNumber) {
          highestNumber = columnNumber
        }
        return highestNumber
      })

      if (highestNumber >= 1) {
        editableColumn.name = `Column 0${highestNumber + 1}`
      } else {
        editableColumn.name = "Column 01"
      }
    }

    allowedTypes = getAllowedTypes()

    if (editableColumn.type === LINK_TYPE && editableColumn.tableId) {
      relationshipTableIdSecondary = editableColumn.tableId
      if (editableColumn.relationshipType in relationshipMap) {
        const { part1, part2 } =
          relationshipMap[editableColumn.relationshipType]
        relationshipPart1 = part1
        relationshipPart2 = part2
      }
    }
  }

  $: initialiseField(field, savingColumn)

  $: isBBReference = !!bbRefTypeMapping[editableColumn.type]

  $: checkConstraints(editableColumn)
  $: required = !!editableColumn?.constraints?.presence || primaryDisplay
  $: uneditable =
    $tables.selected?._id === TableNames.USERS &&
    UNEDITABLE_USER_FIELDS.includes(editableColumn.name)
  $: invalid =
    !editableColumn?.name ||
    (editableColumn?.type === LINK_TYPE && !editableColumn?.tableId) ||
    Object.keys(errors).length !== 0
  $: errors = checkErrors(editableColumn)
  $: datasource = $datasources.list.find(
    source => source._id === table?.sourceId
  )

  const getTableAutoColumnTypes = table => {
    return Object.keys(table?.schema).reduce((acc, key) => {
      let fieldSchema = table?.schema[key]
      if (fieldSchema.autocolumn) {
        acc.push(fieldSchema.subtype)
      }
      return acc
    }, [])
  }

  let autoColumnInfo = getAutoColumnInformation()

  $: tableAutoColumnsTypes = getTableAutoColumnTypes($tables?.selected)
  $: availableAutoColumns = Object.keys(autoColumnInfo).reduce((acc, key) => {
    if (!tableAutoColumnsTypes.includes(key)) {
      acc[key] = autoColumnInfo[key]
    }
    return acc
  }, {})

  $: availableAutoColumnKeys = availableAutoColumns
    ? Object.keys(availableAutoColumns)
    : []

  $: autoColumnOptions = editableColumn.autocolumn
    ? autoColumnInfo
    : availableAutoColumns

  // used to select what different options can be displayed for column type
  $: canBeDisplay =
    editableColumn?.type !== LINK_TYPE &&
    editableColumn?.type !== AUTO_TYPE &&
    editableColumn?.type !== JSON_TYPE &&
    !editableColumn.autocolumn
  $: canBeRequired =
    editableColumn?.type !== LINK_TYPE &&
    !uneditable &&
    editableColumn?.type !== AUTO_TYPE &&
    !editableColumn.autocolumn
  $: external = table.type === "external"
  // in the case of internal tables the sourceId will just be undefined
  $: tableOptions = $tables.list.filter(
    opt =>
      opt._id !== $tables.selected._id &&
      opt.type === table.type &&
      table.sourceId === opt.sourceId
  )
  $: typeEnabled =
    !originalName ||
    (originalName &&
      SWITCHABLE_TYPES.indexOf(editableColumn.type) !== -1 &&
      !editableColumn?.autocolumn)

  async function saveColumn() {
    savingColumn = true
    if (errors?.length) {
      return
    }

    let saveColumn = cloneDeep(editableColumn)

    if (bbRefTypeMapping[saveColumn.type]) {
      saveColumn = {
        ...saveColumn,
        ...bbRefTypeMapping[saveColumn.type],
      }
    }

    if (saveColumn.type === AUTO_TYPE) {
      saveColumn = buildAutoColumn(
        $tables.selected.name,
        saveColumn.name,
        saveColumn.subtype
      )
    }
    if (saveColumn.type !== LINK_TYPE) {
      delete saveColumn.fieldName
    }
    try {
      await tables.saveField({
        originalName,
        field: saveColumn,
        primaryDisplay,
        indexes,
      })
      dispatch("updatecolumns")
      gridDispatch("close-edit-column")

      if (
        saveColumn.type === LINK_TYPE &&
        saveColumn.relationshipType === RelationshipType.MANY_TO_MANY
      ) {
        // Fetching the new tables
        tables.fetch()
        // Fetching the new relationships
        datasources.fetch()
      }
      if (originalName) {
        notifications.success("Column updated successfully")
      } else {
        notifications.success("Column created successfully")
      }
    } catch (err) {
      notifications.error(`Error saving column: ${err.message}`)
    }
  }

  function cancelEdit() {
    editableColumn.name = originalName
    gridDispatch("close-edit-column")
  }

  async function deleteColumn() {
    try {
      editableColumn.name = deleteColName
      if (editableColumn.name === $tables.selected.primaryDisplay) {
        notifications.error("You cannot delete the display column")
      } else {
        await tables.deleteField(editableColumn)
        notifications.success(`Column ${editableColumn.name} deleted`)
        confirmDeleteDialog.hide()
        dispatch("updatecolumns")
        gridDispatch("close-edit-column")
      }
    } catch (error) {
      notifications.error(`Error deleting column: ${error.message}`)
    }
  }

  function handleTypeChange(event) {
    // remove any extra fields that may not be related to this type
    delete editableColumn.autocolumn
    delete editableColumn.subtype
    delete editableColumn.tableId
    delete editableColumn.relationshipType
    delete editableColumn.formulaType

    // Add in defaults and initial definition
    const definition = fieldDefinitions[event.detail?.toUpperCase()]
    if (definition?.constraints) {
      editableColumn.constraints = definition.constraints
    }

    // Default relationships many to many
    if (editableColumn.type === LINK_TYPE) {
      editableColumn.relationshipType = RelationshipType.MANY_TO_MANY
    } else if (editableColumn.type === FORMULA_TYPE) {
      editableColumn.formulaType = "dynamic"
    } else if (editableColumn.type === BB_USER_REFERENCE_TYPE) {
      editableColumn.relationshipType = RelationshipType.ONE_TO_MANY
    }
  }

  function onChangeRequired(e) {
    const req = e.detail
    editableColumn.constraints.presence = req ? { allowEmpty: false } : false
    required = req
  }

  function openJsonSchemaEditor() {
    jsonSchemaModal.show()
  }

  function confirmDelete() {
    confirmDeleteDialog.show()
  }

  function hideDeleteDialog() {
    confirmDeleteDialog.hide()
    deleteColName = ""
  }

  function extractColumnNumber(columnName) {
    const match = columnName.match(/Column (\d+)/)
    return match ? parseInt(match[1]) : 0
  }

  function getAllowedTypes() {
    if (
      originalName &&
      ALLOWABLE_STRING_TYPES.indexOf(editableColumn.type) !== -1
    ) {
      return ALLOWABLE_STRING_OPTIONS
    } else if (
      originalName &&
      ALLOWABLE_NUMBER_TYPES.indexOf(editableColumn.type) !== -1
    ) {
      return ALLOWABLE_NUMBER_OPTIONS
    }

    if (!external) {
      return [
        ...Object.values(fieldDefinitions),
        { name: "Auto Column", type: AUTO_TYPE },
      ]
    } else {
      let fields = [
        FIELDS.STRING,
        FIELDS.BARCODEQR,
        FIELDS.LONGFORM,
        FIELDS.OPTIONS,
        FIELDS.DATETIME,
        FIELDS.NUMBER,
        FIELDS.BOOLEAN,
        FIELDS.FORMULA,
        FIELDS.BIGINT,
      ]
      // no-sql or a spreadsheet
      if (!external || table.sql) {
        fields = [...fields, FIELDS.LINK, FIELDS.ARRAY]
      }
      if (fieldDefinitions.USER) {
        fields.push(fieldDefinitions.USER)
      }
      return fields
    }
  }

  function checkConstraints(fieldToCheck) {
    if (!fieldToCheck) {
      return
    }
    // most types need this, just make sure its always present
    if (fieldToCheck && !fieldToCheck.constraints) {
      fieldToCheck.constraints = {}
    }
    // some string types may have been built by server, may not always have constraints
    if (fieldToCheck.type === STRING_TYPE && !fieldToCheck.constraints.length) {
      fieldToCheck.constraints.length = {}
    }
    // some number types made server-side will be missing constraints
    if (
      fieldToCheck.type === NUMBER_TYPE &&
      !fieldToCheck.constraints.numericality
    ) {
      fieldToCheck.constraints.numericality = {}
    }
    if (fieldToCheck.type === DATE_TYPE && !fieldToCheck.constraints.datetime) {
      fieldToCheck.constraints.datetime = {}
    }
  }

  function checkErrors(fieldInfo) {
    if (!editableColumn) {
      return {}
    }
    function inUse(tbl, column, ogName = null) {
      const parsedColumn = column ? column.toLowerCase().trim() : column

      return Object.keys(tbl?.schema || {}).some(key => {
        let lowerKey = key.toLowerCase()
        return lowerKey !== ogName?.toLowerCase() && lowerKey === parsedColumn
      })
    }
    const newError = {}
    if (!external && fieldInfo.name?.startsWith("_")) {
      newError.name = `Column name cannot start with an underscore.`
    } else if (fieldInfo.name && !fieldInfo.name.match(ValidColumnNameRegex)) {
      newError.name = `Illegal character; must be alpha-numeric.`
    } else if (PROHIBITED_COLUMN_NAMES.some(name => fieldInfo.name === name)) {
      newError.name = `${PROHIBITED_COLUMN_NAMES.join(
        ", "
      )} are not allowed as column names`
    } else if (inUse($tables.selected, fieldInfo.name, originalName)) {
      newError.name = `Column name already in use.`
    }

    if (fieldInfo.type == "auto" && !fieldInfo.subtype) {
      newError.subtype = `Auto Column requires a type`
    }

    if (fieldInfo.fieldName && fieldInfo.tableId) {
      const relatedTable = $tables.list.find(
        tbl => tbl._id === fieldInfo.tableId
      )
      if (inUse(relatedTable, fieldInfo.fieldName) && !originalName) {
        newError.relatedName = `Column name already in use in table ${relatedTable.name}`
      }
    }
    return newError
  }

  onMount(() => {
    mounted = true
  })
</script>

<Layout noPadding gap="S">
  {#if mounted}
    <Input
      autofocus
      bind:value={editableColumn.name}
      disabled={uneditable ||
        (linkEditDisabled && editableColumn.type === LINK_TYPE)}
      error={errors?.name}
    />
  {/if}
  <Select
    disabled={!typeEnabled}
    bind:value={editableColumn.type}
    on:change={handleTypeChange}
    options={allowedTypes}
    getOptionLabel={field => field.name}
    getOptionValue={field => field.type}
    getOptionIcon={field => field.icon}
    isOptionEnabled={option => {
      if (option.type == AUTO_TYPE) {
        return availableAutoColumnKeys?.length > 0
      }
      return true
    }}
  />

  {#if editableColumn.type === "string"}
    <Input
      type="number"
      label="Max Length"
      bind:value={editableColumn.constraints.length.maximum}
    />
  {:else if editableColumn.type === "options"}
    <OptionSelectDnD
      bind:constraints={editableColumn.constraints}
      bind:optionColors={editableColumn.optionColors}
    />
  {:else if editableColumn.type === "longform"}
    <div>
      <div class="tooltip-alignment">
        <Label size="M">Formatting</Label>
        <AbsTooltip
          position="top"
          type="info"
          text={"Rich text includes support for images, link"}
        >
          <Icon size="XS" name="InfoOutline" />
        </AbsTooltip>
      </div>

      <Toggle
        bind:value={editableColumn.useRichText}
        text="Enable rich text support (markdown)"
      />
    </div>
  {:else if editableColumn.type === "array"}
    <OptionSelectDnD
      bind:constraints={editableColumn.constraints}
      bind:optionColors={editableColumn.optionColors}
    />
  {:else if editableColumn.type === "datetime" && !editableColumn.autocolumn}
    <div class="split-label">
      <div class="label-length">
        <Label size="M">Earliest</Label>
      </div>
      <div class="input-length">
        <DatePicker bind:value={editableColumn.constraints.datetime.earliest} />
      </div>
    </div>

    <div class="split-label">
      <div class="label-length">
        <Label size="M">Latest</Label>
      </div>
      <div class="input-length">
        <DatePicker bind:value={editableColumn.constraints.datetime.latest} />
      </div>
    </div>
    {#if datasource?.source !== "ORACLE" && datasource?.source !== "SQL_SERVER" && !editableColumn.dateOnly}
      <div>
        <div class="row">
          <Label>Time zones</Label>
          <AbsTooltip
            position="top"
            type="info"
            text={isCreating
              ? null
              : "We recommend not changing how timezones are handled for existing columns, as existing data will not be updated"}
          >
            <Icon size="XS" name="InfoOutline" />
          </AbsTooltip>
        </div>
        <Toggle
          bind:value={editableColumn.ignoreTimezones}
          text="Ignore time zones"
        />
      </div>
    {/if}
    <Toggle bind:value={editableColumn.dateOnly} text="Date only" />
  {:else if editableColumn.type === "number" && !editableColumn.autocolumn}
    <div class="split-label">
      <div class="label-length">
        <Label size="M">Min Value</Label>
      </div>
      <div class="input-length">
        <Input
          type="number"
          bind:value={editableColumn.constraints.numericality
            .greaterThanOrEqualTo}
        />
      </div>
    </div>

    <div class="split-label">
      <div class="label-length">
        <Label size="M">Max Value</Label>
      </div>
      <div class="input-length">
        <Input
          type="number"
          bind:value={editableColumn.constraints.numericality.lessThanOrEqualTo}
        />
      </div>
    </div>
  {:else if editableColumn.type === "link"}
    <RelationshipSelector
      bind:relationshipPart1
      bind:relationshipPart2
      bind:relationshipTableIdPrimary={table.name}
      bind:relationshipTableIdSecondary
      bind:editableColumn
      {linkEditDisabled}
      {tableOptions}
      {errors}
    />
  {:else if editableColumn.type === FORMULA_TYPE}
    {#if !table.sql}
      <div class="split-label">
        <div class="label-length">
          <Label size="M">Formula Type</Label>
        </div>
        <div class="input-length">
          <Select
            bind:value={editableColumn.formulaType}
            options={[
              { label: "Dynamic", value: "dynamic" },
              { label: "Static", value: "static" },
            ]}
            disabled={!isCreating}
            getOptionLabel={option => option.label}
            getOptionValue={option => option.value}
            tooltip="Dynamic formula are calculated when retrieved, but cannot be filtered or sorted by,
         while static formula are calculated when the row is saved."
          />
        </div>
      </div>
    {/if}
    <div class="split-label">
      <div class="label-length">
        <Label size="M">Formula</Label>
      </div>
      <div class="input-length">
        <ModalBindableInput
          title="Formula"
          value={editableColumn.formula}
          on:change={e => {
            editableColumn = {
              ...editableColumn,
              formula: e.detail,
            }
          }}
          bindings={getBindings({ table })}
          allowJS
        />
      </div>
    </div>
  {:else if editableColumn.type === JSON_TYPE}
    <Button primary text on:click={openJsonSchemaEditor}
      >Open schema editor</Button
    >
  {:else if isBBReference}
    <Toggle
      value={editableColumn.relationshipType === RelationshipType.MANY_TO_MANY}
      on:change={e =>
        (editableColumn.relationshipType = e.detail
          ? RelationshipType.MANY_TO_MANY
          : RelationshipType.ONE_TO_MANY)}
      disabled={!isCreating}
      thin
      text="Allow multiple users"
    />
  {/if}
  {#if editableColumn.type === AUTO_TYPE || editableColumn.autocolumn}
    <Select
      label="Auto column type"
      value={editableColumn.subtype}
      on:change={e => (editableColumn.subtype = e.detail)}
      options={Object.entries(autoColumnOptions)}
      getOptionLabel={option => option[1].name}
      getOptionValue={option => option[0]}
      disabled={!availableAutoColumnKeys?.length || editableColumn.autocolumn}
      error={errors?.subtype}
    />
  {/if}

  {#if canBeRequired || canBeDisplay}
    <div>
      {#if canBeRequired}
        <Toggle
          value={required}
          on:change={onChangeRequired}
          disabled={primaryDisplay}
          thin
          text="Required"
        />
      {/if}
    </div>
  {/if}
</Layout>

<div class="action-buttons">
  {#if !uneditable && originalName != null}
    <Button quiet warning text on:click={confirmDelete}>Delete</Button>
  {/if}
  <Button secondary newStyles on:click={cancelEdit}>Cancel</Button>
  <Button disabled={invalid} newStyles cta on:click={saveColumn}>Save</Button>
</div>
<Modal bind:this={jsonSchemaModal}>
  <JSONSchemaModal
    schema={editableColumn.schema}
    json={editableColumn.json}
    on:save={({ detail }) => {
      editableColumn.schema = detail.schema
      editableColumn.json = detail.json
    }}
  />
</Modal>

<ConfirmDialog
  bind:this={confirmDeleteDialog}
  okText="Delete Column"
  onOk={deleteColumn}
  onCancel={hideDeleteDialog}
  title="Confirm Deletion"
  disabled={deleteColName !== originalName}
>
  <p>
    Are you sure you wish to delete the column <b>{originalName}?</b>
    Your data will be deleted and this action cannot be undone - enter the column
    name to confirm.
  </p>
  <Input bind:value={deleteColName} placeholder={originalName} />
</ConfirmDialog>

<style>
  .action-buttons {
    display: flex;
    justify-content: flex-end;
    margin-top: var(--spacing-s);
    gap: var(--spacing-l);
  }
  .split-label {
    display: flex;
    align-items: center;
  }
  .tooltip-alignment {
    display: flex;
    align-items: center;
    gap: var(--spacing-xs);
  }
  .label-length {
    flex-basis: 40%;
  }
  .input-length {
    flex-grow: 1;
  }
  .row {
    gap: 8px;
    display: flex;
  }
</style><|MERGE_RESOLUTION|>--- conflicted
+++ resolved
@@ -33,12 +33,9 @@
   import { getBindings } from "components/backend/DataTable/formula"
   import JSONSchemaModal from "./JSONSchemaModal.svelte"
   import { ValidColumnNameRegex } from "@budibase/shared-core"
-<<<<<<< HEAD
   import { admin } from "stores/portal"
   import { FieldSubtype, FieldType } from "@budibase/types"
-=======
   import RelationshipSelector from "components/common/RelationshipSelector.svelte"
->>>>>>> b215b0b4
 
   const AUTO_TYPE = "auto"
   const FORMULA_TYPE = FIELDS.FORMULA.type
