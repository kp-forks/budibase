--- conflicted
+++ resolved
@@ -170,7 +170,6 @@
         $tables.selected.primaryDisplay == null ||
         $tables.selected.primaryDisplay === editableColumn.name
 
-<<<<<<< HEAD
       // Here we are setting the relationship values based on the editableColumn
       // This part of the code is used when viewing an existing field hence the check
       // for the tableId
@@ -183,14 +182,13 @@
           relationshipPart1 = part1
           relationshipPart2 = part2
         }
-=======
+      
       const mapped = Object.entries(bbRefTypeMapping).find(
         ([_, v]) => v.type === field.type && v.subtype === field.subtype
       )
       if (mapped) {
         editableColumn.type = mapped[0]
         delete editableColumn.subtype
->>>>>>> 60c1922a
       }
     } else if (!savingColumn) {
       let highestNumber = 0
