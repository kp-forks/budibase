--- conflicted
+++ resolved
@@ -1,19 +1,11 @@
 <script>
   import {
-<<<<<<< HEAD
-    tables,
+    tables as tablesStore,
     views,
     viewsV2,
     userSelectedResourceMap,
     database,
   } from "stores/builder"
-=======
-    tables as tablesStore,
-    views,
-    viewsV2,
-    database,
-  } from "stores/backend"
->>>>>>> a4500841
   import { TableNames } from "constants"
   import EditTablePopover from "./popovers/EditTablePopover.svelte"
   import EditViewPopover from "./popovers/EditViewPopover.svelte"
