<script>
<<<<<<< HEAD
  import { Input, Button, Layout, Body, Heading } from "@budibase/bbui"
  import { params } from "@roxi/routify"
  import { organisation } from "stores/portal"
=======
  import { Button, Layout, Body, Heading, notifications } from "@budibase/bbui"
  import PasswordRepeatInput from "components/common/users/PasswordRepeatInput.svelte"
  import { params, goto } from "@roxi/routify"
  import { auth } from "stores/backend"
>>>>>>> 85e6472c

  const resetCode = $params["?code"]
  let password, error

<<<<<<< HEAD
  async function reset() {}
=======
  async function reset() {
    try {
      await auth.resetPassword(password, resetCode)
      notifications.success("Password reset successfully")
      // send them to login if reset successful
      $goto("./login")
    } catch (err) {
      notifications.error("Unable to reset password")
    }

  }
>>>>>>> 85e6472c
</script>

<div class="login">
  <div class="main">
    <Layout>
      <Layout noPadding justifyItems="center">
        <img src={$organisation.logoUrl || "https://i.imgur.com/ZKyklgF.png"} />
      </Layout>
      <Layout gap="XS" noPadding>
        <Heading textAlign="center">Reset your password</Heading>
        <Body size="S" textAlign="center">
          Please enter the new password you'd like to use.
        </Body>
<<<<<<< HEAD
        <Input label="Password" bind:value={password} />
=======
        <PasswordRepeatInput bind:password bind:error />
>>>>>>> 85e6472c
      </Layout>
      <Button cta on:click={reset} disabled={error || !resetCode}>Reset your password</Button>
    </Layout>
  </div>
</div>

<style>
  .login {
    width: 100%;
    height: 100%;
    display: flex;
    flex-direction: column;
    justify-content: center;
    align-items: center;
  }

  .main {
    width: 260px;
  }

  img {
    width: 48px;
  }
</style><|MERGE_RESOLUTION|>--- conflicted
+++ resolved
@@ -1,21 +1,13 @@
 <script>
-<<<<<<< HEAD
-  import { Input, Button, Layout, Body, Heading } from "@budibase/bbui"
-  import { params } from "@roxi/routify"
+  import { notifications, Button, Layout, Body, Heading } from "@budibase/bbui"
   import { organisation } from "stores/portal"
-=======
-  import { Button, Layout, Body, Heading, notifications } from "@budibase/bbui"
   import PasswordRepeatInput from "components/common/users/PasswordRepeatInput.svelte"
   import { params, goto } from "@roxi/routify"
   import { auth } from "stores/backend"
->>>>>>> 85e6472c
 
   const resetCode = $params["?code"]
   let password, error
 
-<<<<<<< HEAD
-  async function reset() {}
-=======
   async function reset() {
     try {
       await auth.resetPassword(password, resetCode)
@@ -25,9 +17,7 @@
     } catch (err) {
       notifications.error("Unable to reset password")
     }
-
   }
->>>>>>> 85e6472c
 </script>
 
 <div class="login">
@@ -41,13 +31,11 @@
         <Body size="S" textAlign="center">
           Please enter the new password you'd like to use.
         </Body>
-<<<<<<< HEAD
-        <Input label="Password" bind:value={password} />
-=======
         <PasswordRepeatInput bind:password bind:error />
->>>>>>> 85e6472c
       </Layout>
-      <Button cta on:click={reset} disabled={error || !resetCode}>Reset your password</Button>
+      <Button cta on:click={reset} disabled={error || !resetCode}>
+        Reset your password
+      </Button>
     </Layout>
   </div>
 </div>
