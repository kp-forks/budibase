<script>
  import { Dropzone, notifications } from "@budibase/bbui"
  import { admin } from "stores/portal"
  import { API } from "api"

  export let value = []
  export let label
  export let fileSizeLimit = undefined

  const BYTES_IN_MB = 1000000

  function handleFileTooLarge(fileSizeLimit) {
    notifications.error(
      `Files cannot exceed ${
        fileSizeLimit / BYTES_IN_MB
      }MB. Please try again with smaller files.`
    )
  }

  async function processFiles(fileList) {
    let data = new FormData()
    for (let i = 0; i < fileList.length; i++) {
      data.append("file", fileList[i])
    }
    try {
      return await API.uploadBuilderAttachment(data)
    } catch (error) {
      notifications.error(error.message || "Failed to upload attachment")
      return []
    }
  }
</script>

<Dropzone
  bind:value
  {label}
  {...$$restProps}
  {processFiles}
<<<<<<< HEAD
  {handleFileTooLarge}
  on:change
=======
  handleFileTooLarge={$admin.cloud ? handleFileTooLarge : null}
  {fileSizeLimit}
>>>>>>> ed32adb1
/><|MERGE_RESOLUTION|>--- conflicted
+++ resolved
@@ -36,11 +36,6 @@
   {label}
   {...$$restProps}
   {processFiles}
-<<<<<<< HEAD
-  {handleFileTooLarge}
-  on:change
-=======
   handleFileTooLarge={$admin.cloud ? handleFileTooLarge : null}
   {fileSizeLimit}
->>>>>>> ed32adb1
 />