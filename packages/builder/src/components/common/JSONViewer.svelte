--- conflicted
+++ resolved
@@ -192,17 +192,9 @@
     min-height: 0;
   }
 
-  .binding-text :global(i) {
-    font-size: 1em;
-  }
-
   /* Expand arrow */
   .binding-arrow {
-<<<<<<< HEAD
-    margin: 2px 6px 0 6px;
-=======
     margin: 0 6px 0 4px;
->>>>>>> a0d32b84
     flex: 0 0 10px;
     display: flex;
     align-items: center;
