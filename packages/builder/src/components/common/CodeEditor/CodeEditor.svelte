<script context="module" lang="ts">
  export const DropdownPosition = {
    Relative: "top",
    Absolute: "right",
  }
</script>

<script lang="ts">
  import { Label } from "@budibase/bbui"
  import { onMount, createEventDispatcher, onDestroy } from "svelte"
  import { FIND_ANY_HBS_REGEX } from "@budibase/string-templates"

  import {
    autocompletion,
    closeBrackets,
    completionKeymap,
    closeBracketsKeymap,
    acceptCompletion,
    completionStatus,
  } from "@codemirror/autocomplete"
  import {
    lineNumbers,
    keymap,
    highlightSpecialChars,
    drawSelection,
    dropCursor,
    highlightActiveLine,
    highlightActiveLineGutter,
    highlightWhitespace,
    placeholder as placeholderFn,
    MatchDecorator,
    ViewPlugin,
    Decoration,
    EditorView,
  } from "@codemirror/view"
  import {
    bracketMatching,
    foldKeymap,
    foldGutter,
    syntaxHighlighting,
  } from "@codemirror/language"
  import { oneDark, oneDarkHighlightStyle } from "@codemirror/theme-one-dark"
  import {
    defaultKeymap,
    historyKeymap,
    history,
    indentMore,
    indentLess,
  } from "@codemirror/commands"
  import { setDiagnostics } from "@codemirror/lint"
  import { Compartment, EditorState } from "@codemirror/state"
  import type { Extension } from "@codemirror/state"
  import { javascript } from "@codemirror/lang-javascript"
  import { EditorModes } from "./"
  import { themeStore } from "@/stores/portal"
  import type { EditorMode } from "@budibase/types"
<<<<<<< HEAD
  import { tooltips } from "@codemirror/view"
  import type { BindingCompletion } from "@/types"
=======
  import type { BindingCompletion, CodeValidator } from "@/types"
  import { validateHbsTemplate } from "./validator/hbs"
>>>>>>> b54f2877

  export let label: string | undefined = undefined
  export let completions: BindingCompletion[] = []
  export let validations: CodeValidator | null = null
  export let mode: EditorMode = EditorModes.Handlebars
  export let value: string | null = ""
  export let placeholder: string | null = null
  export let autocompleteEnabled = true
  export let autofocus = false
  export let jsBindingWrapping = true
  export let readonly = false
  export let readonlyLineNumbers = false
  export let dropdown = DropdownPosition.Relative

  const dispatch = createEventDispatcher()

  let textarea: HTMLDivElement
  let editor: EditorView
  let editorEle: HTMLDivElement
  let mounted = false
  let isEditorInitialised = false
  let queuedRefresh = false

  // Theming!
  let currentTheme = $themeStore?.theme
  let isDark = !currentTheme.includes("light")
  let themeConfig = new Compartment()

  $: {
    if (autofocus && isEditorInitialised) {
      editor.focus()
    }
  }

  // Init when all elements are ready
  $: if (mounted && !isEditorInitialised) {
    isEditorInitialised = true
    initEditor()
  }

  // Theme change
  $: if (mounted && isEditorInitialised && $themeStore?.theme) {
    if (currentTheme != $themeStore?.theme) {
      currentTheme = $themeStore?.theme
      isDark = !currentTheme.includes("light")

      // Issue theme compartment update
      editor.dispatch({
        effects: themeConfig.reconfigure([...(isDark ? [oneDark] : [])]),
      })
    }
  }

  // Wait to try and gracefully replace
  $: refresh(value, isEditorInitialised, mounted)

  /**
   * Will refresh the editor contents only after
   * it has been fully initialised
   */
  const refresh = (
    value: string | null,
    initialised?: boolean,
    mounted?: boolean
  ) => {
    if (!initialised || !mounted) {
      queuedRefresh = true
      return
    }
    if (
      editor &&
      value &&
      (editor.state.doc.toString() !== value || queuedRefresh)
    ) {
      editor.dispatch({
        changes: { from: 0, to: editor.state.doc.length, insert: value },
      })
      queuedRefresh = false
    }
  }

  // Export a function to expose caret position
  export const getCaretPosition = () => {
    const selection_range = editor.state.selection.ranges[0]
    return {
      start: selection_range?.from,
      end: selection_range?.to,
    }
  }

  export const insertAtPos = (opts: {
    start: number
    end?: number
    value: string
    cursor: { anchor: number }
  }) => {
    // Updating the value inside.
    // Retain focus
    editor.dispatch({
      changes: {
        from: opts.start || editor.state.doc.length,
        to: opts.end || editor.state.doc.length,
        insert: opts.value,
      },
      selection: opts.cursor
        ? {
            anchor: opts.start + opts.value.length,
          }
        : undefined,
    })
  }

  // Match decoration for HBS bindings
  const hbsMatchDeco = new MatchDecorator({
    regexp: FIND_ANY_HBS_REGEX,
    decoration: () => {
      return Decoration.mark({
        tag: "span",
        attributes: {
          class: "binding-wrap",
        },
      })
    },
  })
  const hbsMatchDecoPlugin = ViewPlugin.define(
    view => ({
      decorations: hbsMatchDeco.createDeco(view),
      update(u) {
        this.decorations = hbsMatchDeco.updateDeco(u, this.decorations)
      },
    }),
    {
      decorations: v => v.decorations,
    }
  )

  // Match decoration for snippets
  const snippetMatchDeco = new MatchDecorator({
    regexp: /snippets\.[^\s(]+/g,
    decoration: () => {
      return Decoration.mark({
        tag: "span",
        attributes: {
          class: "snippet-wrap",
        },
      })
    },
  })
  const snippetMatchDecoPlugin = ViewPlugin.define(
    view => ({
      decorations: snippetMatchDeco.createDeco(view),
      update(u) {
        this.decorations = snippetMatchDeco.updateDeco(u, this.decorations)
      },
    }),
    {
      decorations: v => v.decorations,
    }
  )

  const indentWithTabCustom = {
    key: "Tab",
    run: (view: EditorView) => {
      if (completionStatus(view.state) === "active") {
        acceptCompletion(view)
        return true
      }
      indentMore(view)
      return true
    },
    shift: (view: EditorView) => {
      indentLess(view)
      return true
    },
  }

  const buildKeymap = () => {
    return [
      ...closeBracketsKeymap,
      ...defaultKeymap,
      ...historyKeymap,
      ...foldKeymap,
      ...completionKeymap,
      indentWithTabCustom,
    ]
  }

  const buildBaseExtensions = () => {
    return [
      drawSelection(),
      dropCursor(),
      bracketMatching(),
      closeBrackets(),
      syntaxHighlighting(oneDarkHighlightStyle, { fallback: true }),
      highlightSpecialChars(),
      EditorView.lineWrapping,
      themeConfig.of([...(isDark ? [oneDark] : [])]),
    ]
  }

  // None of this is reactive, but it never has been, so we just assume most
  // config flags aren't changed at runtime
  // TODO: work out type for base
  const buildExtensions = (base: Extension[]) => {
    let complete = [...base]

    if (autocompleteEnabled) {
      complete.push(
        autocompletion({
          override: [...completions],
          closeOnBlur: true,
          icons: false,
          optionClass: completion =>
            "simple" in completion && completion.simple
              ? "autocomplete-option-simple"
              : "autocomplete-option",
        })
      )
      complete.push(
        EditorView.inputHandler.of((view, from, to, insert) => {
          if (jsBindingWrapping && insert === "$") {
            let { text } = view.state.doc.lineAt(from)

            const left = from ? text.substring(0, from) : ""
            const right = to ? text.substring(to) : ""
            const wrap = !left.includes('$("') || !right.includes('")')
            const tr = view.state.update(
              {
                changes: [{ from, insert: wrap ? '$("")' : "$" }],
                selection: {
                  anchor: from + (wrap ? 3 : 1),
                },
              },
              {
                scrollIntoView: true,
                userEvent: "input.type",
              }
            )
            view.dispatch(tr)
            return true
          }
          return false
        })
      )
    }

    // JS only plugins
    if (mode.name === "javascript") {
      complete.push(snippetMatchDecoPlugin)
      complete.push(javascript())
      if (!readonly) {
        complete.push(highlightWhitespace())
      }
    }
    // HBS only plugins
    else {
      complete.push(hbsMatchDecoPlugin)
    }

    if (placeholder) {
      complete.push(placeholderFn(placeholder))
    }

    if (readonly) {
      complete.push(EditorState.readOnly.of(true))
      if (readonlyLineNumbers) {
        complete.push(lineNumbers())
      }
    } else {
      complete = [
        ...complete,
        history(),
        highlightActiveLine(),
        highlightActiveLineGutter(),
        lineNumbers(),
        foldGutter(),
        keymap.of(buildKeymap()),
        EditorView.domEventHandlers({
          blur: () => {
            dispatch("blur", editor.state.doc.toString())
          },
        }),
        EditorView.updateListener.of(v => {
          const docStr = v.state.doc?.toString()
          if (docStr === value) {
            return
          }
          dispatch("change", docStr)
        }),
      ]
    }

    return complete
  }

  function validate(
    value: string | null,
    editor: EditorView | undefined,
    mode: EditorMode,
    validations: CodeValidator | null
  ) {
    if (!value || !validations || !editor) {
      return
    }

    if (mode === EditorModes.Handlebars) {
      const diagnostics = validateHbsTemplate(value, validations)
      editor.dispatch(setDiagnostics(editor.state, diagnostics))
    }
  }

  $: validate(value, editor, mode, validations)

  const initEditor = () => {
    const baseExtensions = buildBaseExtensions()

    editor = new EditorView({
      doc: String(value),
      extensions: buildExtensions([
        ...baseExtensions,
        dropdown == DropdownPosition.Absolute
          ? tooltips({
              position: "absolute",
            })
          : [],
      ]),
      parent: textarea,
    })
  }

  onMount(async () => {
    mounted = true
    // Capture scrolling
    editorEle.addEventListener("wheel", e => {
      e.stopPropagation()
    })
  })

  onDestroy(() => {
    if (editor) {
      editor.destroy()
    }
  })
</script>

{#if label}
  <div>
    <Label size="S">{label}</Label>
  </div>
{/if}
<<<<<<< HEAD

<div class={`code-editor ${mode?.name || ""}`} bind:this={editorEle}>
=======
<div class={`code-editor ${mode?.name || ""}`}>
>>>>>>> b54f2877
  <div tabindex="-1" bind:this={textarea} />
</div>

<style>
  /* Editor */
  .code-editor {
    font-size: 12px;
    height: 100%;
  }
  .code-editor :global(.cm-editor) {
    height: 100%;
    background: var(--spectrum-global-color-gray-50) !important;
    outline: none;
    border: none;
    border-radius: 0;
  }
  .code-editor :global(.cm-content) {
    padding: 10px 0;
  }
  .code-editor > div {
    height: 100%;
  }

  /* Active line */
  .code-editor :global(.cm-line) {
    padding: 0 var(--spacing-s);
    color: var(--spectrum-alias-text-color);
  }
  .code-editor :global(.cm-activeLine) {
    position: relative;
    background: transparent;
  }
  .code-editor :global(.cm-activeLine::before) {
    content: "";
    position: absolute;
    left: 0;
    top: 1px;
    height: calc(100% - 2px);
    width: 100%;
    background: var(--spectrum-global-color-gray-100) !important;
    z-index: -2;
  }
  .code-editor :global(.cm-highlightSpace:before) {
    color: var(--spectrum-global-color-gray-500);
  }

  /* Code selection */
  .code-editor :global(.cm-selectionBackground) {
    background-color: var(--spectrum-global-color-blue-400) !important;
    opacity: 0.4;
  }

  /* Gutters */
  .code-editor :global(.cm-gutterElement) {
    margin-bottom: 0;
  }
  .code-editor :global(.cm-gutters) {
    background-color: var(--spectrum-global-color-gray-75) !important;
    color: var(--spectrum-global-color-gray-500);
  }
  .code-editor :global(.cm-activeLineGutter::before) {
    content: "";
    position: absolute;
    left: 0;
    top: 1px;
    height: calc(100% - 2px);
    width: 100%;
    background: var(--spectrum-global-color-gray-200) !important;
    z-index: -2;
  }
  .code-editor :global(.cm-activeLineGutter) {
    color: var(--spectrum-global-color-gray-700);
    background: transparent;
    position: relative;
  }

  /* Cursor color */
  .code-editor :global(.cm-focused .cm-cursor) {
    border-left-color: var(--spectrum-alias-text-color);
  }

  /* Placeholder */
  .code-editor :global(.cm-placeholder) {
    color: var(--spectrum-global-color-gray-700);
    font-style: italic;
  }

  /* Highlight bindings and snippets */
  .code-editor :global(.binding-wrap) {
    color: var(--spectrum-global-color-blue-700) !important;
  }
  .code-editor :global(.snippet-wrap *) {
    color: #61afef !important;
  }

  /* Completion popover */
  .code-editor :global(.cm-tooltip-autocomplete) {
    background: var(--spectrum-global-color-gray-75);
    border-radius: 4px;
    border: 1px solid var(--spectrum-global-color-gray-200);
  }
  .code-editor :global(.cm-tooltip-autocomplete > ul) {
    max-height: 20em;
  }

  /* Completion section header*/
  .code-editor :global(.info-section) {
    display: flex;
    align-items: center;
    padding: var(--spacing-m);
    font-family: var(--font-sans);
    font-size: var(--font-size-s);
    gap: var(--spacing-m);
    color: var(--spectrum-alias-text-color);
    font-weight: 600;
  }
  .code-editor :global(.info-section:not(:first-of-type)) {
    border-top: 1px solid var(--spectrum-global-color-gray-200);
  }

  /* Completion item container */
  .code-editor :global(.autocomplete-option),
  .code-editor :global(.autocomplete-option-simple) {
    padding: var(--spacing-s) var(--spacing-m) !important;
    padding-left: calc(16px + 2 * var(--spacing-m)) !important;
    display: flex;
    gap: var(--spacing-m);
    align-items: center;
    color: var(--spectrum-alias-text-color);
  }
  .code-editor :global(.autocomplete-option-simple) {
    padding-left: var(--spacing-s) !important;
  }

  /* Highlighted completion item */
  .code-editor :global(.autocomplete-option[aria-selected]),
  .code-editor :global(.autocomplete-option-simple[aria-selected]) {
    background: var(--spectrum-global-color-blue-400);
    color: white;
  }
  .code-editor
    :global(.autocomplete-option[aria-selected] .cm-completionDetail) {
    color: white;
  }

  /* Completion item label */
  .code-editor :global(.cm-completionLabel) {
    flex: 1 1 auto;
    font-size: var(--font-size-s);
    font-family: var(--font-sans);
    text-transform: capitalize;
  }
  .code-editor :global(.autocomplete-option-simple .cm-completionLabel) {
    text-transform: none;
  }

  /* Completion item type */
  .code-editor :global(.autocomplete-option .cm-completionDetail) {
    font-family: var(--font-mono);
    color: var(--spectrum-global-color-gray-700);
    font-style: normal;
    text-transform: capitalize;
    font-size: 10px;
  }

  /* Live binding value / helper container */
  .code-editor :global(.cm-completionInfo) {
    margin: 0px var(--spacing-s);
    border: 1px solid var(--spectrum-global-color-gray-300);
    border-radius: var(--border-radius-s);
    background-color: var(--spectrum-global-color-gray-50);
    padding: var(--spacing-m);
  }

  /* Wrapper around helpers */
  .code-editor :global(.info-bubble) {
    font-size: var(--font-size-s);
    display: flex;
    flex-direction: column;
    gap: var(--spacing-m);
    color: var(--spectrum-global-color-gray-800);
  }

  /* Live binding value / helper value */
  .code-editor :global(.binding__description) {
    color: var(--spectrum-alias-text-color);
    font-size: var(--font-size-m);
  }
  .code-editor :global(.binding__example) {
    padding: 0;
    margin: 0;
    font-size: 12px;
    font-family: var(--font-mono);
    white-space: pre;
    text-overflow: ellipsis;
    overflow: hidden;
    overflow-y: auto;
    max-height: 480px;
  }
  .code-editor :global(.binding__example.helper) {
    color: var(--spectrum-global-color-blue-700);
  }
  .code-editor :global(.binding__example span) {
    overflow: hidden !important;
    text-overflow: ellipsis !important;
    white-space: nowrap !important;
  }
</style><|MERGE_RESOLUTION|>--- conflicted
+++ resolved
@@ -54,13 +54,9 @@
   import { EditorModes } from "./"
   import { themeStore } from "@/stores/portal"
   import type { EditorMode } from "@budibase/types"
-<<<<<<< HEAD
   import { tooltips } from "@codemirror/view"
-  import type { BindingCompletion } from "@/types"
-=======
   import type { BindingCompletion, CodeValidator } from "@/types"
   import { validateHbsTemplate } from "./validator/hbs"
->>>>>>> b54f2877
 
   export let label: string | undefined = undefined
   export let completions: BindingCompletion[] = []
@@ -411,12 +407,8 @@
     <Label size="S">{label}</Label>
   </div>
 {/if}
-<<<<<<< HEAD
 
 <div class={`code-editor ${mode?.name || ""}`} bind:this={editorEle}>
-=======
-<div class={`code-editor ${mode?.name || ""}`}>
->>>>>>> b54f2877
   <div tabindex="-1" bind:this={textarea} />
 </div>
 
