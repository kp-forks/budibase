<script context="module" lang="ts">
  interface Breadcrumb {
    text: string
    url?: string
  }
</script>

<script lang="ts">
  import {
    Body,
    Icon,
    Popover,
    ActionMenu,
    PopoverAlignment,
    MenuItem,
  } from "@budibase/bbui"
  import {
    deploymentStore,
    automationStore,
    workspaceAppStore,
  } from "@/stores/builder"
  import type { PopoverAPI } from "@budibase/bbui"
  import { featureFlags } from "@/stores/portal"

  export let icon: string
  export let breadcrumbs: Breadcrumb[]

  let publishPopoverAnchor: HTMLElement | undefined
  let publishSuccessPopover: PopoverAPI | undefined
<<<<<<< HEAD
  let seedProductionTables = false

  $: workspaceAppsEnabled = $featureFlags.WORKSPACE_APPS
  $: workspaceOrApp = workspaceAppsEnabled ? "workspace" : "app"
=======
  let publishCount = 0

  $: workspaceAppsEnabled = $featureFlags.WORKSPACE_APPS
  $: hasBeenPublished($deploymentStore.publishCount)

  const hasBeenPublished = (count: number) => {
    if (publishCount < count) {
      publishCount = count
      publishSuccessPopover?.show()
    }
  }
>>>>>>> b870ff3d

  const publish = async () => {
    await deploymentStore.publishApp({ seedProductionTables })
    publishSuccessPopover?.show()
  }
</script>

<div class="top-bar">
  {#if icon}
    <Icon name={icon} size="L" weight="fill" />
  {/if}
  <div class="breadcrumbs">
    {#each breadcrumbs as breadcrumb, idx}
      <h1>{breadcrumb.text}</h1>
      {#if idx < breadcrumbs.length - 1}
        <h1 class="divider">/</h1>
      {/if}
    {/each}
  </div>

  <ActionMenu disabled={$deploymentStore.isPublishing} roundedPopover>
    <svelte:fragment slot="control">
      <div class="publish-menu">
        <span
          role="button"
          tabindex="0"
          on:click={publish}
          on:keydown={e => e.key === "Enter" && publish()}
        >
          Publish
        </span>
        <div class="separator" />
        <div bind:this={publishPopoverAnchor} class="publish-dropdown">
          <Icon size="M" name="caret-down" />
        </div>
      </div>
    </svelte:fragment>

    <MenuItem
      icon="check"
      iconHidden={seedProductionTables}
      iconAlign="start"
      on:click={() => (seedProductionTables = false)}
    >
      <div>
        <div class="menu-item-header">Publish {workspaceOrApp}</div>
        <div class="menu-item-text">
          Publish changes to the {workspaceOrApp}
        </div>
      </div>
    </MenuItem>
    <MenuItem
      icon="check"
      iconAlign="start"
      iconHidden={!seedProductionTables}
      on:click={() => (seedProductionTables = true)}
    >
      <div>
        <div class="menu-item-header">Seed and publish</div>
        <div class="menu-item-text">
          Seed prod tables with dev data and publish {workspaceOrApp}
        </div>
      </div>
    </MenuItem>
  </ActionMenu>
</div>

<Popover
  anchor={publishPopoverAnchor}
  bind:this={publishSuccessPopover}
  align={PopoverAlignment.Right}
  offset={6}
>
  <div class="popover-content">
    <Icon
      name="CheckmarkCircle"
      color="var(--spectrum-global-color-green-400)"
      size="L"
    />
    <Body size="S">
      {#if !workspaceAppsEnabled}
        App published successfully
        <br />
        <!-- svelte-ignore a11y-click-events-have-key-events -->
        <!-- svelte-ignore a11y-no-static-element-interactions -->
        <div class="link" on:click={deploymentStore.viewPublishedApp}>
          View app
        </div>
      {:else}
        {#if $automationStore.automations.length}
          Automations published: {$automationStore.automations.length}
          <br />
        {/if}
        {#if $workspaceAppStore.workspaceApps.length}
          Apps published: {$workspaceAppStore.workspaceApps.length}
        {/if}
      {/if}
    </Body>
  </div>
</Popover>

<style>
  .top-bar {
    height: 50px;
    display: flex;
    flex-direction: row;
    justify-content: flex-start;
    align-items: center;
    gap: 10px;
    border-bottom: 1px solid var(--spectrum-global-color-gray-200);
    padding: 0 10px 0 20px;
    background: var(--background);
  }
  .breadcrumbs {
    flex: 1 1 auto;
    display: flex;
    flex-direction: row;
    align-items: center;
    gap: 6px;
  }
  .breadcrumbs h1 {
    font-size: 18px;
    font-weight: 500;
    color: var(--spectrum-global-color-gray-700);
  }
  .breadcrumbs h1:last-child {
    color: var(--spectrum-global-color-gray-900);
  }
  .breadcrumbs h1.divider {
    color: var(--spectrum-global-color-gray-400);
  }
  .publish-menu {
    font-size: var(--font-size-l);
    display: flex;
    align-items: center;
    background: var(--spectrum-semantic-cta-color-background-default);
    border-radius: 8px;
    color: white;
    cursor: pointer;
    transition: background-color 130ms ease-in-out;
    border: 1px solid rgba(255, 255, 255, 0.1);
  }
  .publish-menu span {
    padding: var(--spacing-s) var(--spacing-l);
  }
  .publish-menu:hover {
    background: var(--spectrum-semantic-cta-color-background-hover);
  }
  .publish-dropdown {
    padding: var(--spacing-s) var(--spacing-m);
  }
  .separator {
    width: 1px;
    background: rgba(255, 255, 255, 0.3);
    align-self: stretch;
  }
  .popover-content {
    display: flex;
    gap: var(--spacing-m);
    padding: var(--spacing-xl);
  }
  .link {
    text-decoration: underline;
    color: var(--spectrum-global-color-gray-900);
  }
  .link:hover {
    cursor: pointer;
    filter: brightness(110%);
  }
  .menu-item-header {
    font-weight: 500;
    font-size: 14px;
    color: var(--spectrum-global-color-gray-900);
  }
  .menu-item-text {
    font-size: 12px;
    color: var(--spectrum-global-color-gray-700);
    margin-top: 2px;
  }
</style><|MERGE_RESOLUTION|>--- conflicted
+++ resolved
@@ -27,16 +27,14 @@
 
   let publishPopoverAnchor: HTMLElement | undefined
   let publishSuccessPopover: PopoverAPI | undefined
-<<<<<<< HEAD
+
   let seedProductionTables = false
 
   $: workspaceAppsEnabled = $featureFlags.WORKSPACE_APPS
   $: workspaceOrApp = workspaceAppsEnabled ? "workspace" : "app"
-=======
+  $: hasBeenPublished($deploymentStore.publishCount)
+
   let publishCount = 0
-
-  $: workspaceAppsEnabled = $featureFlags.WORKSPACE_APPS
-  $: hasBeenPublished($deploymentStore.publishCount)
 
   const hasBeenPublished = (count: number) => {
     if (publishCount < count) {
@@ -44,7 +42,6 @@
       publishSuccessPopover?.show()
     }
   }
->>>>>>> b870ff3d
 
   const publish = async () => {
     await deploymentStore.publishApp({ seedProductionTables })
