--- conflicted
+++ resolved
@@ -225,13 +225,9 @@
       {:else}
         <div class="edit-info">
           <Icon size="M" name="info" />
-<<<<<<< HEAD
-          <Body size="S">Unpublish your workspace to edit name and URL</Body>
-=======
           <Body size="S">
             Unpublish your {appOrWorkspace} to edit name and URL
           </Body>
->>>>>>> 954f7c31
         </div>
       {/if}
     </div>
