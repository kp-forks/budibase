import Input from "../common/Input.svelte"
import OptionSelect from "./OptionSelect.svelte"
import Checkbox from "../common/Checkbox.svelte"
import ModelSelect from "components/userInterface/ModelSelect.svelte"

import { all } from "./propertyCategories.js"

export default {
  categories: [
    {
      name: "Basic",
      isCategory: true,
      children: [
        {
          _component: "@budibase/standard-components/container",
          name: "Container",
          description: "This component contains things within itself",
          icon: "ri-layout-row-fill",
          commonProps: {},
          children: [],
          properties: {
            design: { ...all },
            settings: [
              {
                key: "type",
                label: "Type",
                control: OptionSelect,
                options: [
                  { label: "article" },
                  { label: "aside" },
                  { label: "details" },
                  { label: "div" },
                  { label: "figure" },
                  { label: "figcaption" },
                  { label: "footer" },
                  { label: "header" },
                  { label: "main" },
                  { label: "mark" },
                  { label: "nav" },
                  { label: "paragraph" },
                  { label: "summary" },
                ],
              },
            ],
          },
        },
        {
          name: "Text",
          description: "This is a simple text component",
          icon: "ri-t-box-fill",
          commonProps: {},
          children: [
            {
              _component: "@budibase/standard-components/heading",
              name: "Headline",
              description: "A component for displaying heading text",
              icon: "ri-heading",
              properties: {
                design: { ...all },
                settings: [
                  {
                    key: "text",
                    label: "Text",
                    control: Input,
                  },
                  {
                    key: "type",
                    label: "Type",
                    control: OptionSelect,
                    options: ["h1", "h2", "h3", "h4", "h5", "h6"],
                  },
                ],
              },
            },
            {
              _component: "@budibase/standard-components/text",
              name: "Paragraph",
              description: "A component for displaying paragraph text.",
              icon: "ri-paragraph",
              properties: {
                design: { ...all },
                settings: [
                  {
                    label: "Text",
                    key: "text",
                    control: Input,
                  },
                  {
                    label: "Type",
                    key: "type",
                    control: OptionSelect,
                    options: [
                      "none",
                      "bold",
                      "strong",
                      "italic",
                      "emphasis",
                      "mark",
                      "small",
                      "del",
                      "ins",
                      "sub",
                      "sup",
                    ],
                  },
                ],
              },
            },
          ],
        },
        {
          name: "Input",
          description: "These components handle user input.",
          icon: "ri-edit-box-fill",
          commonProps: {},
          children: [
            {
              _component: "@budibase/standard-components/input",
              name: "Textfield",
              description:
                "A textfield component that allows the user to input text.",
              icon: "ri-edit-box-fill",
              properties: {
                design: { ...all },
                settings: [
                  { label: "Label", key: "label", control: Input },
                  {
                    label: "Type",
                    key: "type",
                    control: OptionSelect,
                    options: ["text", "password"],
                  },
                ],
              },
            },
            {
              _component: "@budibase/standard-components/checkbox",
              name: "Checkbox",
              description: "A selectable checkbox component",
              icon: "ri-checkbox-fill",
              properties: {
                design: { ...all },
                settings: [{ label: "Label", key: "label", control: Input }],
              },
            },
            {
              _component: "@budibase/standard-components/radiobutton",
              name: "Radiobutton",
              description: "A selectable radiobutton component",
              icon: "ri-radio-button-line",
              properties: {
                design: { ...all },
                settings: [{ label: "Label", key: "label", control: Input }],
              },
            },
            {
              _component: "@budibase/standard-components/select",
              name: "Select",
              description:
                "A select component for choosing from different options",
              icon: "ri-file-list-fill",
              properties: {
                design: { ...all },
                settings: [],
              },
            },
          ],
        },
        {
          _component: "@budibase/standard-components/button",
          name: "Button",
          description: "A basic html button that is ready for styling",
          icon: "ri-radio-button-fill",
          children: [],
          properties: {
            design: {
              ...all,
            },
            settings: [
              { label: "Text", key: "text", control: Input },
              {
                label: "Disabled",
                key: "disabled",
                valueKey: "checked",
                control: Checkbox,
              },
            ],
          },
        },
        {
          _component: "@budibase/standard-components/icon",
          name: "Icon",
          description: "A basic component for displaying icons",
          icon: "ri-sun-fill",
          children: [],
          properties: {
            design: { ...all },
          },
        },
        {
          _component: "@budibase/standard-components/link",
          name: "Link",
          description: "A basic link component for internal and external links",
          icon: "ri-link",
          children: [],
          properties: {
            design: { ...all },
            settings: [
              { label: "Text", key: "text", control: Input },
              { label: "Url", key: "url", control: Input },
              {
                label: "Open New Tab",
                key: "openInNewTab",
                valueKey: "checked",
                control: Checkbox,
              },
            ],
          },
        },
      ],
    },
    {
      name: "Blocks",
      isCategory: true,
      children: [
        {
          _component: "@budibase/materialdesign-components/BasicCard",
          name: "Card",
          description:
            "A basic card component that can contain content and actions.",
          icon: "ri-layout-bottom-fill",
          children: [],
          properties: {
            design: { ...all },
            settings: [
              {
                label: "Heading",
                key: "heading",
                control: Input,
                placeholder: "text",
              },
              {
                label: "Subheading",
                key: "subheading",
                control: Input,
                placeholder: "text",
              },
              {
                label: "Content",
                key: "content",
                control: Input,
                placeholder: "text",
              },
              {
                label: "Image",
                key: "imageUrl",
                control: Input,
                placeholder: "src",
              },
            ],
          },
        },
        {
          name: "Login",
          _component: "@budibase/standard-components/login",
          description:
            "A component that automatically generates a login screen for your app.",
          icon: "ri-login-box-fill",
          children: [],
          properties: {
            design: { ...all },
            settings: [
              {
                label: "Name",
                key: "name",
                control: Input,
              },
              {
                label: "Logo",
                key: "logo",
                control: Input,
              },
            ],
          },
        },
        {
          name: "Table",
          _component: "@budibase/standard-components/datatable",
          description: "A component that generates a table from your data.",
          icon: "ri-archive-drawer-fill",
          properties: {
            design: { ...all },
            settings: [{ label: "Model", key: "model", control: ModelSelect }],
          },
          children: [],
        },
        {
          name: "Form",
          description: "A component that generates a form from your data.",
          icon: "ri-file-edit-fill",
          properties: {
            design: { ...all },
            settings: [{ label: "Model", key: "model", control: ModelSelect }],
          },
          _component: "@budibase/standard-components/dataform",
          template: {
            component: "@budibase/materialdesign-components/Form",
            description: "Form for saving a record",
            name: "@budibase/materialdesign-components/recordForm",
          },
          children: [],
        },
        {
          name: "Chart",
          _component: "@budibase/standard-components/datachart",
          description: "Shiny chart",
          icon: "ri-bar-chart-fill",
          properties: {
            design: { ...all },
            settings: [{ label: "Model", key: "model", control: ModelSelect }],
          },
          children: [],
        },
        {
          name: "List",
          _component: "@budibase/standard-components/datalist",
          description: "Shiny list",
          icon: "ri-file-list-fill",
          properties: {
            design: { ...all },
            settings: [{ label: "Model", key: "model", control: ModelSelect }],
          },
          children: [],
        },
        {
          name: "Map",
          _component: "@budibase/standard-components/datamap",
          description: "Shiny map",
          icon: "ri-map-pin-fill",
          properties: { design: { ...all } },
          children: [],
        },
      ],
    },
    {
      name: "Layouts",
      isCategory: true,
      children: [
        {
          _component: "##builtin/screenslot",
          name: "Screenslot",
          description:
            "This component is a placeholder for the rendering of a screen within a page.",
          icon: "ri-crop-2-fill",
          properties: { design: { ...all } },
          commonProps: {},
          children: [],
        },
        {
          name: "Nav Bar",
          _component: "@budibase/standard-components/Navigation",
          description:
            "A component for handling the navigation within your app.",
          icon: "ri-navigation-fill",
          children: [],
<<<<<<< HEAD
          properties: { 
            design: { ...all }, 
            settings: [{ label: "Logo URL", key: "logoUrl", control: Input }, ],
           },
=======
          properties: {
            design: { ...all },
            settings: [
              { label: "Logo URL", key: "logoUrl", control: Input },
              { label: "Title", key: "title", control: Input },
              { label: "Color", key: "color", control: Input },
              { label: "Background", key: "backgroundColor", control: Input },
            ],
          },
>>>>>>> 6a8090f6
        },
      ],
    },
  ],
}<|MERGE_RESOLUTION|>--- conflicted
+++ resolved
@@ -363,12 +363,6 @@
             "A component for handling the navigation within your app.",
           icon: "ri-navigation-fill",
           children: [],
-<<<<<<< HEAD
-          properties: { 
-            design: { ...all }, 
-            settings: [{ label: "Logo URL", key: "logoUrl", control: Input }, ],
-           },
-=======
           properties: {
             design: { ...all },
             settings: [
@@ -378,7 +372,6 @@
               { label: "Background", key: "backgroundColor", control: Input },
             ],
           },
->>>>>>> 6a8090f6
         },
       ],
     },
