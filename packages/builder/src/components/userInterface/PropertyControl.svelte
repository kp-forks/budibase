<script>
  import { Icon } from "@budibase/bbui"
  import Input from "./PropertyPanelControls/Input.svelte"
  import { store, backendUiStore } from "builderStore"
  import fetchBindableProperties from "builderStore/fetchBindableProperties"
  import { DropdownMenu } from "@budibase/bbui"
  import BindingDropdown from "components/userInterface/BindingDropdown.svelte"
  import { onMount, getContext } from "svelte"

  export let label = ""
  export let componentInstance = {}
  export let control = null
  export let key = ""
  export let value
  export let props = {}
  export let onChange = () => {}

  const CAPTURE_VAR_INSIDE_MUSTACHE = /{{([^}]+)}}/g
  let temporaryBindableValue = value

  function handleClose() {
    handleChange(key, temporaryBindableValue)
  }

  let bindableProperties = []

  let anchor
  let dropdown

  function getBindableProperties() {
    // Get all bindableProperties
    bindableProperties = fetchBindableProperties({
      componentInstanceId: $store.currentComponentInfo._id,
      components: $store.components,
      screen: $store.currentPreviewItem,
      models: $backendUiStore.models,
    })
  }

  const CAPTURE_VAR_INSIDE_MUSTACHE = /{{([^}]+)}}/g
  function replaceBindings(textWithBindings) {
    getBindableProperties()
    // Find all instances of mustasche
    const boundValues = textWithBindings.match(CAPTURE_VAR_INSIDE_MUSTACHE)

    // Replace with names:
    boundValues &&
      boundValues.forEach(boundValue => {
        const binding = bindableProperties.find(({ readableBinding }) => {
          return boundValue === `{{ ${readableBinding} }}`
        })
        if (binding) {
          textWithBindings = textWithBindings.replace(
            boundValue,
            `{{ ${binding.runtimeBinding} }}`
          )
        }
      })
    onChange(key, textWithBindings)
  }

  function handleChange(key, v) {
    let innerVal = v
    if (typeof v === "object") {
      if ("detail" in v) {
        innerVal = v.detail
      } else if ("target" in v) {
        innerVal = props.valueKey ? v.target[props.valueKey] : v.target.value
      }
    }
<<<<<<< HEAD
    if (typeof innerVal === "string") replaceBindings(innerVal)
=======
    if (typeof innerVal !== "object") {
      replaceBindings(innerVal)
    } else {
      onChange(key, innerVal)
    }
>>>>>>> 2cee41eb
  }

  const safeValue = () => {
    getBindableProperties()
    let temp = value
    const boundValues =
<<<<<<< HEAD
      (value && value.match && value.match(CAPTURE_VAR_INSIDE_MUSTACHE)) || []
=======
      (typeof value === "string" && value.match(CAPTURE_VAR_INSIDE_MUSTACHE)) ||
      []
>>>>>>> 2cee41eb

    // Replace with names:
    boundValues.forEach(v => {
      const binding = bindableProperties.find(({ runtimeBinding }) => {
        return v === `{{ ${runtimeBinding} }}`
      })
      if (binding) {
        temp = temp.replace(v, `{{ ${binding.readableBinding} }}`)
      }
    })
    // console.log(temp)
    return value === undefined && props.defaultValue !== undefined
      ? props.defaultValue
      : temp
  }

  //Incase the component has a different value key name
  const handlevalueKey = value =>
    props.valueKey ? { [props.valueKey]: safeValue() } : { value: safeValue() }
</script>

<div class="property-control" bind:this={anchor}>
  <div class="label">{label}</div>
  <div data-cy={`${key}-prop-control`} class="control">
    <svelte:component
      this={control}
      {componentInstance}
      {...handlevalueKey(value)}
      on:change={val => handleChange(key, val)}
      onChange={val => handleChange(key, val)}
      {...props}
      name={key} />
  </div>
  {#if control == Input}
    <button data-cy={`${key}-binding-button`} on:click={dropdown.show}>
      <Icon name="edit" />
    </button>
  {/if}
</div>
{#if control == Input}
  <DropdownMenu
    on:close={handleClose}
    bind:this={dropdown}
    {anchor}
    align="right">
    <BindingDropdown
      {...handlevalueKey(value)}
      close={dropdown.hide}
      on:update={e => (temporaryBindableValue = e.detail)}
      {bindableProperties} />
  </DropdownMenu>
{/if}

<style>
  .property-control {
    position: relative;
    display: flex;
    flex-flow: row;
    width: 260px;
    margin: 8px 0px;
    align-items: center;
  }

  .label {
    display: flex;
    align-items: center;
    font-size: 12px;
    font-weight: 400;
    width: 100px;
    text-align: left;
    color: var(--ink);
    margin-right: auto;
    text-transform: capitalize;
  }

  .control {
    flex: 1;
    display: flex;
    padding-left: 2px;
    max-width: 164px;
  }
  button {
    position: absolute;
    background: none;
    border: none;
    border-radius: 50%;
    height: 24px;
    width: 24px;
    background: rgb(224, 224, 224);
    right: 5px;
    --spacing-s: 0;
  }
</style><|MERGE_RESOLUTION|>--- conflicted
+++ resolved
@@ -15,7 +15,6 @@
   export let props = {}
   export let onChange = () => {}
 
-  const CAPTURE_VAR_INSIDE_MUSTACHE = /{{([^}]+)}}/g
   let temporaryBindableValue = value
 
   function handleClose() {
@@ -68,27 +67,19 @@
         innerVal = props.valueKey ? v.target[props.valueKey] : v.target.value
       }
     }
-<<<<<<< HEAD
-    if (typeof innerVal === "string") replaceBindings(innerVal)
-=======
     if (typeof innerVal !== "object") {
       replaceBindings(innerVal)
     } else {
       onChange(key, innerVal)
     }
->>>>>>> 2cee41eb
   }
 
   const safeValue = () => {
     getBindableProperties()
     let temp = value
     const boundValues =
-<<<<<<< HEAD
-      (value && value.match && value.match(CAPTURE_VAR_INSIDE_MUSTACHE)) || []
-=======
       (typeof value === "string" && value.match(CAPTURE_VAR_INSIDE_MUSTACHE)) ||
       []
->>>>>>> 2cee41eb
 
     // Replace with names:
     boundValues.forEach(v => {
