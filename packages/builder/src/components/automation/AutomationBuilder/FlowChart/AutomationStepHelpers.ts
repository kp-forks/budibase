--- conflicted
+++ resolved
@@ -281,7 +281,6 @@
       loopChildInsertIndex: insertIndex,
       pathTo: loopRef?.pathTo,
     },
-    viewMode: deps.viewMode,
     direction: deps.direction,
     pathTo,
     loopStepId: loopStep.id,
@@ -301,14 +300,13 @@
   dagreGraph.setDefaultEdgeLabel(() => ({}))
   dagreGraph.setGraph({ rankdir, ranksep, nodesep })
 
-<<<<<<< HEAD
   // Build a quick lookup for nodes
   const nodeById: Record<string, any> = {}
   graph.nodes.forEach(n => (nodeById[n.id] = n))
 
   // Add nodes with estimated sizes for layout, ignore subflow children
   graph.nodes
-    .filter(n => !n.parentNode && !n.parentId)
+    .filter(n => !n.parentId)
     .forEach(node => {
       let width = DEFAULT_NODE_WIDTH
       let height = DEFAULT_STEP_HEIGHT
@@ -349,7 +347,7 @@
   // Apply computed positions with sensible default handle positions based on orientation
   // First pass: place all nodes from dagre output
   graph.nodes
-    .filter(n => !n.parentNode && !n.parentId)
+    .filter(n => !n.parentId)
     .forEach(node => {
       const dims = dagreGraph.node(node.id)
       if (!dims) return
@@ -368,40 +366,6 @@
         y: Math.round(dims.y - height / 2),
       }
     })
-=======
-  graph.nodes.forEach(node => {
-    const width = DEFAULT_NODE_WIDTH
-    let height = DEFAULT_STEP_HEIGHT
-    if (node.type === "branch-node") {
-      height = DEFAULT_BRANCH_HEIGHT
-    } else if (node.type === "anchor-node") {
-      height = 1
-    }
-    dagreGraph.setNode(node.id, { width, height })
-  })
-
-  graph.edges.forEach(edge => {
-    dagreGraph.setEdge(edge.source, edge.target)
-  })
-
-  dagre.layout(dagreGraph)
-
-  graph.nodes.forEach(node => {
-    const dims = dagreGraph.node(node.id)
-    if (!dims) return
-    if (rankdir === "LR") {
-      node.targetPosition = Position.Left
-      node.sourcePosition = Position.Right
-    } else {
-      node.targetPosition = Position.Top
-      node.sourcePosition = Position.Bottom
-    }
-    node.position = {
-      x: Math.round(dims.x - dims.width / 2),
-      y: Math.round(dims.y - dims.height / 2),
-    }
-  })
->>>>>>> 98f2205f
 
   return graph
 }
@@ -454,7 +418,6 @@
         target: step.id,
         data: {
           block: lastNodeBlock,
-          viewMode: deps.viewMode,
           direction: deps.direction,
           pathTo:
             (lastNodeBlock as any)?.pathTo ||
