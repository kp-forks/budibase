--- conflicted
+++ resolved
@@ -55,9 +55,7 @@
     ActionStepID.TRIGGER_AUTOMATION_RUN,
   ]
 
-<<<<<<< HEAD
   // If adding inside a Loop V2 subflow, disallow Branch, Collect and any Loop steps
-  $: blockRef = $selectedAutomation.blockRefs?.[block.id]
   $: insideLoopV2 = Boolean(block?.loopV2Children || blockRef?.loopV2Child)
   $: loopStepId = block?.loopStepId || block?.id
   $: loopChildInsertIndex =
@@ -74,7 +72,6 @@
         ].includes(k as AutomationActionStepId)
       : true
   )
-=======
   const resolveBranchAnchorPath = (): FlowBlockPath | undefined => {
     if (!block?.branchNode) return undefined
 
@@ -120,7 +117,6 @@
     : undefined
   $: targetPath =
     blockRef?.pathTo || resolveBranchAnchorPath() || block?.pathTo || []
->>>>>>> 98f2205f
 
   $: lastStep = blockRef?.terminating
   $: pathSteps =
@@ -286,7 +282,6 @@
         action.stepId,
         action
       )
-<<<<<<< HEAD
       if (insideLoopV2 && loopStepId) {
         await automationStore.actions.addBlockToLoopChildren(
           loopStepId,
@@ -294,14 +289,8 @@
           loopChildInsertIndex
         )
       } else {
-        await automationStore.actions.addBlockToAutomation(
-          newBlock,
-          blockRef ? blockRef.pathTo : block.pathTo
-        )
+        await automationStore.actions.addBlockToAutomation(newBlock, targetPath)
       }
-=======
-      await automationStore.actions.addBlockToAutomation(newBlock, targetPath)
->>>>>>> 98f2205f
 
       // Determine presence of the block before focusing
       const createdBlock = $selectedAutomation.blockRefs[newBlock.id]
