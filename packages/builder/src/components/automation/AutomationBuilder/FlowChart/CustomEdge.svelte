--- conflicted
+++ resolved
@@ -26,6 +26,7 @@
   export let target: string
 
   const view: any = getContext("draggableView")
+  const flow = useSvelteFlow()
 
   $: viewMode = data?.viewMode as ViewMode
   $: block = data?.block
@@ -33,12 +34,6 @@
   $: passedPathTo = data?.pathTo
   $: automation = $selectedAutomation?.data
 
-<<<<<<< HEAD
-=======
-  const view: any = getContext("draggableView")
-  const flow = useSvelteFlow()
-
->>>>>>> ee1ab28d
   $: basePath = getSmoothStepPath({
     sourceX,
     sourceY,
