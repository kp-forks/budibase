<script lang="ts">
  import { automationStore, selectedAutomation } from "@/stores/builder"
  import {
    type FlowItemStatus,
    DataMode,
    FilterableRowTriggers,
    FlowStatusType,
    ViewMode,
  } from "@/types/automations"
  import {
    type AutomationStep,
    type AutomationStepResult,
    type AutomationTrigger,
    type AutomationTriggerResult,
    type Branch,
    type DidNotTriggerResponse,
    type TestAutomationResponse,
    type AutomationTriggerStepId,
    isDidNotTriggerResponse,
    isTrigger,
    isBranchStep,
    isFilterStep,
  } from "@budibase/types"
  import { ActionButton } from "@budibase/bbui"

  export let block: AutomationStep | AutomationTrigger | undefined
  export let branch: Branch | undefined
  export let hideStatus: boolean | undefined = false
  export let logStepData:
    | AutomationStepResult
    | AutomationTriggerResult
    | null = null
  export let viewMode: ViewMode = ViewMode.EDITOR

  $: blockRef = block?.id ? $selectedAutomation.blockRefs[block?.id] : null
  $: isTriggerBlock = block ? isTrigger(block) : false
  $: testResults = $automationStore.testResults as TestAutomationResponse
  $: blockResult =
    viewMode === ViewMode.LOGS && logStepData
      ? logStepData
      : automationStore.actions.processBlockResults(testResults, block)
  $: flowStatus = getFlowStatus(blockResult)

  const getFlowStatus = (
    result?:
      | AutomationTriggerResult
      | AutomationStepResult
      | DidNotTriggerResponse
  ): FlowItemStatus | undefined => {
    if (!result || !block) {
      return
    }
    const outputs = result?.outputs

    // Only check for filtered row triggers when we have test results, not log data
    const isFilteredRowTrigger =
      viewMode !== "logs" &&
      isTriggerBlock &&
      testResults &&
      isDidNotTriggerResponse(testResults) &&
      FilterableRowTriggers.includes(block.stepId as AutomationTriggerStepId)

    if (
      isFilteredRowTrigger ||
      (isFilterStep(block) &&
        outputs &&
        "result" in outputs &&
        outputs.result === false)
    ) {
      return {
        message: "Stopped",
        icon: "warning",
        type: FlowStatusType.WARN,
      }
    }

    if (branch && isBranchStep(block)) {
      // Do not give status markers to branch nodes that were not part of the run.
      if (outputs && "branchId" in outputs && outputs.branchId !== branch.id)
        return

      // Mark branches as stopped when no branch criteria was met
      if (outputs && outputs.success == false) {
        return {
          message: "Stopped",
          icon: "warning",
          type: FlowStatusType.WARN,
        }
      }
    }

    const success = outputs?.success || isTriggerBlock
    return {
      message: success ? "Completed" : "Failed",
      icon: success ? "CheckmarkCircle" : "AlertCircleFilled",
      type:
        success || isTriggerBlock
          ? FlowStatusType.SUCCESS
          : FlowStatusType.ERROR,
    }
  }
</script>

<div class="flow-item-status">
  {#if blockRef || viewMode === ViewMode.LOGS}
    {#if isTriggerBlock}
      <span class="block-type">
        <ActionButton size="S" active={false} icon="tree-structure">
          Trigger
        </ActionButton>
      </span>
<<<<<<< HEAD
    {:else if blockRef?.looped && viewMode === ViewMode.EDITOR}
      <ActionButton size="S" active={false} icon="Reuse">Looping</ActionButton>
=======
    {:else if blockRef.looped}
      <ActionButton size="S" active={false} icon="recycle">Looping</ActionButton
      >
>>>>>>> e2e56428
    {:else}
      <span />
    {/if}
    {#if blockResult && flowStatus && !hideStatus}
      <span class={`flow-${flowStatus.type}`}>
        <ActionButton
          size="S"
          icon={flowStatus.icon}
          tooltip={flowStatus?.tooltip}
          on:click={async () => {
            if (branch || !block) {
              return
            }
            await automationStore.actions.selectNode(
              block?.id,
              flowStatus.type == FlowStatusType.SUCCESS
                ? DataMode.OUTPUT
                : DataMode.ERRORS
            )
          }}
        >
          {flowStatus.message}
        </ActionButton>
      </span>
    {/if}
  {/if}
</div>

<style>
  .flow-item-status {
    display: flex;
    justify-content: space-between;
    margin-bottom: var(--spacing-s);
    align-items: center;
    pointer-events: none;
  }
  .flow-item-status :global(> *) {
    pointer-events: all;
  }
  .flow-item-status .block-type {
    pointer-events: none;
  }

  .flow-success :global(.spectrum-ActionButton) {
    background-color: var(--spectrum-semantic-positive-color-status);
    border-color: var(--spectrum-semantic-positive-color-status);
  }
  .flow-error :global(.spectrum-ActionButton) {
    background-color: var(--spectrum-semantic-negative-color-status);
    border-color: var(--spectrum-semantic-negative-color-status);
  }
  .flow-warn :global(.spectrum-ActionButton) {
    background-color: var(--spectrum-global-color-gray-300);
    border-color: var(--spectrum-global-color-gray-300);
  }
  .flow-warn :global(.spectrum-ActionButton i) {
    color: var(--spectrum-global-color-yellow-600);
  }
</style><|MERGE_RESOLUTION|>--- conflicted
+++ resolved
@@ -109,14 +109,9 @@
           Trigger
         </ActionButton>
       </span>
-<<<<<<< HEAD
     {:else if blockRef?.looped && viewMode === ViewMode.EDITOR}
-      <ActionButton size="S" active={false} icon="Reuse">Looping</ActionButton>
-=======
-    {:else if blockRef.looped}
       <ActionButton size="S" active={false} icon="recycle">Looping</ActionButton
       >
->>>>>>> e2e56428
     {:else}
       <span />
     {/if}
