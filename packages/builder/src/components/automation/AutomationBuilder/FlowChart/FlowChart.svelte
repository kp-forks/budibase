--- conflicted
+++ resolved
@@ -26,10 +26,13 @@
     getBlocks as getBlocksHelper,
     enrichLog,
   } from "./AutomationStepHelpers"
+  import UndoRedoControl from "@/components/common/UndoRedoControl.svelte"
+
   import ConfirmDialog from "@/components/common/ConfirmDialog.svelte"
   import Count from "../../SetupPanel/Count.svelte"
   import TestDataModal from "./TestDataModal.svelte"
-<<<<<<< HEAD
+  import StepNode from "./StepNode.svelte"
+  import CtaNotification from "@/components/common/CtaNotification.svelte"
   import NodeWrapper from "./NodeWrapper.svelte"
   import EdgeWrapper from "./EdgeWrapper.svelte"
   import BranchNodeWrapper from "./BranchNodeWrapper.svelte"
@@ -52,11 +55,6 @@
     AutomationActionStepId,
     type Branch,
   } from "@budibase/types"
-=======
-  import StepNode from "./StepNode.svelte"
-  import CtaNotification from "@/components/common/CtaNotification.svelte"
->>>>>>> b870ff3d
-
   export let automation
 
   const memoAutomation = memo(automation)
@@ -95,7 +93,6 @@
     .map((block, idx) => ({ ...block, __top: idx }))
   $: isRowAction = sdk.automations.isRowAction($memoAutomation)
 
-<<<<<<< HEAD
   const handleNodeDrag = (event: CustomEvent) => {
     const { targetNode } = event.detail
     if (targetNode) {
@@ -113,102 +110,6 @@
     }
   }
 
-  const handleNodeDragStop = (event: CustomEvent) => {
-    const { targetNode } = event.detail
-    if (!targetNode) return
-
-    const currentNodes = get(nodes)
-    const topLevelNodes = currentNodes.filter(
-      n => n.type === "step-node" && (n as any).data?.isTopLevel
-    )
-    const draggedNodeIndex = topLevelNodes.findIndex(
-      n => n.id === targetNode.id
-    )
-
-    // If not a top-level step, just persist its position visually
-    if (draggedNodeIndex === -1) {
-      nodes.update(n =>
-        n.map(node =>
-          node.id === targetNode.id
-            ? { ...node, position: targetNode.position }
-            : node
-        )
-      )
-      return
-    }
-
-    // Calculate which position the node was dropped into based on Y position
-    let newIndex = topLevelNodes.findIndex(node => {
-      if (node.id === targetNode.id) return false
-      // Check if the dragged node's Y position is before this node
-      return targetNode.position.y < node.position.y
-    })
-
-    // If no node found after it, it means it's at the end
-    if (newIndex === -1) {
-      newIndex = topLevelNodes.length - 1
-    } else if (newIndex > draggedNodeIndex) {
-      // Adjust index if moving down
-      newIndex -= 1
-    }
-
-    // Only reorder if the position actually changed
-    if (newIndex !== draggedNodeIndex && newIndex >= 0) {
-      // Reorder blocks array
-      const reorderedBlocks = [...blocks]
-      const [movedBlock] = reorderedBlocks.splice(draggedNodeIndex, 1)
-      reorderedBlocks.splice(newIndex, 0, movedBlock)
-
-      // Get the source and destination paths for the moveBlock function
-      const sourceBlock = blockRefs[targetNode.id]
-      if (sourceBlock) {
-        const sourcePath = sourceBlock.pathTo
-
-        // Determine destination path based on the new position
-        let destPath
-        if (newIndex === 0) {
-          // Moving to the beginning
-          const firstBlock = blockRefs[reorderedBlocks[1]?.id]
-          if (firstBlock) {
-            destPath = [...firstBlock.pathTo]
-            destPath[destPath.length - 1] = {
-              ...destPath[destPath.length - 1],
-              stepIdx: 0,
-            }
-          }
-        } else {
-          // Moving after another block
-          const prevBlock = blockRefs[reorderedBlocks[newIndex - 1]?.id]
-          if (prevBlock) {
-            destPath = [...prevBlock.pathTo]
-          }
-        }
-
-        if (destPath) {
-          // Use the automation store's moveBlock function
-          automationStore.actions.moveBlock(
-            sourcePath,
-            destPath,
-            $memoAutomation
-          )
-        }
-      }
-    } else {
-      // Just update the position without reordering
-      nodes.update(n => {
-        return n.map(node => {
-          if (node.id === targetNode.id) {
-            return {
-              ...node,
-              position: targetNode.position,
-            }
-          }
-          return node
-        })
-      })
-    }
-  }
-
   function updateGraph(blocks: AutomationStep[]) {
     const prevNodes = get(nodes)
     const byId = new Map(prevNodes.map(n => [n.id, n]))
@@ -351,12 +252,10 @@
     nodes.set(newNodes)
     edges.set(newEdges)
   }
-=======
   // Check if automation has unpublished changes
   $: hasUnpublishedChanges =
     $workspaceDeploymentStore.automations[automation._id]
       ?.unpublishedChanges === true
->>>>>>> b870ff3d
 
   const refresh = () => {
     // Get all processed block references
@@ -512,26 +411,6 @@
 </div>
 
 <div class="main-flow">
-<<<<<<< HEAD
-  <div class="root">
-    <div class="wrapper">
-      <SvelteFlow
-        {nodes}
-        {nodeTypes}
-        {edges}
-        {edgeTypes}
-        fitView
-        colorMode="dark"
-        on:nodedrag={handleNodeDrag}
-        on:nodedragstop={handleNodeDragStop}
-      >
-        <Controls />
-        <Background variant={BackgroundVariant.Dots} gap={25} />
-        <MiniMap />
-      </SvelteFlow>
-    </div>
-  </div>
-=======
   <div class="canvas-heading" class:scrolling>
     <div class="canvas-controls">
       {#if hasUnpublishedChanges}
@@ -546,58 +425,26 @@
     </div>
   </div>
 
-  <div class="root" bind:this={treeEle}>
-    <DraggableCanvas
-      bind:this={draggable}
-      draggableClasses={[
-        "main-content",
-        "content",
-        "block",
-        "branched",
-        "branch",
-        "flow-item",
-        "branch-wrap",
-      ]}
-    >
-      <span class="main-content" slot="content">
-        {#if Object.keys(blockRefs).length}
-          {#each blocks as block, idx (block.id)}
-            <StepNode
-              step={blocks[idx]}
-              stepIdx={idx}
-              isLast={blocks?.length - 1 === idx}
-              automation={$memoAutomation}
-              blocks={blockRefs}
-              logData={$automationStore.selectedLog}
-              {viewMode}
-              selectedLogStepId={$automationStore.selectedLogStepData?.id}
-              onStepSelect={handleStepSelect}
-            />
-          {/each}
-        {/if}
-      </span>
-    </DraggableCanvas>
+  <div class="root">
+    <div class="wrapper">
+      <SvelteFlow
+        {nodes}
+        {nodeTypes}
+        {edges}
+        {edgeTypes}
+        fitView
+        colorMode="dark"
+        on:nodedrag={handleNodeDrag}
+      >
+        <Controls />
+        <Background variant={BackgroundVariant.Dots} gap={25} />
+        <MiniMap />
+      </SvelteFlow>
+    </div>
     <div class="canvas-footer-left">
       <UndoRedoControl store={automationHistoryStore} showButtonGroup />
-
-      <div class="zoom">
-        <div class="group">
-          <ActionButton icon="plus" quiet on:click={draggable.zoomIn} />
-          <ActionButton icon="minus" quiet on:click={draggable.zoomOut} />
-        </div>
-      </div>
-
-      <Button
-        secondary
-        on:click={() => {
-          draggable.zoomToFit()
-        }}
-      >
-        Zoom to fit
-      </Button>
     </div>
   </div>
->>>>>>> b870ff3d
 </div>
 
 <ConfirmDialog
