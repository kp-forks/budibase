--- conflicted
+++ resolved
@@ -29,16 +29,9 @@
     dagreLayoutAutomation,
   } from "./AutomationStepHelpers"
   import UndoRedoControl from "@/components/common/UndoRedoControl.svelte"
-<<<<<<< HEAD
-
-  import ConfirmDialog from "@/components/common/ConfirmDialog.svelte"
-  import Count from "../../SetupPanel/Count.svelte"
-=======
-  import DraggableCanvas from "../DraggableCanvas.svelte"
->>>>>>> eab5be8c
   import TestDataModal from "./TestDataModal.svelte"
   import CtaNotification from "@/components/common/CtaNotification.svelte"
-<<<<<<< HEAD
+  import ConfirmDialog from "@/components/common/ConfirmDialog.svelte"
   import NodeWrapper from "./NodeWrapper.svelte"
   import EdgeWrapper from "./EdgeWrapper.svelte"
   import BranchNodeWrapper from "./BranchNodeWrapper.svelte"
@@ -59,14 +52,13 @@
     AutomationStatus,
     type AutomationStep,
     AutomationActionStepId,
+    Automation,
   } from "@budibase/types"
-=======
 
   import PublishStatusBadge from "@/components/common/PublishStatusBadge.svelte"
   import { PublishResourceState } from "@budibase/types"
 
->>>>>>> eab5be8c
-  export let automation
+  export let automation: Automation
 
   const memoAutomation = memo(automation)
 
@@ -218,7 +210,7 @@
 
   // Check if automation has unpublished changes
   $: hasUnpublishedChanges =
-    $workspaceDeploymentStore.automations[automation._id]
+    $workspaceDeploymentStore.automations[automation._id!]
       ?.unpublishedChanges === true
 
   const refresh = () => {
@@ -276,34 +268,14 @@
     viewMode = ViewMode.EDITOR
   }
 
-<<<<<<< HEAD
-  $: console.log($edges)
-=======
-  function handleStepSelect(stepData) {
-    // Show step details when a step is selected in logs mode
-    if (
-      stepData &&
-      viewMode === ViewMode.LOGS &&
-      $automationStore.selectedLog
-    ) {
-      const enrichedLog =
-        enrichLog(
-          $automationStore.blockDefinitions,
-          $automationStore.selectedLog
-        ) ?? $automationStore.selectedLog
-      automationStore.actions.openLogPanel(enrichedLog, stepData)
-    }
-  }
-
   async function handleToggleChange() {
     try {
       changingStatus = true
-      await automationStore.actions.toggleDisabled(automation._id)
+      await automationStore.actions.toggleDisabled(automation._id!)
     } finally {
       changingStatus = false
     }
   }
->>>>>>> eab5be8c
 </script>
 
 <div class="automation-heading">
@@ -315,32 +287,8 @@
           weight="500"
           color="var(--spectrum-global-color-gray-900)"
         >
-<<<<<<< HEAD
-          <ActionButton
-            icon="list-checks"
-            quiet
-            selected={viewMode === ViewMode.LOGS ||
-              $automationStore.showLogsPanel ||
-              $automationStore.showLogDetailsPanel}
-            on:click={() => {
-              viewMode = ViewMode.LOGS
-              // Clear editor selection when switching to logs mode
-              automationStore.actions.selectNode(undefined)
-              if (
-                !$automationStore.showLogsPanel &&
-                !$automationStore.showLogDetailsPanel
-              ) {
-                toggleLogsPanel()
-              }
-            }}
-          >
-            Logs
-          </ActionButton>
-        </Count>
-=======
           {automation.name}
         </Body>
->>>>>>> eab5be8c
       </div>
     </div>
   {/if}
@@ -355,7 +303,7 @@
         on:right={() => {
           viewMode = ViewMode.LOGS
           // Clear editor selection when switching to logs mode
-          automationStore.actions.selectNode(null)
+          automationStore.actions.selectNode(undefined)
           if (
             !$automationStore.showLogsPanel &&
             !$automationStore.showLogDetailsPanel
@@ -404,7 +352,9 @@
         <Toggle
           text={automation.disabled ? "Disabled" : "Enabled"}
           on:change={() => {
-            automationStore.actions.toggleDisabled(automation._id)
+            if (automation._id) {
+              automationStore.actions.toggleDisabled(automation._id)
+            }
           }}
           disabled={!automation?.definition?.trigger}
           value={!automation.disabled}
@@ -595,55 +545,6 @@
     margin-right: 0px;
   }
 
-<<<<<<< HEAD
-  .view-mode-toggle .group {
-    border-radius: 6px;
-    display: flex;
-    flex-direction: row;
-    background: var(--spectrum-global-color-gray-100);
-    padding: 2px;
-    border: 1px solid var(--spectrum-global-color-gray-300);
-  }
-  .view-mode-toggle .group :global(> *:not(:first-child)) {
-    border-top-left-radius: 0;
-    border-bottom-left-radius: 0;
-    border-left: none;
-  }
-  .view-mode-toggle .group :global(> *:not(:last-child)) {
-    border-top-right-radius: 0;
-    border-bottom-right-radius: 0;
-  }
-=======
-  .zoom .group {
-    border-radius: 4px;
-    display: flex;
-    flex-direction: row;
-  }
-
-  .canvas-footer-left .group :global(.spectrum-Button),
-  .canvas-footer-left .group :global(.spectrum-ActionButton),
-  .canvas-footer-left .group :global(i) {
-    color: var(--spectrum-global-color-gray-900) !important;
-  }
-  .zoom .group :global(> *:not(:first-child)) {
-    border-top-left-radius: 0;
-    border-bottom-left-radius: 0;
-    border-left: 2px solid var(--spectrum-global-color-gray-300);
-  }
-  .zoom .group :global(> *:not(:last-child)) {
-    border-top-right-radius: 0;
-    border-bottom-right-radius: 0;
-  }
-  .zoom .group :global(.spectrum-Button),
-  .zoom .group :global(.spectrum-ActionButton) {
-    background: var(--spectrum-global-color-gray-200) !important;
-  }
-  .zoom .group :global(.spectrum-Button:hover),
-  .zoom .group :global(.spectrum-ActionButton:hover) {
-    background: var(--spectrum-global-color-gray-300) !important;
-  }
->>>>>>> eab5be8c
-
   .actions-left {
     display: flex;
     flex-direction: row;
