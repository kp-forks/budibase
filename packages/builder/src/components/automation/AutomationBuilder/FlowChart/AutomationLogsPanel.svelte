--- conflicted
+++ resolved
@@ -13,11 +13,7 @@
   import { createPaginationStore } from "@/helpers/pagination"
   import { onMount } from "svelte"
   import dayjs from "dayjs"
-<<<<<<< HEAD
-  import StatusRenderer from "@/settings/pages/backups/_components/StatusRenderer.svelte"
-=======
-  import StatusRenderer from "@/pages/builder/workspace/[application]/settings/automations/_components/StatusRenderer.svelte"
->>>>>>> 954f7c31
+  import StatusRenderer from "@/settings/pages/automations/_components/StatusRenderer.svelte"
 
   export let automation
   export let onSelectLog = () => {}
