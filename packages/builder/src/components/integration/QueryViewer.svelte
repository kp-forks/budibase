--- conflicted
+++ resolved
@@ -167,14 +167,10 @@
       <Spacer large />
 
       <div class="viewer-controls">
-<<<<<<< HEAD
-        <Button blue disabled={data.length === 0} on:click={saveQuery}>
-=======
         <Button
           blue
           disabled={data.length === 0 || !query.name}
           on:click={saveQuery}>
->>>>>>> 4cd85e2c
           Save Query
         </Button>
         <Button primary on:click={previewQuery}>Run Query</Button>
