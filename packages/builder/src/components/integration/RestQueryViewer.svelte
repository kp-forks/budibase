<script>
  import { beforeUrlChange, goto, params } from "@roxi/routify"
  import { datasources, flags, integrations, queries } from "@/stores/builder"
  import { consumeSkipUnsavedPrompt } from "@/stores/builder/queries"

  import {
    Banner,
    Body,
    Button,
    Divider,
    Heading,
    Input,
    Label,
    Layout,
    notifications,
    RadioGroup,
    Select,
    Tab,
    Table,
    Tabs,
    TextArea,
  } from "@budibase/bbui"
  import KeyValueBuilder from "@/components/integration/KeyValueBuilder.svelte"
  import EditableLabel from "@/components/common/inputs/EditableLabel.svelte"
  import CodeMirrorEditor, {
    EditorModes,
  } from "@/components/common/CodeMirrorEditor.svelte"
  import RestBodyInput from "./RestBodyInput.svelte"
  import { capitalise, confirm } from "@/helpers"
  import { onMount } from "svelte"
  import restUtils, { customQueryIconColor } from "@/helpers/data/utils"
  import {
    PaginationLocations,
    PaginationTypes,
    RawRestBodyTypes,
    RestBodyTypes as bodyTypes,
    SchemaTypeOptionsExpanded,
  } from "@/constants/backend"
  import JSONPreview from "@/components/integration/JSONPreview.svelte"
  import AccessLevelSelect from "@/components/integration/AccessLevelSelect.svelte"
  import DynamicVariableModal from "./DynamicVariableModal.svelte"
  import Placeholder from "assets/bb-spaceship.svg"
  import { cloneDeep } from "lodash/fp"

  import {
    getRestBindings,
    readableToRuntimeBinding,
    readableToRuntimeMap,
    runtimeToReadableBinding,
    runtimeToReadableMap,
    toBindingsArray,
  } from "@/dataBinding"
  import ConnectedQueryScreens from "./ConnectedQueryScreens.svelte"
  import AuthPicker from "./rest/AuthPicker.svelte"

  export let queryId
  let lastViewedQueryId = null

  let query, datasource
  let breakQs = {},
    requestBindings = {}
  let saveId
  let response, schema, enabledHeaders
  let dynamicVariables = {},
    addVariableModal,
    varBinding,
    globalDynamicBindings = {}
  let restBindings = getRestBindings()
  let nestedSchemaFields = {}
  let saving
  let queryNameLabel
  let mounted = false
  let isTemplateDatasource = false

  $: staticVariables = datasource?.config?.staticVariables || {}
  $: if (queryId) {
    lastViewedQueryId = queryId
  }

  $: customRequestBindings = toBindingsArray(
    requestBindings,
    "Binding",
    "Bindings"
  )
  $: globalDynamicRequestBindings = toBindingsArray(
    globalDynamicBindings,
    "Dynamic",
    "Dynamic"
  )
  $: dataSourceStaticBindings = toBindingsArray(
    staticVariables,
    "Datasource.Static",
    "Datasource Static"
  )

  const getBindingContext = objects => {
    return objects.reduce(
      (acc, current) => ({ ...acc, ...(current || {}) }),
      {}
    )
  }

  $: mergedBindings = [
    ...dataSourceStaticBindings,
    ...restBindings,
    ...customRequestBindings,
    ...globalDynamicRequestBindings,
  ]

<<<<<<< HEAD
  $: isTemplateDatasource = Boolean(datasource?.isRestTemplate)
=======
  $: bindingPreviewContext = getBindingContext([
    requestBindings,
    globalDynamicBindings,
    dynamicVariables,
    staticVariables,
  ])

>>>>>>> 010b1fec
  $: datasourceType = datasource?.source
  $: integrationInfo = $integrations[datasourceType]
  $: queryConfig = integrationInfo?.query
  $: verbOptions = Object.keys(queryConfig || {}).map(verb => {
    const label = queryConfig?.[verb]?.displayName || capitalise(verb)
    return {
      value: verb,
      label,
      colour: customQueryIconColor(verb),
    }
  })
  $: url = buildUrl(query?.fields?.path, breakQs)
  $: checkQueryName(url)
  $: responseSuccess = response?.info?.code >= 200 && response?.info?.code < 400
  $: isGet = query?.queryVerb === "read"
  $: authConfigs = buildAuthConfigs(datasource)
  $: schemaReadOnly = !responseSuccess
  $: variablesReadOnly = !responseSuccess
  $: showVariablesTab = shouldShowVariables(dynamicVariables, variablesReadOnly)
  $: hasSchema = Object.keys(schema || {}).length !== 0

  $: runtimeUrlQueries = readableToRuntimeMap(mergedBindings, breakQs)

  $: builtQuery = buildQuery(query, runtimeUrlQueries, requestBindings)
  $: originalQuery = mounted
    ? (originalQuery ?? cloneDeep(builtQuery))
    : undefined
  $: isModified = JSON.stringify(originalQuery) !== JSON.stringify(builtQuery)

  function getSelectedQuery() {
    return cloneDeep(
      $queries.list.find(q => q._id === queryId) || {
        datasourceId: $params.datasourceId,
        parameters: [],
        fields: {
          // only init the objects, everything else is optional strings
          disabledHeaders: {},
          headers: {},
        },
        queryVerb: "read",
      }
    )
  }

  const cleanUrl = inputUrl =>
    url
      ?.replace(/(https)|(http)|[{}:]/g, "")
      ?.replaceAll(".", "_")
      ?.replaceAll("/", " ")
      ?.trim() || inputUrl

  function checkQueryName(inputUrl = null) {
    if (query && (!query.name || query.flags?.urlName)) {
      query.flags ??= {}
      query.flags.urlName = true
      query.name = cleanUrl(inputUrl)
    }
  }

  function buildUrl(base, qsObj) {
    if (!base) {
      return base
    }
    let qs = restUtils.buildQueryString(
      runtimeToReadableMap(mergedBindings, qsObj)
    )
    let newUrl = base
    if (base.includes("?")) {
      const split = base.split("?")
      newUrl = split[0]
    }
    return qs.length === 0 ? newUrl : `${newUrl}?${qs}`
  }

  function buildQuery(fromQuery, urlQueries, requestBindings) {
    if (!fromQuery) {
      return
    }
    const newQuery = cloneDeep(fromQuery)
    const queryString = restUtils.buildQueryString(urlQueries)

    newQuery.parameters = restUtils.keyValueToQueryParameters(requestBindings)
    newQuery.fields.requestBody =
      typeof newQuery.fields.requestBody === "object"
        ? readableToRuntimeMap(mergedBindings, newQuery.fields.requestBody)
        : readableToRuntimeBinding(mergedBindings, newQuery.fields.requestBody)

    newQuery.fields.path = fromQuery.fields.path
    newQuery.fields.queryString = queryString
    newQuery.fields.disabledHeaders = restUtils.flipHeaderState(enabledHeaders)
    newQuery.schema = schema || {}
    newQuery.nestedSchemaFields = nestedSchemaFields || {}

    return newQuery
  }

  async function saveQuery(redirectIfNew = true) {
    const toSave = builtQuery
    saving = true
    try {
      const isNew = !query._rev
      const { _id } = await queries.save(toSave.datasourceId, toSave)
      saveId = _id
      if (dynamicVariables) {
        datasource.config.dynamicVariables = rebuildVariables(saveId)
        datasource = await datasources.save({
          integration: integrationInfo,
          datasource,
        })
      }

      notifications.success(`Request saved successfully`)
      if (isNew && redirectIfNew) {
        isModified = false
        $goto(`../../${_id}`)
      }

      query = getSelectedQuery()
      prettifyQueryRequestBody(
        query,
        requestBindings,
        dynamicVariables,
        staticVariables,
        restBindings
      )

      // Force rebuilding original query
      originalQuery = null

      queryNameLabel.disableEditingState()
      return { ok: true }
    } catch (err) {
      notifications.error(`Error saving query`)
    } finally {
      saving = false
    }

    return { ok: false }
  }

  const validateQuery = async () => {
    const forbiddenBindings = /{{\s?user(\.(\w|\$)*\s?|\s?)}}/g
    const bindingError = new Error(
      "'user' is a protected binding and cannot be used"
    )

    if (forbiddenBindings.test(url)) {
      throw bindingError
    }

    if (forbiddenBindings.test(query.fields.requestBody ?? "")) {
      throw bindingError
    }

    Object.values(requestBindings).forEach(bindingValue => {
      if (forbiddenBindings.test(bindingValue)) {
        throw bindingError
      }
    })

    Object.values(query.fields.headers).forEach(headerValue => {
      if (forbiddenBindings.test(headerValue)) {
        throw bindingError
      }
    })
  }

  async function runQuery() {
    try {
      await validateQuery()
      response = await queries.preview(builtQuery)
      if (response.rows.length === 0) {
        notifications.info("Request did not return any data")
      } else {
        response.info = response.info || { code: 200 }
        // if existing schema, copy over what it is
        if (schema) {
          for (let [name, field] of Object.entries(response.schema)) {
            if (!schema[name]) {
              schema[name] = field
            }
          }
        }
        schema = response.schema
        nestedSchemaFields = response.nestedSchemaFields
        notifications.success("Request sent successfully")
      }
    } catch (error) {
      notifications.error(`Query Error: ${error.message}`)
    }
  }

  const buildAuthConfigs = datasource => {
    if (datasource?.config?.authConfigs) {
      return datasource.config.authConfigs.map(c => ({
        label: c.name,
        value: c._id,
      }))
    }
    return []
  }

  const schemaMenuItems = [
    {
      text: "Create dynamic variable",
      onClick: input => {
        varBinding = `{{ data.0.[${input.name}] }}`
        addVariableModal.show()
      },
    },
  ]
  const responseHeadersMenuItems = [
    {
      text: "Create dynamic variable",
      onClick: input => {
        varBinding = `{{ info.headers.[${input.name}] }}`
        addVariableModal.show()
      },
    },
  ]

  // convert dynamic variables list to simple key/val object
  const getDynamicVariables = (datasource, queryId, matchFn) => {
    const variablesList = datasource?.config?.dynamicVariables
    if (variablesList && variablesList.length > 0) {
      const filtered = queryId
        ? variablesList.filter(variable => matchFn(variable, queryId))
        : variablesList
      return filtered.reduce(
        (acc, next) => ({ ...acc, [next.name]: next.value }),
        {}
      )
    }
    return {}
  }

  // convert dynamic variables object back to a list, enrich with query id
  const rebuildVariables = queryId => {
    let variables = []
    if (dynamicVariables) {
      variables = Object.entries(dynamicVariables).map(entry => {
        return {
          name: entry[0],
          value: entry[1],
          queryId,
        }
      })
    }

    let existing = datasource?.config?.dynamicVariables || []
    // remove existing query variables (for changes and deletions)
    existing = existing.filter(variable => variable.queryId !== queryId)
    // re-add the new query variables
    return [...existing, ...variables]
  }

  const shouldShowVariables = (dynamicVariables, variablesReadOnly) => {
    return !!(
      dynamicVariables &&
      // show when editable or when read only and not empty
      (!variablesReadOnly || Object.keys(dynamicVariables).length > 0)
    )
  }

  const updateFlag = async (flag, value) => {
    try {
      await flags.updateFlag(flag, value)
    } catch (error) {
      notifications.error("Error updating flag")
    }
  }

  const prettifyQueryRequestBody = (
    query,
    requestBindings,
    dynamicVariables,
    staticVariables,
    restBindings
  ) => {
    let customRequestBindings = toBindingsArray(requestBindings, "Binding")
    let dynamicRequestBindings = toBindingsArray(dynamicVariables, "Dynamic")
    let dataSourceStaticBindings = toBindingsArray(
      staticVariables,
      "Datasource.Static"
    )

    const prettyBindings = [
      ...dataSourceStaticBindings,
      ...restBindings,
      ...customRequestBindings,
      ...dynamicRequestBindings,
    ]

    //Parse the body here as now all bindings have been updated.
    if (query?.fields?.requestBody) {
      query.fields.requestBody =
        typeof query.fields.requestBody === "object"
          ? runtimeToReadableMap(prettyBindings, query.fields.requestBody)
          : runtimeToReadableBinding(prettyBindings, query.fields.requestBody)
    }
  }

  const urlChanged = evt => {
    if (isTemplateDatasource) {
      return
    }
    breakQs = {}
    const fullUrl = evt.detail
    if (!fullUrl) return

    const [basePath, qs] = fullUrl?.split("?") || []

    // Update the query fields path with just the base path
    if (query?.fields) {
      query.fields.path = basePath
    }

    // Parse query parameters
    if (qs && qs.length > 0) {
      const parts = qs.split("&")
      for (let part of parts) {
        const [key, value] = part.split("=")
        if (key) {
          breakQs[key] = value || ""
        }
      }
    }
  }

  onMount(async () => {
    query = getSelectedQuery()
    schema = query.schema

    try {
      // Clear any unsaved changes to the datasource
      await datasources.init()
    } catch (error) {
      notifications.error("Error getting datasources")
    }

    datasource = $datasources.list.find(ds => ds._id === query?.datasourceId)
    const datasourceUrl = datasource?.config.url
    const qs = query?.fields.queryString
    breakQs = restUtils.breakQueryString(encodeURI(qs ?? ""))
    breakQs = runtimeToReadableMap(mergedBindings, breakQs)

    const path = query.fields.path
    if (
      datasourceUrl &&
      !path?.startsWith("http") &&
      !path?.startsWith("{{") // don't substitute the datasource url when query starts with a variable e.g. the upgrade path
    ) {
      query.fields.path = `${datasource.config.url}/${path ? path : ""}`
    }
    requestBindings = restUtils.queryParametersToKeyValue(query.parameters)
    if (!query.fields.disabledHeaders) {
      query.fields.disabledHeaders = {}
    }
    // make sure the disabled headers are set (migration)
    for (let header of Object.keys(query.fields.headers)) {
      if (!query.fields.disabledHeaders[header]) {
        query.fields.disabledHeaders[header] = false
      }
    }
    enabledHeaders = restUtils.flipHeaderState(query.fields.disabledHeaders)
    if (query && !query.transformer) {
      query.transformer = "return data"
    }
    if (query && !query.flags) {
      query.flags = {
        urlName: false,
      }
    }
    if (query && !query.fields.bodyType) {
      if (query.fields.requestBody) {
        query.fields.bodyType = RawRestBodyTypes.JSON
      } else {
        query.fields.bodyType = RawRestBodyTypes.NONE
      }
    }
    if (query && !query.fields.pagination) {
      query.fields.pagination = {}
    }
    // if query doesn't have ID then its new - don't try to copy existing dynamic variables
    if (!queryId) {
      dynamicVariables = {}
      globalDynamicBindings = getDynamicVariables(datasource)
    } else {
      dynamicVariables = getDynamicVariables(
        datasource,
        query._id,
        (variable, queryId) => variable.queryId === queryId
      )
      globalDynamicBindings = getDynamicVariables(
        datasource,
        query._id,
        (variable, queryId) => variable.queryId !== queryId
      )
    }

    prettifyQueryRequestBody(
      query,
      requestBindings,
      globalDynamicBindings,
      staticVariables,
      restBindings
    )

    mounted = true
  })

  $beforeUrlChange(async () => {
    if (!isModified || consumeSkipUnsavedPrompt(lastViewedQueryId)) {
      return true
    }

    return await confirm({
      title: "Some updates are not saved",
      body: "Some of your changes are not yet saved. Do you want to save them before leaving?",
      okText: "Save and continue",
      cancelText: "Discard and continue",
      size: "M",
      onConfirm: async () => {
        const saveResult = await saveQuery(false)
        if (!saveResult.ok) {
          // We can't leave as the query was not properly saved
          return false
        }

        return true
      },
      onCancel: () => {
        // Leave without saving anything
        return true
      },
      onClose: () => {
        return false
      },
    })
  })
</script>

<DynamicVariableModal
  {datasource}
  {dynamicVariables}
  bind:binding={varBinding}
  bind:this={addVariableModal}
  on:change={saveQuery}
/>
{#if query && queryConfig}
  <div class="inner">
    <div class="top">
      <Layout gap="S">
        <div class="top-bar">
          <EditableLabel
            bind:this={queryNameLabel}
            type="heading"
            bind:value={query.name}
            defaultValue="Untitled"
            on:change={() => (query.flags.urlName = false)}
            on:save={saveQuery}
          />
          <div class="controls">
            {#if query._id}
              <ConnectedQueryScreens sourceId={query._id} />
            {/if}
            <div class="access">
              <Label>Access</Label>
              <AccessLevelSelect {query} {saveId} />
            </div>
          </div>
        </div>
        <div class="url-block">
          <div class="verb">
            <Select
              bind:value={query.queryVerb}
              on:change={() => {}}
              options={verbOptions}
              getOptionValue={option => option.value}
              getOptionLabel={option => option.label}
              getOptionColour={option => option.colour}
              readonly={isTemplateDatasource}
              hideChevron={isTemplateDatasource}
            />
          </div>
          <div class="url">
            <Input
              on:blur={urlChanged}
              value={url}
              placeholder="http://www.api.com/endpoint"
              readonly={isTemplateDatasource}
            />
          </div>
          <Button primary disabled={!url} on:click={runQuery}>Send</Button>
          <Button
            disabled={!query.name || !isModified || saving}
            cta
            on:click={saveQuery}
            tooltip={!hasSchema
              ? "Saving a query before sending will mean no schema is generated"
              : null}
            >Save
          </Button>
        </div>
        <Tabs selected="Bindings" quiet noPadding noHorizPadding onTop>
          <Tab title="Bindings">
            <KeyValueBuilder
              bind:object={requestBindings}
              tooltip="Set the name of the binding which can be used in Handlebars statements throughout your query"
              name="binding"
              headings
              keyPlaceholder="Binding name"
              valuePlaceholder="Default"
              bindings={[
                ...dataSourceStaticBindings,
                ...restBindings,
                ...globalDynamicRequestBindings,
              ]}
              context={bindingPreviewContext}
            />
          </Tab>
          <Tab title="Params">
            {#key breakQs}
              <KeyValueBuilder
                name="param"
                defaults={breakQs}
                headings
                bindings={mergedBindings}
                context={bindingPreviewContext}
                on:change={e => {
                  let newQs = {}
                  e.detail.forEach(({ name, value }) => {
                    newQs[name] = value
                  })

                  breakQs = newQs
                }}
              />
            {/key}
          </Tab>
          <Tab title="Headers">
            <KeyValueBuilder
              bind:object={query.fields.headers}
              bind:activity={enabledHeaders}
              toggle
              name="header"
              headings
              bindings={mergedBindings}
              context={bindingPreviewContext}
            />
          </Tab>
          <Tab title="Body">
            <RadioGroup
              bind:value={query.fields.bodyType}
              options={isGet ? [bodyTypes[0]] : bodyTypes}
              direction="horizontal"
              getOptionLabel={option => option.name}
              getOptionValue={option => option.value}
            />
            <RestBodyInput bind:bodyType={query.fields.bodyType} bind:query />
          </Tab>
          <Tab title="Pagination">
            <div class="pagination">
              <Select
                label="Pagination type"
                bind:value={query.fields.pagination.type}
                options={PaginationTypes}
                placeholder="None"
              />
              {#if query.fields.pagination.type}
                <Select
                  label="Pagination parameters location"
                  bind:value={query.fields.pagination.location}
                  options={PaginationLocations}
                  placeholer="Choose where to send pagination parameters"
                />
                <Input
                  label={query.fields.pagination.type === "page"
                    ? "Page number parameter name "
                    : "Request cursor parameter name"}
                  bind:value={query.fields.pagination.pageParam}
                />
                <Input
                  label={query.fields.pagination.type === "page"
                    ? "Page size parameter name"
                    : "Request limit parameter name"}
                  bind:value={query.fields.pagination.sizeParam}
                />
                {#if query.fields.pagination.type === "cursor"}
                  <Input
                    label="Response body parameter name for cursor"
                    bind:value={query.fields.pagination.responseParam}
                  />
                {/if}
              {/if}
            </div>
          </Tab>
          <Tab title="Transformer">
            <Layout noPadding>
              {#if !$flags.queryTransformerBanner}
                <Banner
                  extraButtonText="Learn more"
                  extraButtonAction={() =>
                    window.open("https://docs.budibase.com/docs/transformers")}
                  on:change={() => updateFlag("queryTransformerBanner", true)}
                >
                  Add a JavaScript function to transform the query result.
                </Banner>
              {/if}
              <CodeMirrorEditor
                height={200}
                mode={EditorModes.JSON}
                value={query.transformer}
                resize="vertical"
                on:change={e => (query.transformer = e.detail)}
              />
            </Layout>
          </Tab>
          <div class="auth-container">
            <div />
            <!-- spacer -->

            <AuthPicker
              bind:authConfigId={query.fields.authConfigId}
              bind:authConfigType={query.fields.authConfigType}
              {authConfigs}
              datasourceId={datasource._id}
            />
          </div>
        </Tabs>
      </Layout>
    </div>
    <div class="bottom">
      <Layout paddingY="S" gap="S">
        <Divider />
        {#if !response && Object.keys(schema || {}).length === 0}
          <Heading size="M">Response</Heading>
          <div class="placeholder">
            <div class="placeholder-internal">
              <img alt="placeholder" src={Placeholder} />
              <Body size="XS" textAlign="center"
                >{"enter a url in the textbox above and click send to get a response".toUpperCase()}</Body
              >
            </div>
          </div>
        {:else}
          <Tabs
            selected={!response ? "Schema" : "JSON"}
            quiet
            noPadding
            noHorizPadding
          >
            {#if response}
              <Tab title="JSON">
                <div>
                  <JSONPreview height={300} data={response.rows[0]} />
                </div>
              </Tab>
            {/if}
            {#if schema || response}
              <Tab title="Schema">
                <KeyValueBuilder
                  bind:object={schema}
                  name="schema"
                  headings
                  options={SchemaTypeOptionsExpanded}
                  menuItems={schemaMenuItems}
                  showMenu={!schemaReadOnly}
                  readOnly={schemaReadOnly}
                  compare={(option, value) => option.type === value?.type}
                />
              </Tab>
            {/if}
            {#if response}
              <Tab title="Raw">
                <TextArea disabled value={response.extra?.raw} height={300} />
              </Tab>
              <Tab title="Headers">
                <KeyValueBuilder
                  object={response.extra?.headers}
                  readOnly
                  menuItems={responseHeadersMenuItems}
                  showMenu={true}
                />
              </Tab>
              <Tab title="Preview">
                <div class="table">
                  {#if response}
                    <Table
                      schema={response?.schema}
                      data={response?.rows}
                      allowEditColumns={false}
                      allowEditRows={false}
                      allowSelectRows={false}
                    />
                  {/if}
                </div>
              </Tab>
            {/if}
            {#if showVariablesTab}
              <Tab title="Dynamic Variables">
                <Layout noPadding gap="S">
                  <Body size="S">
                    Create dynamic variables based on response body or headers
                    from this query.
                  </Body>
                  <KeyValueBuilder
                    bind:object={dynamicVariables}
                    name="Variable"
                    headings
                    keyHeading="Name"
                    keyPlaceholder="Variable name"
                    valueHeading={`Value`}
                    valuePlaceholder={`{{ value }}`}
                    readOnly={variablesReadOnly}
                  />
                </Layout>
              </Tab>
            {/if}
            {#if response}
              <div class="stats">
                <Label size="L">
                  Status: <span class={responseSuccess ? "green" : "red"}
                    >{response?.info.code}</span
                  >
                </Label>
                <Label size="L">
                  Time: <span class={responseSuccess ? "green" : "red"}
                    >{response?.info.time}</span
                  >
                </Label>
                <Label size="L">
                  Size: <span class={responseSuccess ? "green" : "red"}
                    >{response?.info.size}</span
                  >
                </Label>
              </div>
            {/if}
          </Tabs>
        {/if}
      </Layout>
    </div>
  </div>
{/if}

<style>
  .inner {
    width: 960px;
    margin: 0 auto;
    height: 100%;
  }

  .table {
    width: 960px;
  }

  .url-block {
    display: flex;
    gap: var(--spacing-s);
    z-index: 200;
  }

  .verb {
    flex: 1;
  }

  .url {
    flex: 4;
  }

  .top {
    min-height: 50%;
  }

  .bottom {
    padding-bottom: 50px;
  }

  .stats {
    display: flex;
    gap: var(--spacing-xl);
    margin-left: auto !important;
    margin-right: 0;
    align-items: center;
  }

  .green {
    color: #53a761;
  }

  .red {
    color: #ea7d82;
  }

  .top-bar {
    display: flex;
    justify-content: space-between;
  }

  .controls {
    display: flex;
    align-items: center;
    gap: var(--spacing-m);
  }

  .access {
    display: flex;
    gap: var(--spacing-m);
    align-items: center;
  }

  .placeholder-internal {
    display: flex;
    flex-direction: column;
    width: 200px;
    gap: var(--spacing-l);
  }

  .placeholder {
    display: flex;
    margin-top: var(--spacing-xl);
    justify-content: center;
  }

  .auth-container {
    width: 100%;
    display: flex;
    justify-content: space-between;
  }

  .pagination {
    display: grid;
    grid-template-columns: 1fr 1fr;
    gap: var(--spacing-m);
  }
</style><|MERGE_RESOLUTION|>--- conflicted
+++ resolved
@@ -107,9 +107,7 @@
     ...globalDynamicRequestBindings,
   ]
 
-<<<<<<< HEAD
   $: isTemplateDatasource = Boolean(datasource?.isRestTemplate)
-=======
   $: bindingPreviewContext = getBindingContext([
     requestBindings,
     globalDynamicBindings,
@@ -117,7 +115,6 @@
     staticVariables,
   ])
 
->>>>>>> 010b1fec
   $: datasourceType = datasource?.source
   $: integrationInfo = $integrations[datasourceType]
   $: queryConfig = integrationInfo?.query
