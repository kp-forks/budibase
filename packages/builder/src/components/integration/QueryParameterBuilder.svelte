<script>
<<<<<<< HEAD
  import { Button, Input, Label } from "@budibase/bbui"
=======
  import { Body, Button, Input, Heading, Spacer } from "@budibase/bbui"
  import BindableInput from "components/common/BindableInput.svelte"
>>>>>>> 4a378391
  import {
    readableToRuntimeBinding,
    runtimeToReadableBinding,
  } from "builderStore/dataBinding"
  import DrawerBindableInput from "components/common/DrawerBindableInput.svelte"

  export let bindable = true
  export let parameters = []
  export let bindings = []
  export let customParams = {}

  function newQueryParameter() {
    parameters = [...parameters, {}]
  }

  function deleteQueryParameter(idx) {
    parameters.splice(idx, 1)
    parameters = parameters
  }

  // This is necessary due to the way readable and writable bindings are stored.
  // The readable binding in the UI gets converted to a UUID value that the client understands
  // for parsing, then converted back so we can display it the readable form in the UI
  function onBindingChange(param, valueToParse) {
    const parsedBindingValue = readableToRuntimeBinding(bindings, valueToParse)
    customParams[param] = parsedBindingValue
  }
</script>

<section>
<<<<<<< HEAD
  <Label small>Parameters</Label>
=======
  <div class="controls">
    <Heading small lh>Parameters</Heading>
    {#if !bindable}
      <Button secondary on:click={newQueryParameter}>Add Param</Button>
    {/if}
  </div>
  <Body small grey>
    Parameters come in two parts: the parameter name, and a default/fallback
    value.
  </Body>
  <Spacer large />
>>>>>>> 4a378391
  <div class="parameters" class:bindable>
    {#each parameters as parameter, idx}
      <Input
        placeholder="Parameter Name"
        thin
        disabled={bindable}
        bind:value={parameter.name} />
      <Input
        placeholder="Default"
        thin
        disabled={bindable}
        bind:value={parameter.default} />
      {#if bindable}
        <DrawerBindableInput
          title={`Query parameter "${parameter.name}"`}
          placeholder="Value"
          thin
          on:change={evt => onBindingChange(parameter.name, evt.detail)}
          value={runtimeToReadableBinding(bindings, customParams?.[parameter.name])}
          {bindings} />
      {:else}
        <i
          class="ri-close-circle-line delete"
          on:click={() => deleteQueryParameter(idx)} />
      {/if}
    {/each}
  </div>
</section>

<style>
  .parameters.bindable {
    grid-template-columns: 1fr 1fr 1fr;
  }

  .controls {
    display: flex;
    align-items: center;
    justify-content: space-between;
    height: 40px;
  }

  .parameters {
    display: grid;
    grid-template-columns: 1fr 1fr 5%;
    grid-gap: 10px;
    align-items: center;
    margin-bottom: var(--spacing-xl);
  }

  .delete {
    transition: all 0.2s;
  }

  .delete:hover {
    transform: scale(1.1);
    font-weight: 500;
    cursor: pointer;
  }
</style><|MERGE_RESOLUTION|>--- conflicted
+++ resolved
@@ -1,10 +1,5 @@
 <script>
-<<<<<<< HEAD
-  import { Button, Input, Label } from "@budibase/bbui"
-=======
   import { Body, Button, Input, Heading, Spacer } from "@budibase/bbui"
-  import BindableInput from "components/common/BindableInput.svelte"
->>>>>>> 4a378391
   import {
     readableToRuntimeBinding,
     runtimeToReadableBinding,
@@ -35,9 +30,6 @@
 </script>
 
 <section>
-<<<<<<< HEAD
-  <Label small>Parameters</Label>
-=======
   <div class="controls">
     <Heading small lh>Parameters</Heading>
     {#if !bindable}
@@ -45,11 +37,15 @@
     {/if}
   </div>
   <Body small grey>
-    Parameters come in two parts: the parameter name, and a default/fallback
-    value.
+    {#if !bindable}
+      Parameters come in two parts: the parameter name, and a default/fallback
+      value.
+    {:else}
+      Enter a value for each parameter. The default values will be used for any
+      values left blank.
+    {/if}
   </Body>
   <Spacer large />
->>>>>>> 4a378391
   <div class="parameters" class:bindable>
     {#each parameters as parameter, idx}
       <Input
