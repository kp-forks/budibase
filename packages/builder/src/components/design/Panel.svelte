--- conflicted
+++ resolved
@@ -138,16 +138,14 @@
   .header.borderBottom {
     border-bottom: var(--border-light);
   }
-<<<<<<< HEAD
+
   .icon-container {
     background-color: #aa4321;
     border: 0.5px solid #c96442;
     padding: 4px;
     border-radius: 8px;
   }
-=======
 
->>>>>>> 1f902c24
   .title {
     flex: 1 1 auto;
     width: 0;
