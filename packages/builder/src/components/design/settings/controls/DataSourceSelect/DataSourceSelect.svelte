<script>
  import {
    readableToRuntimeBinding,
    runtimeToReadableBinding,
  } from "builder/dataBinding"
  import {
    Button,
    Popover,
    Select,
    Layout,
    Drawer,
    DrawerContent,
    Icon,
    Modal,
    ModalContent,
    CoreDropzone,
    notifications,
  } from "@budibase/bbui"
  import { createEventDispatcher } from "svelte"
  import {
    tables as tablesStore,
    queries as queriesStore,
    viewsV2 as viewsV2Store,
    views as viewsStore,
    currentAsset,
    componentStore,
    datasources,
    integrations,
  } from "stores/builder"
  import BindingBuilder from "components/integration/QueryBindingBuilder.svelte"
  import IntegrationQueryEditor from "components/integration/index.svelte"
  import { makePropSafe as safe } from "@budibase/string-templates"
  import { findAllComponents } from "builderStore/componentUtils"
  import ClientBindingPanel from "components/common/bindings/ClientBindingPanel.svelte"
  import DataSourceCategory from "components/design/settings/controls/DataSourceSelect/DataSourceCategory.svelte"
  import { API } from "api"

  export let value = {}
  export let otherSources
  export let showAllQueries
  export let bindings = []
  export let showDataProviders = true

  const dispatch = createEventDispatcher()
  const arrayTypes = ["attachment", "array"]

  let anchorRight, dropdownRight
  let drawer
  let tmpQueryParams
  let tmpCustomData
  let customDataValid = true
  let modal

  $: text = value?.label ?? "Choose an option"
  $: tables = $tablesStore.list.map(m => ({
    label: m.name,
    tableId: m._id,
    type: "table",
  }))
  $: viewsV1 = $viewsStore.list.map(view => ({
    ...view,
    label: view.name,
    type: "view",
  }))
  $: viewsV2 = $viewsV2Store.list.map(view => ({
    ...view,
    label: view.name,
    type: "viewV2",
  }))
  $: views = [...(viewsV1 || []), ...(viewsV2 || [])]
  $: queries = $queriesStore.list
    .filter(q => showAllQueries || q.queryVerb === "read" || q.readable)
    .map(query => ({
      label: query.name,
      name: query.name,
      ...query,
      type: "query",
    }))
<<<<<<< HEAD
  $: contextProviders = getContextProviderComponents(
    $currentAsset,
    $componentStore.selectedComponentId
  )
  $: dataProviders = contextProviders
    .filter(component => component._component?.endsWith("/dataprovider"))
=======
  $: dataProviders = findAllComponents($currentAsset.props)
    .filter(component => {
      return (
        component._component?.endsWith("/dataprovider") &&
        component._id !== $store.selectedComponentId
      )
    })
>>>>>>> 3e3a34ba
    .map(provider => ({
      label: provider._instanceName,
      name: provider._instanceName,
      providerId: provider._id,
      value: `{{ literal ${safe(provider._id)} }}`,
      type: "provider",
    }))
  $: links = bindings
    // Get only link bindings
    .filter(x => x.fieldSchema?.type === "link")
    // Filter out bindings provided by forms
    .filter(x => !x.component?.endsWith("/form"))
    .map(binding => {
      const { providerId, readableBinding, fieldSchema } = binding || {}
      const { name, tableId } = fieldSchema || {}
      const safeProviderId = safe(providerId)
      return {
        providerId,
        label: readableBinding,
        fieldName: name,
        tableId,
        type: "link",
        // These properties will be enriched by the client library and provide
        // details of the parent row of the relationship field, from context
        rowId: `{{ ${safeProviderId}.${safe("_id")} }}`,
        rowTableId: `{{ ${safeProviderId}.${safe("tableId")} }}`,
      }
    })
  $: fields = bindings
    .filter(x => arrayTypes.includes(x.fieldSchema?.type))
    .map(binding => {
      const { providerId, readableBinding, runtimeBinding } = binding
      const { name, type, tableId } = binding.fieldSchema
      return {
        providerId,
        label: readableBinding,
        fieldName: name,
        fieldType: type,
        tableId,
        type: "field",
        value: `{{ literal ${runtimeBinding} }}`,
      }
    })
  $: jsonArrays = bindings
    .filter(x => x.fieldSchema?.type === "jsonarray")
    .map(binding => {
      const { providerId, readableBinding, runtimeBinding, tableId } = binding
      const { name, type, prefixKeys } = binding.fieldSchema
      return {
        providerId,
        label: readableBinding,
        fieldName: name,
        fieldType: type,
        tableId,
        prefixKeys,
        type: "jsonarray",
        value: `{{ literal ${runtimeBinding} }}`,
      }
    })
  $: custom = {
    type: "custom",
    label: "JSON / CSV",
  }

  const handleSelected = selected => {
    dispatch("change", selected)
    dropdownRight.hide()
  }

  const fetchQueryDefinition = query => {
    const source = $datasources.list.find(
      ds => ds._id === query.datasourceId
    ).source
    return $integrations[source].query[query.queryVerb]
  }

  const getQueryParams = query => {
    return $queriesStore.list.find(q => q._id === query?._id)?.parameters || []
  }

  const getQueryDatasource = query => {
    return $datasources.list.find(ds => ds._id === query?.datasourceId)
  }

  const openQueryParamsDrawer = () => {
    tmpQueryParams = { ...value.queryParams }
    drawer.show()
  }

  const openCustomDrawer = () => {
    tmpCustomData = runtimeToReadableBinding(bindings, value.data || "")
    drawer.show()
  }

  const getQueryValue = queries => {
    return queries.find(q => q._id === value._id) || value
  }

  const saveQueryParams = () => {
    handleSelected({
      ...value,
      queryParams: tmpQueryParams,
    })
    drawer.hide()
  }

  const saveCustomData = () => {
    handleSelected({
      ...value,
      data: readableToRuntimeBinding(bindings, tmpCustomData),
    })
    drawer.hide()
  }

  const promptForCSV = () => {
    drawer.hide()
    modal.show()
  }

  const handleCSV = async e => {
    try {
      const csv = await e.detail[0]?.text()
      if (csv?.length) {
        const js = await API.csvToJson(csv)
        tmpCustomData = JSON.stringify(js)
      }
      modal.hide()
      saveCustomData()
    } catch (error) {
      notifications.error("Failed to parse CSV")
      modal.hide()
      drawer.show()
    }
  }
</script>

<div class="container" bind:this={anchorRight}>
  <Select
    readonly
    value={text}
    options={[text]}
    on:click={dropdownRight.show}
  />
  {#if value?.type === "query"}
    <div class="icon">
      <Icon hoverable name="Settings" on:click={openQueryParamsDrawer} />
    </div>
    <Drawer title={"Query Bindings"} bind:this={drawer}>
      <Button slot="buttons" cta on:click={saveQueryParams}>Save</Button>
      <DrawerContent slot="body">
        <Layout noPadding gap="XS">
          {#if getQueryParams(value).length > 0}
            <BindingBuilder
              customParams={tmpQueryParams}
              on:change={v => {
                tmpQueryParams = { ...v.detail }
              }}
              queryBindings={getQueryParams(value)}
              bind:bindings
            />
          {/if}
          <IntegrationQueryEditor
            height={200}
            query={getQueryValue(queries)}
            schema={fetchQueryDefinition(value)}
            datasource={getQueryDatasource(value)}
            editable={false}
          />
        </Layout>
      </DrawerContent>
    </Drawer>
  {/if}
  {#if value?.type === "custom"}
    <div class="icon">
      <Icon hoverable name="Settings" on:click={openCustomDrawer} />
    </div>
    <Drawer title="Custom data" bind:this={drawer}>
      <div slot="buttons" style="display:contents">
        <Button primary on:click={promptForCSV}>Load CSV</Button>
        <Button cta on:click={saveCustomData} disabled={!customDataValid}>
          Save
        </Button>
      </div>
      <div slot="description">Provide a JSON array to use as data</div>
      <ClientBindingPanel
        slot="body"
        bind:valid={customDataValid}
        value={tmpCustomData}
        on:change={event => (tmpCustomData = event.detail)}
        {bindings}
        allowJS
        allowHelpers
      />
    </Drawer>
  {/if}
</div>
<Popover bind:this={dropdownRight} anchor={anchorRight}>
  <div class="dropdown">
    <DataSourceCategory
      heading="Tables"
      dataSet={tables}
      {value}
      onSelect={handleSelected}
    />
    {#if views?.length}
      <DataSourceCategory
        dividerState={true}
        heading="Views"
        dataSet={views}
        {value}
        onSelect={handleSelected}
      />
    {/if}
    {#if queries?.length}
      <DataSourceCategory
        dividerState={true}
        heading="Queries"
        dataSet={queries}
        {value}
        onSelect={handleSelected}
      />
    {/if}
    {#if links?.length}
      <DataSourceCategory
        dividerState={true}
        heading="Links"
        dataSet={links}
        {value}
        onSelect={handleSelected}
      />
    {/if}
    {#if fields?.length}
      <DataSourceCategory
        dividerState={true}
        heading="Fields"
        dataSet={fields}
        {value}
        onSelect={handleSelected}
      />
    {/if}
    {#if jsonArrays?.length}
      <DataSourceCategory
        dividerState={true}
        heading="JSON Arrays"
        dataSet={jsonArrays}
        {value}
        onSelect={handleSelected}
      />
    {/if}
    {#if showDataProviders && dataProviders?.length}
      <DataSourceCategory
        dividerState={true}
        heading="Data Providers"
        dataSet={dataProviders}
        {value}
        onSelect={handleSelected}
      />
    {/if}
    <DataSourceCategory
      dividerState={true}
      heading="Other"
      dataSet={[custom]}
      {value}
      onSelect={handleSelected}
    />
    {#if otherSources?.length}
      <DataSourceCategory
        dividerState={false}
        dataSet={otherSources}
        {value}
        onSelect={handleSelected}
      />
    {/if}
  </div>
</Popover>

<Modal bind:this={modal}>
  <ModalContent title="Load CSV" showConfirmButton={false}>
    <CoreDropzone compact extensions=".csv" on:change={handleCSV} />
  </ModalContent>
</Modal>

<style>
  .container {
    display: flex;
    flex-direction: row;
    justify-content: flex-start;
    align-items: center;
  }
  .container :global(:first-child) {
    flex: 1 1 auto;
  }

  .dropdown {
    padding: var(--spacing-m) 0;
    z-index: 99999999;
  }

  .icon {
    margin-left: 8px;
  }
</style><|MERGE_RESOLUTION|>--- conflicted
+++ resolved
@@ -30,7 +30,7 @@
   import BindingBuilder from "components/integration/QueryBindingBuilder.svelte"
   import IntegrationQueryEditor from "components/integration/index.svelte"
   import { makePropSafe as safe } from "@budibase/string-templates"
-  import { findAllComponents } from "builderStore/componentUtils"
+  import { findAllComponents } from "stores/builder/components/utils"
   import ClientBindingPanel from "components/common/bindings/ClientBindingPanel.svelte"
   import DataSourceCategory from "components/design/settings/controls/DataSourceSelect/DataSourceCategory.svelte"
   import { API } from "api"
@@ -76,22 +76,13 @@
       ...query,
       type: "query",
     }))
-<<<<<<< HEAD
-  $: contextProviders = getContextProviderComponents(
-    $currentAsset,
-    $componentStore.selectedComponentId
-  )
-  $: dataProviders = contextProviders
-    .filter(component => component._component?.endsWith("/dataprovider"))
-=======
   $: dataProviders = findAllComponents($currentAsset.props)
     .filter(component => {
       return (
         component._component?.endsWith("/dataprovider") &&
-        component._id !== $store.selectedComponentId
+        component._id !== $componentStore.selectedComponentId
       )
     })
->>>>>>> 3e3a34ba
     .map(provider => ({
       label: provider._instanceName,
       name: provider._instanceName,
