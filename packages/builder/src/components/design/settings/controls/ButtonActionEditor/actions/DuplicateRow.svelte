<script>
  import { Select, Label, Body, Checkbox, Input } from "@budibase/bbui"
<<<<<<< HEAD
  import { currentAsset, componentStore, tables, viewsV2 } from "stores/builder"
  import {
    getContextProviderComponents,
    getSchemaForDatasourcePlus,
  } from "builder/dataBinding"
=======
  import { store, currentAsset } from "builderStore"
  import { tables, viewsV2 } from "stores/backend"
  import { getSchemaForDatasourcePlus } from "builderStore/dataBinding"
>>>>>>> a4500841
  import SaveFields from "./SaveFields.svelte"
  import { getDatasourceLikeProviders } from "components/design/settings/controls/ButtonActionEditor/actions/utils"

  export let parameters
  export let bindings = []
<<<<<<< HEAD

  $: formComponents = getContextProviderComponents(
    $currentAsset,
    $componentStore.selectedComponentId,
    "form"
  )
  $: schemaComponents = getContextProviderComponents(
    $currentAsset,
    $componentStore.selectedComponentId,
    "schema"
  )
  $: providerOptions = getProviderOptions(formComponents, schemaComponents)
  $: schemaFields = getSchemaFields($currentAsset, parameters?.tableId)
=======
  export let nested

  $: providerOptions = getDatasourceLikeProviders({
    asset: $currentAsset,
    componentId: $store.selectedComponentId,
    nested,
  })
  $: schemaFields = getSchemaFields(parameters?.tableId)
>>>>>>> a4500841
  $: tableOptions = $tables.list.map(table => ({
    label: table.name,
    resourceId: table._id,
  }))
  $: viewOptions = $viewsV2.list.map(view => ({
    label: view.name,
    resourceId: view.id,
  }))
  $: options = [...(tableOptions || []), ...(viewOptions || [])]

<<<<<<< HEAD
  // Gets a context definition of a certain type from a component definition
  const extractComponentContext = (component, contextType) => {
    const def = componentStore.getDefinition(component?._component)
    if (!def) {
      return null
    }
    const contexts = Array.isArray(def.context) ? def.context : [def.context]
    return contexts.find(context => context?.type === contextType)
  }

  // Gets options for valid context keys which provide valid data to submit
  const getProviderOptions = (formComponents, schemaComponents) => {
    const formContexts = formComponents.map(component => ({
      component,
      context: extractComponentContext(component, "form"),
    }))
    const schemaContexts = schemaComponents.map(component => ({
      component,
      context: extractComponentContext(component, "schema"),
    }))
    const allContexts = formContexts.concat(schemaContexts)

    return allContexts.map(({ component, context }) => {
      let runtimeBinding = component._id
      if (context.suffix) {
        runtimeBinding += `-${context.suffix}`
      }
      return {
        label: component._instanceName,
        value: runtimeBinding,
      }
    })
  }

  const getSchemaFields = (asset, tableId) => {
    const { schema } = getSchemaForDatasourcePlus(tableId)
    delete schema._id
    delete schema._rev
=======
  const getSchemaFields = resourceId => {
    const { schema } = getSchemaForDatasourcePlus(resourceId)
>>>>>>> a4500841
    return Object.values(schema || {})
  }

  const onFieldsChanged = e => {
    parameters.fields = e.detail
  }
</script>

<div class="root">
  <Body size="S">
    Choose the datasource that provides the row you would like to duplicate.
    <br />
    You can always add or override fields manually.
  </Body>

  <div class="params">
    <Label small>Datasource</Label>
    <Select
      bind:value={parameters.providerId}
      options={providerOptions}
      placeholder="None"
    />

    <Label small>Duplicate to Table</Label>
    <Select
      bind:value={parameters.tableId}
      {options}
      getOptionLabel={option => option.label}
      getOptionValue={option => option.resourceId}
    />

    <Label small />
    <Checkbox
      text="Do not display default notification"
      bind:value={parameters.notificationOverride}
    />
    <br />
    <Checkbox text="Require confirmation" bind:value={parameters.confirm} />

    {#if parameters.confirm}
      <Label small>Confirm text</Label>
      <Input
        placeholder="Are you sure you want to duplicate this row?"
        bind:value={parameters.confirmText}
      />
    {/if}
  </div>

  {#if parameters.tableId}
    <div class="fields">
      <SaveFields
        parameterFields={parameters.fields}
        {schemaFields}
        on:change={onFieldsChanged}
        {bindings}
      />
    </div>
  {/if}
</div>

<style>
  .root {
    width: 100%;
    max-width: 800px;
    margin: 0 auto;
    display: flex;
    flex-direction: column;
    justify-content: flex-start;
    align-items: stretch;
    gap: var(--spacing-xl);
  }

  .root :global(p) {
    line-height: 1.5;
  }

  .params {
    display: grid;
    column-gap: var(--spacing-l);
    row-gap: var(--spacing-s);
    grid-template-columns: 100px 1fr;
    align-items: center;
  }

  .fields {
    display: grid;
    column-gap: var(--spacing-l);
    row-gap: var(--spacing-s);
    grid-template-columns: 100px 1fr auto 1fr auto;
    align-items: center;
  }
</style><|MERGE_RESOLUTION|>--- conflicted
+++ resolved
@@ -1,45 +1,20 @@
 <script>
   import { Select, Label, Body, Checkbox, Input } from "@budibase/bbui"
-<<<<<<< HEAD
   import { currentAsset, componentStore, tables, viewsV2 } from "stores/builder"
-  import {
-    getContextProviderComponents,
-    getSchemaForDatasourcePlus,
-  } from "builder/dataBinding"
-=======
-  import { store, currentAsset } from "builderStore"
-  import { tables, viewsV2 } from "stores/backend"
-  import { getSchemaForDatasourcePlus } from "builderStore/dataBinding"
->>>>>>> a4500841
+  import { getSchemaForDatasourcePlus } from "builder/dataBinding"
   import SaveFields from "./SaveFields.svelte"
   import { getDatasourceLikeProviders } from "components/design/settings/controls/ButtonActionEditor/actions/utils"
 
   export let parameters
   export let bindings = []
-<<<<<<< HEAD
-
-  $: formComponents = getContextProviderComponents(
-    $currentAsset,
-    $componentStore.selectedComponentId,
-    "form"
-  )
-  $: schemaComponents = getContextProviderComponents(
-    $currentAsset,
-    $componentStore.selectedComponentId,
-    "schema"
-  )
-  $: providerOptions = getProviderOptions(formComponents, schemaComponents)
-  $: schemaFields = getSchemaFields($currentAsset, parameters?.tableId)
-=======
   export let nested
 
   $: providerOptions = getDatasourceLikeProviders({
     asset: $currentAsset,
-    componentId: $store.selectedComponentId,
+    componentId: $componentStore.selectedComponentId,
     nested,
   })
   $: schemaFields = getSchemaFields(parameters?.tableId)
->>>>>>> a4500841
   $: tableOptions = $tables.list.map(table => ({
     label: table.name,
     resourceId: table._id,
@@ -50,49 +25,8 @@
   }))
   $: options = [...(tableOptions || []), ...(viewOptions || [])]
 
-<<<<<<< HEAD
-  // Gets a context definition of a certain type from a component definition
-  const extractComponentContext = (component, contextType) => {
-    const def = componentStore.getDefinition(component?._component)
-    if (!def) {
-      return null
-    }
-    const contexts = Array.isArray(def.context) ? def.context : [def.context]
-    return contexts.find(context => context?.type === contextType)
-  }
-
-  // Gets options for valid context keys which provide valid data to submit
-  const getProviderOptions = (formComponents, schemaComponents) => {
-    const formContexts = formComponents.map(component => ({
-      component,
-      context: extractComponentContext(component, "form"),
-    }))
-    const schemaContexts = schemaComponents.map(component => ({
-      component,
-      context: extractComponentContext(component, "schema"),
-    }))
-    const allContexts = formContexts.concat(schemaContexts)
-
-    return allContexts.map(({ component, context }) => {
-      let runtimeBinding = component._id
-      if (context.suffix) {
-        runtimeBinding += `-${context.suffix}`
-      }
-      return {
-        label: component._instanceName,
-        value: runtimeBinding,
-      }
-    })
-  }
-
-  const getSchemaFields = (asset, tableId) => {
-    const { schema } = getSchemaForDatasourcePlus(tableId)
-    delete schema._id
-    delete schema._rev
-=======
   const getSchemaFields = resourceId => {
     const { schema } = getSchemaForDatasourcePlus(resourceId)
->>>>>>> a4500841
     return Object.values(schema || {})
   }
 
