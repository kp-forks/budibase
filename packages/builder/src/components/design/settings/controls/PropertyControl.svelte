<script>
  import { Label } from "@budibase/bbui"
  import {
    readableToRuntimeBinding,
    runtimeToReadableBinding,
  } from "builderStore/dataBinding"
  import { store } from "builderStore"
  import { onDestroy } from "svelte"

  export let label = ""
  export let labelHidden = false
  export let componentInstance = {}
  export let control = null
  export let key = ""
  export let type = ""
  export let value = null
  export let defaultValue = null
  export let props = {}
  export let onChange = () => {}
  export let bindings = []
  export let componentBindings = []
  export let nested = false
  export let highlighted = false
  export let propertyFocus = false
  export let info = null
  export let disableBindings = false
<<<<<<< HEAD
  export let context = null
=======
  export let wide
>>>>>>> c0823d70

  $: nullishValue = value == null || value === ""
  $: allBindings = getAllBindings(bindings, componentBindings, nested)
  $: safeValue = getSafeValue(value, defaultValue, allBindings)
  $: replaceBindings = val => readableToRuntimeBinding(allBindings, val)

  const getAllBindings = (bindings, componentBindings, nested) => {
    if (!nested) {
      return bindings
    }
    return [...(componentBindings || []), ...(bindings || [])]
  }

  // Handle a value change of any type
  // String values have any bindings handled
  const handleChange = value => {
    let innerVal = value
    if (value && typeof value === "object") {
      if ("detail" in value) {
        innerVal = value.detail
      } else if ("target" in value) {
        innerVal = value.target.value
      }
    }

    if (type === "number") {
      innerVal = parseInt(innerVal)
    }

    if (typeof innerVal === "string") {
      onChange(replaceBindings(innerVal))
    } else {
      onChange(innerVal)
    }
  }

  // The "safe" value is the value with any bindings made readable
  // If there is no value set, any default value is used
  const getSafeValue = (value, defaultValue, bindings) => {
    const enriched = runtimeToReadableBinding(bindings, value)
    return enriched == null && defaultValue !== undefined
      ? defaultValue
      : enriched
  }

  onDestroy(() => {
    if (highlighted) {
      store.actions.settings.highlight(null)
    }
  })
</script>

<div
  class="property-control"
  class:wide={!label || labelHidden || wide === true}
  class:highlighted={highlighted && nullishValue}
  class:property-focus={propertyFocus}
>
  {#if label && !labelHidden}
    <div class="label">
      <Label size="M">{label}</Label>
    </div>
  {/if}
  <div id={`${key}-prop-control`} class="control">
    <svelte:component
      this={control}
      {componentInstance}
      value={safeValue}
      updateOnChange={false}
      on:change={handleChange}
      onChange={handleChange}
      bindings={allBindings}
      name={key}
      {context}
      {nested}
      {key}
      {type}
      {disableBindings}
      {...props}
      on:drawerHide
      on:drawerShow
      on:meta
    />
  </div>
  {#if info}
    <!-- eslint-disable-next-line svelte/no-at-html-tags -->
    <div class="text">{@html info}</div>
  {/if}
</div>

<style>
  .property-control {
    position: relative;
    display: grid;
    grid-template-columns: 90px 1fr;
    align-items: start;
    transition: background 130ms ease-out, border-color 130ms ease-out;
    border-left: 4px solid transparent;
    margin: 0 calc(-1 * var(--spacing-xl));
    padding: 0 var(--spacing-xl) 0 calc(var(--spacing-xl) - 4px);
    gap: 8px;
  }
  .property-control :global(.spectrum-FieldLabel) {
    white-space: normal;
  }
  .property-control.highlighted {
    background: var(--spectrum-global-color-gray-300);
    border-color: var(--spectrum-global-color-static-red-600);
  }

  .property-control.property-focus :global(input) {
    border-color: var(
      --spectrum-textfield-m-border-color-down,
      var(--spectrum-alias-border-color-mouse-focus)
    );
  }

  .label {
    margin-top: 16px;
    transform: translateY(-50%);
  }
  .control {
    position: relative;
  }
  .text {
    font-size: var(--spectrum-global-dimension-font-size-75);
    color: var(--grey-6);
    grid-column: 2 / 2;
  }

  .property-control.wide .control {
    flex: 1;
  }
  .property-control.wide {
    grid-template-columns: unset;
    display: flex;
    flex-direction: column;
    width: 100%;
  }
  .property-control.wide > * {
    width: 100%;
  }
  .property-control.wide .text {
    grid-column: 1 / -1;
  }
  .property-control.wide .label {
    margin-bottom: -8px;
  }
</style><|MERGE_RESOLUTION|>--- conflicted
+++ resolved
@@ -24,11 +24,8 @@
   export let propertyFocus = false
   export let info = null
   export let disableBindings = false
-<<<<<<< HEAD
   export let context = null
-=======
   export let wide
->>>>>>> c0823d70
 
   $: nullishValue = value == null || value === ""
   $: allBindings = getAllBindings(bindings, componentBindings, nested)
