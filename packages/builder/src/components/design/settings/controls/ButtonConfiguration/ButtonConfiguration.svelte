--- conflicted
+++ resolved
@@ -3,11 +3,8 @@
   import ButtonSetting from "./ButtonSetting.svelte"
   import { createEventDispatcher } from "svelte"
   import { Helpers } from "@budibase/bbui"
-<<<<<<< HEAD
   import { componentStore } from "stores/builder"
-=======
-  import { getEventContextBindings } from "builderStore/dataBinding"
->>>>>>> a4500841
+  import { getEventContextBindings } from "builder/dataBinding"
 
   export let componentInstance
   export let componentBindings
