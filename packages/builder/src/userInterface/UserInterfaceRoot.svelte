--- conflicted
+++ resolved
@@ -160,14 +160,9 @@
     text-transform: uppercase;
     padding-left: 20px;
     margin-top: 20px;
-<<<<<<< HEAD
-    font-weight: 700;
-    opacity: 0.6;
-=======
     font-weight: 600;
     opacity: 0.4;
     letter-spacing: 1px;
->>>>>>> 981934bf
   }
 
   .components-nav-header {
@@ -175,14 +170,9 @@
     color: #000333;
     text-transform: uppercase;
     margin-top: 20px;
-<<<<<<< HEAD
-    font-weight: 700;
-    opacity: 0.6;
-=======
     font-weight: 600;
     opacity: 0.4;
     letter-spacing: 1px;
->>>>>>> 981934bf
   }
 
   .nav-header {
@@ -232,18 +222,11 @@
   .navigator-title {
     font-size: 14px;
     color: var(--secondary100);
-<<<<<<< HEAD
-    font-weight: 500;
+    font-weight: 600;
     text-transform: uppercase;
     padding: 0 20px 20px 20px;
     line-height: 1rem !important;
-=======
-    font-weight: 600;
-    padding: 0 20px 20px 20px;
-    line-height: 1rem !important;
     letter-spacing: 1px;
-    
->>>>>>> 981934bf
   }
 
   .border-line {
