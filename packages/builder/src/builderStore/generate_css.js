--- conflicted
+++ resolved
@@ -1,23 +1,3 @@
-<<<<<<< HEAD
-export const generate_screen_css = (component_arr) => {
-	let styles = '';
-	for (const { _styles, _id, _children, _component } of component_arr) {
-		let [ componentName ] = _component.match(/[a-z]*$/);
-		Object.keys(_styles).forEach((selector) => {
-			const cssString = generate_css(_styles[selector]);
-			if (cssString) {
-				styles += apply_class(_id, componentName, cssString, selector);
-			}
-		});
-		if (_children && _children.length) {
-			styles += generate_screen_css(_children) + '\n';
-		}
-	}
-	return styles.trim();
-};
-=======
-import { toNumber } from "lodash/fp"
-
 export const generate_screen_css = component_arr => {
   let styles = ""
   for (const { _styles, _id, _children, _component } of component_arr) {
@@ -34,43 +14,21 @@
   }
   return styles.trim()
 }
->>>>>>> 5b77c1ea
 
-export const generate_css = (style) => {
-	let cssString = Object.entries(style).reduce((str, [ key, value ]) => {
-		//TODO Handle arrays and objects here also
-		if (typeof value === 'string') {
-			if (value) {
-				return (str += `${key}: ${value};\n`);
-			}
-		} else if (Array.isArray(value)) {
-			if (value.length > 0 && !value.every((v) => v === '')) {
-				return (str += `${key}: ${value.join(' ')};\n`);
-			}
-		}
-	}, '');
+export const generate_css = style => {
+  let cssString = Object.entries(style).reduce((str, [key, value]) => {
+    if (typeof value === "string") {
+      if (value) {
+        return (str += `${key}: ${value};\n`)
+      }
+    } else if (Array.isArray(value)) {
+      if (value.length > 0 && !value.every(v => v === "")) {
+        return (str += `${key}: ${value.join(" ")};\n`)
+      }
+    }
+  }, "")
 
-	return (cssString || '').trim();
-};
-
-<<<<<<< HEAD
-export const apply_class = (id, name = 'element', styles, selector) => {
-	if (selector === 'normal') {
-		return `.${name}-${id} {\n${styles}\n}`;
-	} else {
-		let sel = selector === 'selected' ? '::selection' : `:${selector}`;
-		return `.${name}-${id}${sel} {\n${styles}\n}`;
-	}
-};
-=======
-export const generate_array_styles = item => {
-  let safeItem = item === "" ? 0 : item
-  let hasPx = new RegExp("px$")
-  if (!hasPx.test(safeItem) && !isNaN(toNumber(safeItem))) {
-    return `${safeItem}px`
-  } else {
-    return safeItem
-  }
+  return (cssString || "").trim()
 }
 
 export const apply_class = (id, name = "element", styles, selector) => {
@@ -80,5 +38,4 @@
     let sel = selector === "selected" ? "::selection" : `:${selector}`
     return `.${name}-${id}${sel} {\n${styles}\n}`
   }
-}
->>>>>>> 5b77c1ea
+}