--- conflicted
+++ resolved
@@ -445,7 +445,6 @@
         return {
           _id: Helpers.uuid(),
           _component: definition.component,
-<<<<<<< HEAD
           _styles: {
             normal: {
               "grid-column-start": 1,
@@ -456,11 +455,7 @@
             hover: {},
             active: {},
           },
-          _instanceName: `New ${definition.name}`,
-=======
-          _styles: { normal: {}, hover: {}, active: {} },
           _instanceName: `New ${definition.friendlyName || definition.name}`,
->>>>>>> b7bfb861
           ...cloneDeep(props),
           ...extras,
         }
