--- conflicted
+++ resolved
@@ -399,13 +399,8 @@
     cy.navigateToDataSection()
     cy.get(`[data-cy="new-table"]`).click()
   }
-<<<<<<< HEAD
   cy.wait(500)
-  cy.get(".spectrum-Dialog-grid")
-=======
-  cy.wait(5000)
   cy.get(".item")
->>>>>>> 93538889
     .contains("Budibase DB")
     .click({ force: true })
     .then(() => {
