--- conflicted
+++ resolved
@@ -21,21 +21,6 @@
 
       // Setup trigger
       cy.contains("Setup").click()
-<<<<<<< HEAD
-      cy.get(".spectrum-Picker-label").click()
-      cy.wait(500)
-      cy.contains("dog").click()
-      cy.wait(2000)
-      // Create action
-      cy.get('[aria-label="AddCircle"]').eq(1).click()
-      cy.get(".modal-inner-wrapper").within(() => {
-        cy.wait(1000)
-        cy.contains("Create Row").trigger('mouseover').click().click()
-        cy.get(".spectrum-Button--cta").click()
-      })
-      cy.contains("Setup").click()
-=======
->>>>>>> 01e14346
       cy.get(".spectrum-Picker-label").click()
       cy.wait(500)
       cy.contains("dog").click()
