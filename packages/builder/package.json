--- conflicted
+++ resolved
@@ -51,11 +51,7 @@
   },
   "dependencies": {
     "@beyonk/svelte-notifications": "^2.0.3",
-<<<<<<< HEAD
-    "@budibase/bbui": "^1.5.0",
-=======
     "@budibase/bbui": "^1.8.0",
->>>>>>> c9afb9be
     "@budibase/client": "^0.0.32",
     "@nx-js/compiler-util": "^2.0.0",
     "codemirror": "^5.51.0",
