{
  "name": "@budibase/builder",
<<<<<<< HEAD
  "version": "1.0.74-alpha.0",
=======
  "version": "1.0.74",
>>>>>>> f6664577
  "license": "GPL-3.0",
  "private": true,
  "scripts": {
    "build": "routify -b && vite build --emptyOutDir",
    "start": "routify -c rollup",
    "dev:builder": "routify -c dev:vite",
    "dev:vite": "vite --host 0.0.0.0",
    "rollup": "rollup -c -w",
    "cy:setup": "ts-node ./cypress/ts/setup.ts",
    "cy:setup:ci": "node ./cypress/setup.js",
    "cy:run": "cypress run",
    "cy:open": "cypress open",
    "cy:run:ci": "cypress run --record",
    "cy:test": "start-server-and-test cy:setup http://localhost:10001/builder cy:run",
    "cy:ci": "start-server-and-test cy:setup:ci http://localhost:10001/builder cy:run",
    "cy:debug": "start-server-and-test cy:setup http://localhost:10001/builder cy:open"
  },
  "jest": {
    "globals": {
      "GLOBALS": {
        "client": "web"
      }
    },
    "testURL": "http://jest-breaks-if-this-does-not-exist",
    "moduleNameMapper": {
      "\\.(jpg|jpeg|png|gif|eot|otf|webp|svg|ttf|woff|woff2|mp4|webm|wav|mp3|m4a|aac|oga)$": "<rootDir>/internals/mocks/fileMock.js",
      "\\.(css|less|sass|scss)$": "identity-obj-proxy",
      "components(.*)$": "<rootDir>/src/components$1",
      "builderStore(.*)$": "<rootDir>/src/builderStore$1",
      "stores(.*)$": "<rootDir>/src/stores$1",
      "analytics(.*)$": "<rootDir>/src/analytics$1"
    },
    "moduleFileExtensions": [
      "js",
      "svelte"
    ],
    "moduleDirectories": [
      "node_modules"
    ],
    "transform": {
      "^.+js$": "babel-jest",
      "^.+.svelte$": "svelte-jester"
    },
    "transformIgnorePatterns": [
      "/node_modules/(?!svelte).+\\.js$",
      ".*string-templates.*"
    ],
    "modulePathIgnorePatterns": [
      "<rootDir>/cypress/"
    ],
    "setupFilesAfterEnv": [
      "@testing-library/jest-dom/extend-expect"
    ]
  },
  "eslintConfig": {
    "extends": [
      "plugin:cypress/recommended"
    ],
    "rules": {
      "cypress/no-unnecessary-waiting": "off"
    }
  },
  "dependencies": {
<<<<<<< HEAD
    "@budibase/bbui": "^1.0.74-alpha.0",
    "@budibase/client": "^1.0.74-alpha.0",
    "@budibase/frontend-core": "^1.0.74-alpha.0",
    "@budibase/string-templates": "^1.0.74-alpha.0",
=======
    "@budibase/bbui": "^1.0.74",
    "@budibase/client": "^1.0.74",
    "@budibase/frontend-core": "^1.0.74",
    "@budibase/string-templates": "^1.0.74",
>>>>>>> f6664577
    "@sentry/browser": "5.19.1",
    "@spectrum-css/page": "^3.0.1",
    "@spectrum-css/vars": "^3.0.1",
    "codemirror": "^5.59.0",
    "downloadjs": "1.4.7",
    "lodash": "4.17.21",
    "posthog-js": "1.4.5",
    "remixicon": "2.5.0",
    "shortid": "2.2.15",
    "svelte-dnd-action": "^0.9.8",
    "svelte-loading-spinners": "^0.1.1",
    "svelte-portal": "0.1.0",
    "uuid": "8.3.1",
    "yup": "0.29.2"
  },
  "devDependencies": {
    "@babel/core": "^7.12.14",
    "@babel/plugin-transform-runtime": "^7.13.10",
    "@babel/preset-env": "^7.13.12",
    "@babel/runtime": "^7.13.10",
    "@rollup/plugin-replace": "^2.4.2",
    "@roxi/routify": "2.18.0",
    "@sveltejs/vite-plugin-svelte": "1.0.0-next.19",
    "@testing-library/jest-dom": "^5.11.10",
    "@testing-library/svelte": "^3.0.0",
    "babel-jest": "^26.6.3",
    "cypress": "^5.1.0",
    "cypress-terminal-report": "^1.4.1",
    "identity-obj-proxy": "^3.0.0",
    "jest": "^26.6.3",
    "ncp": "^2.0.0",
    "rimraf": "^3.0.2",
    "rollup": "^2.44.0",
    "rollup-plugin-copy": "^3.4.0",
    "start-server-and-test": "^1.12.1",
    "svelte": "^3.38.2",
    "svelte-jester": "^1.3.2",
    "ts-node": "^10.4.0",
    "typescript": "^4.5.5",
    "vite": "^2.1.5"
  },
  "gitHead": "115189f72a850bfb52b65ec61d932531bf327072"
}<|MERGE_RESOLUTION|>--- conflicted
+++ resolved
@@ -1,10 +1,6 @@
 {
   "name": "@budibase/builder",
-<<<<<<< HEAD
-  "version": "1.0.74-alpha.0",
-=======
   "version": "1.0.74",
->>>>>>> f6664577
   "license": "GPL-3.0",
   "private": true,
   "scripts": {
@@ -68,17 +64,10 @@
     }
   },
   "dependencies": {
-<<<<<<< HEAD
-    "@budibase/bbui": "^1.0.74-alpha.0",
-    "@budibase/client": "^1.0.74-alpha.0",
-    "@budibase/frontend-core": "^1.0.74-alpha.0",
-    "@budibase/string-templates": "^1.0.74-alpha.0",
-=======
     "@budibase/bbui": "^1.0.74",
     "@budibase/client": "^1.0.74",
     "@budibase/frontend-core": "^1.0.74",
     "@budibase/string-templates": "^1.0.74",
->>>>>>> f6664577
     "@sentry/browser": "5.19.1",
     "@spectrum-css/page": "^3.0.1",
     "@spectrum-css/vars": "^3.0.1",
