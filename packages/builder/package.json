--- conflicted
+++ resolved
@@ -57,13 +57,8 @@
     ]
   },
   "dependencies": {
-<<<<<<< HEAD
     "@budibase/bbui": "^1.27.0",
-    "@budibase/client": "^0.1.17",
-=======
-    "@budibase/bbui": "^1.24.1",
     "@budibase/client": "^0.1.19",
->>>>>>> b366b566
     "@budibase/colorpicker": "^1.0.1",
     "@sentry/browser": "5.19.1",
     "@svelteschool/svelte-forms": "^0.7.0",
@@ -92,17 +87,12 @@
     "@sveltech/routify": "1.7.11",
     "@testing-library/jest-dom": "^5.11.0",
     "@testing-library/svelte": "^3.0.0",
-<<<<<<< HEAD
-    "babel-jest": "^26.2.2",
-    "browser-sync": "^2.26.7",
-=======
     "babel-jest": "^24.8.0",
->>>>>>> b366b566
     "cypress": "^4.8.0",
     "cypress-terminal-report": "^1.4.1",
     "eslint-plugin-cypress": "^2.11.1",
     "identity-obj-proxy": "^3.0.0",
-    "jest": "^26.2.2",
+    "jest": "^24.8.0",
     "ncp": "^2.0.0",
     "rimraf": "^3.0.2",
     "rollup": "^1.12.0",
