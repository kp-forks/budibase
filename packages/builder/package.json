{
  "name": "@budibase/builder",
  "version": "0.0.32",
  "license": "AGPL-3.0",
  "private": true,
  "scripts": {
    "build": "routify --routify-dir routify -b && rollup -c",
    "start": "routify --routify-dir routify -c rollup",
    "test": "jest",
    "test:watch": "jest --watchAll",
    "dev:builder": "routify --routify-dir routify -c rollup",
    "rollup": "rollup -c -w",
    "cy:setup": "node ./cypress/setup.js",
    "cy:run": "cypress run",
    "cy:open": "cypress open",
    "cy:test": "start-server-and-test cy:setup http://localhost:4001/_builder cy:run"
  },
  "jest": {
    "globals": {
      "GLOBALS": {
        "client": "web"
      }
    },
    "testURL": "http://jest-breaks-if-this-does-not-exist",
    "moduleNameMapper": {
      "\\.(jpg|jpeg|png|gif|eot|otf|webp|svg|ttf|woff|woff2|mp4|webm|wav|mp3|m4a|aac|oga)$": "<rootDir>/internals/mocks/fileMock.js",
      "\\.(css|less|sass|scss)$": "identity-obj-proxy",
      "components(.*)$": "<rootDir>/src/components$1",
      "builderStore(.*)$": "<rootDir>/src/builderStore$1"
    },
    "moduleFileExtensions": [
      "js"
    ],
    "moduleDirectories": [
      "node_modules"
    ],
    "transform": {
      "^.+js$": "babel-jest"
    },
    "transformIgnorePatterns": [
      "/node_modules/(?!svelte).+\\.js$"
    ],
    "modulePathIgnorePatterns": [
      "<rootDir>/cypress/"
    ]
  },
  "eslintConfig": {
    "extends": [
      "plugin:cypress/recommended"
    ]
  },
  "dependencies": {
<<<<<<< HEAD
    "@budibase/bbui": "^1.8.0",
=======
    "@beyonk/svelte-notifications": "^2.0.3",
    "@budibase/bbui": "^1.10.1",
>>>>>>> 83fba4a6
    "@budibase/client": "^0.0.32",
    "@nx-js/compiler-util": "^2.0.0",
    "codemirror": "^5.51.0",
    "date-fns": "^1.29.0",
    "deepmerge": "^4.2.2",
    "feather-icons": "^4.21.0",
    "flatpickr": "^4.5.7",
    "lodash": "^4.17.13",
    "logrocket": "^1.0.6",
    "lunr": "^2.3.5",
    "mustache": "^4.0.1",
    "safe-buffer": "^5.1.2",
    "shortid": "^2.2.8",
    "string_decoder": "^1.2.0",
    "svelte-simple-modal": "^0.4.2",
    "uikit": "^3.1.7"
  },
  "devDependencies": {
    "@babel/core": "^7.5.5",
    "@babel/plugin-transform-runtime": "^7.5.5",
    "@babel/preset-env": "^7.5.5",
    "@babel/runtime": "^7.5.5",
    "@rollup/plugin-alias": "^3.0.1",
    "@rollup/plugin-json": "^4.0.3",
    "@sveltech/routify": "1.7.11",
    "babel-jest": "^24.8.0",
    "browser-sync": "^2.26.7",
    "cypress": "^4.8.0",
    "http-proxy-middleware": "^0.19.1",
    "jest": "^24.8.0",
    "ncp": "^2.0.0",
    "npm-run-all": "^4.1.5",
    "rimraf": "^3.0.2",
    "rollup": "^1.12.0",
    "rollup-plugin-alias": "^1.5.2",
    "rollup-plugin-browsersync": "^1.0.0",
    "rollup-plugin-commonjs": "^10.0.0",
    "rollup-plugin-copy": "^3.0.0",
    "rollup-plugin-livereload": "^1.0.0",
    "rollup-plugin-node-builtins": "^2.1.2",
    "rollup-plugin-node-globals": "^1.4.0",
    "rollup-plugin-node-resolve": "^5.2.0",
    "rollup-plugin-svelte": "^5.0.3",
    "rollup-plugin-terser": "^4.0.4",
    "rollup-plugin-url": "^2.2.2",
    "start-server-and-test": "^1.11.0",
    "svelte": "3.23.x"
  },
  "gitHead": "115189f72a850bfb52b65ec61d932531bf327072"
}<|MERGE_RESOLUTION|>--- conflicted
+++ resolved
@@ -50,12 +50,7 @@
     ]
   },
   "dependencies": {
-<<<<<<< HEAD
-    "@budibase/bbui": "^1.8.0",
-=======
-    "@beyonk/svelte-notifications": "^2.0.3",
     "@budibase/bbui": "^1.10.1",
->>>>>>> 83fba4a6
     "@budibase/client": "^0.0.32",
     "@nx-js/compiler-util": "^2.0.0",
     "codemirror": "^5.51.0",
