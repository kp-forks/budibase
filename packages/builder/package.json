--- conflicted
+++ resolved
@@ -3,6 +3,7 @@
   "version": "0.8.9",
   "license": "AGPL-3.0",
   "private": true,
+  "type": "module",
   "scripts": {
     "build": "routify -b && vite build",
     "start": "routify -c rollup",
@@ -45,7 +46,8 @@
       "^.+.svelte$": "svelte-jester"
     },
     "transformIgnorePatterns": [
-      "/node_modules/(?!svelte).+\\.js$"
+      "/node_modules/(?!svelte).+\\.js$",
+      ".*string-templates.*"
     ],
     "modulePathIgnorePatterns": [
       "<rootDir>/cypress/"
@@ -86,24 +88,13 @@
     "yup": "0.29.2"
   },
   "devDependencies": {
-<<<<<<< HEAD
-    "@babel/core": "^7.5.5",
-    "@babel/plugin-transform-runtime": "^7.5.5",
-    "@babel/preset-env": "^7.5.5",
-    "@rollup/plugin-replace": "^2.4.2",
-    "@roxi/routify": "2.15.1",
-    "@sveltejs/vite-plugin-svelte": "^1.0.0-next.5",
-    "@babel/runtime": "^7.5.5",
-=======
     "@babel/core": "^7.12.14",
     "@babel/plugin-transform-runtime": "^7.13.10",
     "@babel/preset-env": "^7.13.12",
     "@babel/runtime": "^7.13.10",
-    "@rollup/plugin-alias": "^3.0.1",
-    "@rollup/plugin-commonjs": "^16.0.0",
-    "@rollup/plugin-json": "^4.0.3",
-    "@sveltech/routify": "1.7.11",
->>>>>>> 83efcaf1
+    "@rollup/plugin-replace": "^2.4.2",
+    "@roxi/routify": "2.15.1",
+    "@sveltejs/vite-plugin-svelte": "^1.0.0-next.5",
     "@testing-library/jest-dom": "^5.11.10",
     "@testing-library/svelte": "^3.0.0",
     "babel-jest": "^26.6.3",
