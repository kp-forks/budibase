const jwt = require("./passport/jwt")
const local = require("./passport/local")
const google = require("./passport/google")
const oidc = require("./passport/oidc")
const { authError } = require("./passport/utils")
const authenticated = require("./authenticated")
const auditLog = require("./auditLog")
const tenancy = require("./tenancy")
const appTenancy = require("./appTenancy")
<<<<<<< HEAD
const csrf = require("./csrf")
=======
const datasourceGoogle = require("./passport/datasource/google")
>>>>>>> dbaede79

module.exports = {
  google,
  oidc,
  jwt,
  local,
  authenticated,
  auditLog,
  tenancy,
  appTenancy,
  authError,
<<<<<<< HEAD
  csrf,
=======
  datasource: {
    google: datasourceGoogle,
  },
>>>>>>> dbaede79
}<|MERGE_RESOLUTION|>--- conflicted
+++ resolved
@@ -7,11 +7,8 @@
 const auditLog = require("./auditLog")
 const tenancy = require("./tenancy")
 const appTenancy = require("./appTenancy")
-<<<<<<< HEAD
+const datasourceGoogle = require("./passport/datasource/google")
 const csrf = require("./csrf")
-=======
-const datasourceGoogle = require("./passport/datasource/google")
->>>>>>> dbaede79
 
 module.exports = {
   google,
@@ -23,11 +20,8 @@
   tenancy,
   appTenancy,
   authError,
-<<<<<<< HEAD
-  csrf,
-=======
   datasource: {
     google: datasourceGoogle,
   },
->>>>>>> dbaede79
+  csrf,
 }