const jwt = require("./passport/jwt")
const local = require("./passport/local")
const google = require("./passport/google")
const oidc = require("./passport/oidc")
const { authError } = require("./passport/utils")
const authenticated = require("./authenticated")
const auditLog = require("./auditLog")
const tenancy = require("./tenancy")
const appTenancy = require("./appTenancy")
<<<<<<< HEAD
const internalApi = require("./internalApi")
=======
const datasourceGoogle = require("./passport/datasource/google")
>>>>>>> d8ab7152

module.exports = {
  google,
  oidc,
  jwt,
  local,
  authenticated,
  auditLog,
  tenancy,
  appTenancy,
  authError,
<<<<<<< HEAD
  internalApi,
=======
  datasource: {
    google: datasourceGoogle,
  },
>>>>>>> d8ab7152
}<|MERGE_RESOLUTION|>--- conflicted
+++ resolved
@@ -7,11 +7,8 @@
 const auditLog = require("./auditLog")
 const tenancy = require("./tenancy")
 const appTenancy = require("./appTenancy")
-<<<<<<< HEAD
 const internalApi = require("./internalApi")
-=======
 const datasourceGoogle = require("./passport/datasource/google")
->>>>>>> d8ab7152
 
 module.exports = {
   google,
@@ -23,11 +20,8 @@
   tenancy,
   appTenancy,
   authError,
-<<<<<<< HEAD
   internalApi,
-=======
   datasource: {
     google: datasourceGoogle,
   },
->>>>>>> d8ab7152
 }