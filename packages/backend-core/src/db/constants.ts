export const SEPARATOR = "_"
export const UNICODE_MAX = "\ufff0"

/**
 * Can be used to create a few different forms of querying a view.
 */
export enum AutomationViewMode {
  ALL = "all",
  AUTOMATION = "automation",
  STATUS = "status",
}

export enum ViewName {
  USER_BY_APP = "by_app",
  USER_BY_EMAIL = "by_email2",
  BY_API_KEY = "by_api_key",
  USER_BY_BUILDERS = "by_builders",
  LINK = "by_link",
  ROUTING = "screen_routes",
  AUTOMATION_LOGS = "automation_logs",
}

export const DeprecatedViews = {
  [ViewName.USER_BY_EMAIL]: [
    // removed due to inaccuracy in view doc filter logic
    "by_email",
  ],
}

<<<<<<< HEAD
export type GlobalViewName =
  | ViewNames.USER_BY_EMAIL
  | ViewNames.BY_API_KEY
  | ViewNames.USER_BY_BUILDERS

export enum DocumentTypes {
=======
export enum DocumentType {
>>>>>>> bf972595
  USER = "us",
  GROUP = "gr",
  WORKSPACE = "workspace",
  CONFIG = "config",
  TEMPLATE = "template",
  APP = "app",
  DEV = "dev",
  APP_DEV = "app_dev",
  APP_METADATA = "app_metadata",
  ROLE = "role",
  MIGRATIONS = "migrations",
  DEV_INFO = "devinfo",
  AUTOMATION_LOG = "log_au",
}

export const StaticDatabases = {
  GLOBAL: {
    name: "global-db",
    docs: {
      apiKeys: "apikeys",
      usageQuota: "usage_quota",
      licenseInfo: "license_info",
    },
  },
  // contains information about tenancy and so on
  PLATFORM_INFO: {
    name: "global-info",
    docs: {
      tenants: "tenants",
      install: "install",
    },
  },
}

export const APP_PREFIX = DocumentType.APP + SEPARATOR
export const APP_DEV = DocumentType.APP_DEV + SEPARATOR
export const APP_DEV_PREFIX = APP_DEV<|MERGE_RESOLUTION|>--- conflicted
+++ resolved
@@ -27,16 +27,13 @@
   ],
 }
 
-<<<<<<< HEAD
 export type GlobalViewName =
-  | ViewNames.USER_BY_EMAIL
-  | ViewNames.BY_API_KEY
-  | ViewNames.USER_BY_BUILDERS
+  | ViewName.USER_BY_EMAIL
+  | ViewName.BY_API_KEY
+  | ViewName.USER_BY_BUILDERS
+  | ViewName.USER_BY_APP
 
-export enum DocumentTypes {
-=======
 export enum DocumentType {
->>>>>>> bf972595
   USER = "us",
   GROUP = "gr",
   WORKSPACE = "workspace",
