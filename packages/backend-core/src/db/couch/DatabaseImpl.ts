import Nano from "@budibase/nano"
import {
  AllDocsResponse,
  AnyDocument,
  Database,
  DatabaseOpts,
  DatabaseQueryOpts,
  DatabasePutOpts,
  DatabaseCreateIndexOpts,
  DatabaseDeleteIndexOpts,
  Document,
  isDocument,
} from "@budibase/types"
import { getCouchInfo } from "./connections"
import { directCouchCall } from "./utils"
import { getPouchDB } from "./pouchDB"
import { WriteStream, ReadStream } from "fs"
import { newid } from "../../newid"

function buildNano(couchInfo: { url: string; cookie: string }) {
  return Nano({
    url: couchInfo.url,
    requestDefaults: {
      headers: {
        Authorization: couchInfo.cookie,
      },
    },
    parseUrl: false,
  })
}

export function DatabaseWithConnection(
  dbName: string,
  connection: string,
  opts?: DatabaseOpts
) {
  if (!connection) {
    throw new Error("Must provide connection details")
  }
  return new DatabaseImpl(dbName, opts, connection)
}

export class DatabaseImpl implements Database {
  public readonly name: string
  private static nano: Nano.ServerScope
  private readonly instanceNano?: Nano.ServerScope
  private readonly pouchOpts: DatabaseOpts

  constructor(dbName?: string, opts?: DatabaseOpts, connection?: string) {
    if (dbName == null) {
      throw new Error("Database name cannot be undefined.")
    }
    this.name = dbName
    this.pouchOpts = opts || {}
    if (connection) {
      const couchInfo = getCouchInfo(connection)
      this.instanceNano = buildNano(couchInfo)
    }
    if (!DatabaseImpl.nano) {
      DatabaseImpl.init()
    }
  }

  static init() {
    const couchInfo = getCouchInfo()
    DatabaseImpl.nano = buildNano(couchInfo)
  }

  async exists() {
    let response = await directCouchCall(`/${this.name}`, "HEAD")
    return response.status === 200
  }

  private nano() {
    return this.instanceNano || DatabaseImpl.nano
  }

  async checkSetup() {
    let shouldCreate = !this.pouchOpts?.skip_setup
    // check exists in a lightweight fashion
    let exists = await this.exists()
    if (!shouldCreate && !exists) {
      throw new Error("DB does not exist")
    }
    if (!exists) {
<<<<<<< HEAD
      try {
        await DatabaseImpl.nano.db.create(this.name)
      } catch (err: any) {
        // Handling race conditions
        if (err.statusCode !== 412) {
          throw err
        }
      }
=======
      await this.nano().db.create(this.name)
>>>>>>> 780ff8cc
    }
    return this.nano().db.use(this.name)
  }

  private async updateOutput(fnc: any) {
    try {
      return await fnc()
    } catch (err: any) {
      if (err.statusCode) {
        err.status = err.statusCode
      }
      throw err
    }
  }

  async get<T>(id?: string): Promise<T | any> {
    const db = await this.checkSetup()
    if (!id) {
      throw new Error("Unable to get doc without a valid _id.")
    }
    return this.updateOutput(() => db.get(id))
  }

  async remove(idOrDoc: string | Document, rev?: string) {
    const db = await this.checkSetup()
    let _id: string
    let _rev: string

    if (isDocument(idOrDoc)) {
      _id = idOrDoc._id!
      _rev = idOrDoc._rev!
    } else {
      _id = idOrDoc
      _rev = rev!
    }

    if (!_id || !_rev) {
      throw new Error("Unable to remove doc without a valid _id and _rev.")
    }
    return this.updateOutput(() => db.destroy(_id, _rev))
  }

  async post(document: AnyDocument, opts?: DatabasePutOpts) {
    if (!document._id) {
      document._id = newid()
    }
    return this.put(document, opts)
  }

  async put(document: AnyDocument, opts?: DatabasePutOpts) {
    if (!document._id) {
      throw new Error("Cannot store document without _id field.")
    }
    const db = await this.checkSetup()
    if (!document.createdAt) {
      document.createdAt = new Date().toISOString()
    }
    document.updatedAt = new Date().toISOString()
    if (opts?.force && document._id) {
      try {
        const existing = await this.get(document._id)
        if (existing) {
          document._rev = existing._rev
        }
      } catch (err: any) {
        if (err.status !== 404) {
          throw err
        }
      }
    }
    return this.updateOutput(() => db.insert(document))
  }

  async bulkDocs(documents: AnyDocument[]) {
    const db = await this.checkSetup()
    return this.updateOutput(() => db.bulk({ docs: documents }))
  }

  async allDocs<T>(params: DatabaseQueryOpts): Promise<AllDocsResponse<T>> {
    const db = await this.checkSetup()
    return this.updateOutput(() => db.list(params))
  }

  async query<T>(
    viewName: string,
    params: DatabaseQueryOpts
  ): Promise<AllDocsResponse<T>> {
    const db = await this.checkSetup()
    const [database, view] = viewName.split("/")
    return this.updateOutput(() => db.view(database, view, params))
  }

  async destroy() {
    try {
<<<<<<< HEAD
      return await DatabaseImpl.nano.db.destroy(this.name)
=======
      await this.nano().db.destroy(this.name)
>>>>>>> 780ff8cc
    } catch (err: any) {
      // didn't exist, don't worry
      if (err.statusCode === 404) {
        return
      } else {
        throw { ...err, status: err.statusCode }
      }
    }
  }

  async compact() {
    const db = await this.checkSetup()
    return this.updateOutput(() => db.compact())
  }

  // All below functions are in-frequently called, just utilise PouchDB
  // for them as it implements them better than we can
  async dump(stream: WriteStream, opts?: { filter?: any }) {
    const pouch = getPouchDB(this.name)
    // @ts-ignore
    return pouch.dump(stream, opts)
  }

  async load(stream: ReadStream) {
    const pouch = getPouchDB(this.name)
    // @ts-ignore
    return pouch.load(stream)
  }

  async createIndex(opts: DatabaseCreateIndexOpts) {
    const pouch = getPouchDB(this.name)
    return pouch.createIndex(opts)
  }

  async deleteIndex(opts: DatabaseDeleteIndexOpts) {
    const pouch = getPouchDB(this.name)
    return pouch.deleteIndex(opts)
  }

  async getIndexes() {
    const pouch = getPouchDB(this.name)
    return pouch.getIndexes()
  }
}<|MERGE_RESOLUTION|>--- conflicted
+++ resolved
@@ -83,18 +83,14 @@
       throw new Error("DB does not exist")
     }
     if (!exists) {
-<<<<<<< HEAD
       try {
-        await DatabaseImpl.nano.db.create(this.name)
+        await this.nano().db.create(this.name)
       } catch (err: any) {
         // Handling race conditions
         if (err.statusCode !== 412) {
           throw err
         }
       }
-=======
-      await this.nano().db.create(this.name)
->>>>>>> 780ff8cc
     }
     return this.nano().db.use(this.name)
   }
@@ -189,11 +185,7 @@
 
   async destroy() {
     try {
-<<<<<<< HEAD
-      return await DatabaseImpl.nano.db.destroy(this.name)
-=======
-      await this.nano().db.destroy(this.name)
->>>>>>> 780ff8cc
+      return await this.nano().db.destroy(this.name)
     } catch (err: any) {
       // didn't exist, don't worry
       if (err.statusCode === 404) {
