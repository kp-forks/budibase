--- conflicted
+++ resolved
@@ -1,8 +1,5 @@
 const pouch = require("./pouch")
-<<<<<<< HEAD
-=======
 const env = require("../environment")
->>>>>>> a024db7d
 
 let PouchDB
 let initialised = false
@@ -10,17 +7,11 @@
 const put =
   dbPut =>
   async (doc, options = {}) => {
-<<<<<<< HEAD
     if (!doc.createdAt) {
       doc.createdAt = new Date().toISOString()
     }
     doc.updatedAt = new Date().toISOString()
     return dbPut(doc, options)
-=======
-    const response = await dbPut(doc, options)
-    // TODO: add created / updated
-    return response
->>>>>>> a024db7d
   }
 
 const checkInitialised = () => {
@@ -32,16 +23,6 @@
 exports.init = opts => {
   PouchDB = pouch.getPouch(opts)
   initialised = true
-<<<<<<< HEAD
-}
-
-exports.getDB = (dbName, opts) => {
-  checkInitialised()
-  const db = new PouchDB(dbName, opts)
-  const dbPut = db.put
-  db.put = put(dbPut)
-  return db
-=======
 }
 
 // NOTE: THIS IS A DANGEROUS FUNCTION - USE WITH CAUTION
@@ -80,7 +61,6 @@
   } finally {
     await exports.closeDB(db)
   }
->>>>>>> a024db7d
 }
 
 exports.allDbs = () => {
