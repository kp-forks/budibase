--- conflicted
+++ resolved
@@ -15,15 +15,9 @@
   auth: require("../auth"),
   constants: require("../constants"),
   migrations: require("../migrations"),
-<<<<<<< HEAD
   errors: require("./errors"),
   env: require("./environment"),
   accounts: require("./cloud/accounts"),
   tenancy: require("./tenancy"),
   featureFlags: require("./featureFlags"),
-=======
-  env: require("./environment"),
-  accounts: require("./cloud/accounts"),
-  tenancy: require("./tenancy"),
->>>>>>> d251a801
 }