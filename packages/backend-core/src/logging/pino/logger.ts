--- conflicted
+++ resolved
@@ -6,11 +6,7 @@
 import env from "../../environment"
 import * as context from "../../context"
 import * as correlation from "../correlation"
-<<<<<<< HEAD
-import { IdentityType } from "@budibase/types"
-=======
 import { LOG_CONTEXT } from "../index"
->>>>>>> 3374582c
 
 import { localFileDestination } from "../system"
 
