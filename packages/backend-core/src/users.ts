import {
  ViewName,
  getUsersByAppParams,
  getProdAppID,
  generateAppUserID,
  queryGlobalView,
  UNICODE_MAX,
<<<<<<< HEAD
  DocumentType,
  SEPARATOR,
=======
  directCouchFind,
>>>>>>> 56a188bb
} from "./db"
import { BulkDocsResponse, User } from "@budibase/types"
import { getGlobalDB } from "./context"
import * as context from "./context"

type GetOpts = { cleanup?: boolean }

function removeUserPassword(users: User | User[]) {
  if (Array.isArray(users)) {
    return users.map(user => {
      if (user) {
        delete user.password
        return user
      }
    })
  } else if (users) {
    delete users.password
    return users
  }
  return users
}

export const bulkGetGlobalUsersById = async (
  userIds: string[],
  opts?: GetOpts
) => {
  const db = getGlobalDB()
  let users = (
    await db.allDocs({
      keys: userIds,
      include_docs: true,
    })
  ).rows.map(row => row.doc) as User[]
  if (opts?.cleanup) {
    users = removeUserPassword(users) as User[]
  }
  return users
}

export const getAllUserIds = async () => {
  const db = getGlobalDB()
  const startKey = `${DocumentType.USER}${SEPARATOR}`
  const response = await db.allDocs({
    startkey: startKey,
    endkey: `${startKey}${UNICODE_MAX}`,
  })
  return response.rows.map(row => row.id)
}

export const bulkUpdateGlobalUsers = async (users: User[]) => {
  const db = getGlobalDB()
  return (await db.bulkDocs(users)) as BulkDocsResponse
}

export async function getById(id: string, opts?: GetOpts): Promise<User> {
  const db = context.getGlobalDB()
  let user = await db.get(id)
  if (opts?.cleanup) {
    user = removeUserPassword(user)
  }
  return user
}

/**
 * Given an email address this will use a view to search through
 * all the users to find one with this email address.
 */
export const getGlobalUserByEmail = async (
  email: String,
  opts?: GetOpts
): Promise<User | undefined> => {
  if (email == null) {
    throw "Must supply an email address to view"
  }

  const response = await queryGlobalView<User>(ViewName.USER_BY_EMAIL, {
    key: email.toLowerCase(),
    include_docs: true,
  })

  if (Array.isArray(response)) {
    // shouldn't be able to happen, but need to handle just in case
    throw new Error(`Multiple users found with email address: ${email}`)
  }

  let user = response as User
  if (opts?.cleanup) {
    user = removeUserPassword(user) as User
  }

  return user
}

export const searchGlobalUsersByApp = async (
  appId: any,
  opts: any,
  getOpts?: GetOpts
) => {
  if (typeof appId !== "string") {
    throw new Error("Must provide a string based app ID")
  }
  const params = getUsersByAppParams(appId, {
    include_docs: true,
  })
  params.startkey = opts && opts.startkey ? opts.startkey : params.startkey
  let response = await queryGlobalView(ViewName.USER_BY_APP, params)

  if (!response) {
    response = []
  }
  let users: User[] = Array.isArray(response) ? response : [response]
  if (getOpts?.cleanup) {
    users = removeUserPassword(users) as User[]
  }
  return users
}

/*
  Return any user who potentially has access to the application
  Admins, developers and app users with the explicitly role.
*/
export const searchGlobalUsersByAppAccess = async (appId: any, opts: any) => {
  const roleSelector = `roles.${appId}`

  let orQuery: any[] = [
    {
      "builder.global": true,
    },
    {
      "admin.global": true,
    },
  ]

  if (appId) {
    const roleCheck = {
      [roleSelector]: {
        $exists: true,
      },
    }
    orQuery.push(roleCheck)
  }

  let searchOptions = {
    selector: {
      $or: orQuery,
      _id: {
        $regex: "^us_",
      },
    },
    limit: opts?.limit || 50,
  }

  const resp = await directCouchFind(context.getGlobalDBName(), searchOptions)
  return resp?.rows
}

export const getGlobalUserByAppPage = (appId: string, user: User) => {
  if (!user) {
    return
  }
  return generateAppUserID(getProdAppID(appId)!, user._id!)
}

/**
 * Performs a starts with search on the global email view.
 */
export const searchGlobalUsersByEmail = async (
  email: string,
  opts: any,
  getOpts?: GetOpts
) => {
  if (typeof email !== "string") {
    throw new Error("Must provide a string to search by")
  }
  const lcEmail = email.toLowerCase()
  // handle if passing up startkey for pagination
  const startkey = opts && opts.startkey ? opts.startkey : lcEmail
  let response = await queryGlobalView<User>(ViewName.USER_BY_EMAIL, {
    ...opts,
    startkey,
    endkey: `${lcEmail}${UNICODE_MAX}`,
  })
  if (!response) {
    response = []
  }
  let users: User[] = Array.isArray(response) ? response : [response]
  if (getOpts?.cleanup) {
    users = removeUserPassword(users) as User[]
  }
  return users
}<|MERGE_RESOLUTION|>--- conflicted
+++ resolved
@@ -5,12 +5,9 @@
   generateAppUserID,
   queryGlobalView,
   UNICODE_MAX,
-<<<<<<< HEAD
   DocumentType,
   SEPARATOR,
-=======
   directCouchFind,
->>>>>>> 56a188bb
 } from "./db"
 import { BulkDocsResponse, User } from "@budibase/types"
 import { getGlobalDB } from "./context"
