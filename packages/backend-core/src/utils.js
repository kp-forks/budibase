--- conflicted
+++ resolved
@@ -1,14 +1,9 @@
-<<<<<<< HEAD
-const { DocumentTypes, SEPARATOR, ViewNames } = require("./db/utils")
-=======
 const {
   DocumentTypes,
   SEPARATOR,
   ViewNames,
-  generateGlobalUserID,
   getAllApps,
 } = require("./db/utils")
->>>>>>> 03ba6d91
 const jwt = require("jsonwebtoken")
 const { options } = require("./middleware/passport/jwt")
 const { queryGlobalView } = require("./db/views")
@@ -16,11 +11,8 @@
 const env = require("./environment")
 const userCache = require("./cache/user")
 const { getUserSessions, invalidateSessions } = require("./security/sessions")
-<<<<<<< HEAD
 const events = require("./events")
-=======
 const tenancy = require("./tenancy")
->>>>>>> 03ba6d91
 
 const APP_PREFIX = DocumentTypes.APP + SEPARATOR
 const PROD_APP_PREFIX = "/app/"
