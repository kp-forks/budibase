--- conflicted
+++ resolved
@@ -27,9 +27,6 @@
   QUERY_VARS: "queryVars",
   LICENSES: "license",
   GENERIC_CACHE: "data_cache",
-<<<<<<< HEAD
-  AUTOMATION_LOGS: "autoLogs",
-=======
   WRITE_THROUGH: "writeThrough",
 }
 
@@ -59,7 +56,6 @@
   UNUSED_12: 13,
   UNUSED_13: 14,
   UNUSED_14: 15,
->>>>>>> a625fa57
 }
 
 exports.SEPARATOR = SEPARATOR
