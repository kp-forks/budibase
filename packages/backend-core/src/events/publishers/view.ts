--- conflicted
+++ resolved
@@ -20,13 +20,7 @@
   ViewJoinCreatedEvent,
 } from "@budibase/types"
 
-<<<<<<< HEAD
-async function created(view: View, timestamp?: string | number) {
-=======
-/* eslint-disable */
-
 async function created(view: ViewV2, timestamp?: string | number) {
->>>>>>> 3d8b415a
   const properties: ViewCreatedEvent = {
     name: view.name,
     type: view.type,
