// BASE

import { ErrorCode } from "@budibase/types"

export abstract class BudibaseError extends Error {
  code: string

  constructor(message: string, code: ErrorCode) {
    super(message)
    this.code = code
  }

  protected getPublicError?(): any
}

// ERROR HANDLING

/**
 * For the given error, build the public representation that is safe
 * to be exposed over an api.
 */
export const getPublicError = (err: any) => {
  let error
  if (err.code) {
    // add generic error information
    error = {
      code: err.code,
    }

    if (err.getPublicError) {
      error = {
        ...error,
        // get any additional context from this error
        ...err.getPublicError(),
      }
    }
  }

  return error
}

// HTTP

export class HTTPError extends BudibaseError {
  status: number

  constructor(message: string, httpStatus: number, code = ErrorCode.HTTP) {
    super(message, code)
    this.status = httpStatus
  }

  static async fromResponse(resp: Response) {
    const body = await resp.text()
    let message = body
    let httpStatus = resp.status
    let code = ErrorCode.HTTP
    try {
      const error = JSON.parse(body)
      message = error.message
      httpStatus = error.status
      code = error.error?.code
    } catch (e) {
      // ignore
    }
    return new HTTPError(message, httpStatus, code)
  }
}

export class UnexpectedError extends HTTPError {
  constructor(message: string) {
    super(message, 500)
  }
}

export class NotFoundError extends HTTPError {
  constructor(message: string) {
    super(message, 404)
  }
}

export class BadRequestError extends HTTPError {
  constructor(message: string) {
    super(message, 400)
  }
}

<<<<<<< HEAD
export class ForbiddenError extends HTTPError {
  constructor(message: string) {
    super(message, 403)
=======
export class NotImplementedError extends HTTPError {
  constructor(message: string) {
    super(message, 501)
>>>>>>> ac0d18cb
  }
}

// LICENSING

export class UsageLimitError extends HTTPError {
  limitName: string

  constructor(message: string, limitName: string) {
    super(message, 400, ErrorCode.USAGE_LIMIT_EXCEEDED)
    this.limitName = limitName
  }

  getPublicError() {
    return {
      limitName: this.limitName,
    }
  }
}

export class FeatureDisabledError extends HTTPError {
  featureName: string

  constructor(message: string, featureName: string) {
    super(message, 400, ErrorCode.FEATURE_DISABLED)
    this.featureName = featureName
  }

  getPublicError() {
    return {
      featureName: this.featureName,
    }
  }
}

// AUTH

export class InvalidAPIKeyError extends BudibaseError {
  constructor() {
    super(
      "Invalid API key - may need re-generated, or user doesn't exist",
      ErrorCode.INVALID_API_KEY
    )
  }
}

// USERS

export class EmailUnavailableError extends Error {
  constructor(email: string) {
    super(`Email already in use: '${email}'`)
  }
}<|MERGE_RESOLUTION|>--- conflicted
+++ resolved
@@ -84,15 +84,15 @@
   }
 }
 
-<<<<<<< HEAD
 export class ForbiddenError extends HTTPError {
   constructor(message: string) {
     super(message, 403)
-=======
+  }
+}
+
 export class NotImplementedError extends HTTPError {
   constructor(message: string) {
     super(message, 501)
->>>>>>> ac0d18cb
   }
 }
 
