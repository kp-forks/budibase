{
  "name": "@budibase/backend-core",
<<<<<<< HEAD
  "version": "1.0.91-alpha.17",
=======
  "version": "1.0.105-alpha.10",
>>>>>>> 03ba6d91
  "description": "Budibase backend core libraries used in server and worker",
  "main": "src/index.js",
  "author": "Budibase",
  "license": "GPL-3.0",
  "scripts": {
    "test": "jest",
    "test:watch": "jest --watchAll"
  },
  "dependencies": {
    "@techpass/passport-openidconnect": "^0.3.0",
    "aws-sdk": "^2.901.0",
    "bcryptjs": "^2.4.3",
    "cls-hooked": "^4.2.2",
    "ioredis": "^4.27.1",
    "jsonwebtoken": "^8.5.1",
    "koa-passport": "^4.1.4",
    "lodash": "^4.17.21",
    "lodash.isarguments": "^3.1.0",
    "node-fetch": "^2.6.1",
    "passport-google-auth": "^1.0.2",
    "passport-google-oauth": "^2.0.0",
    "passport-jwt": "^4.0.0",
    "passport-local": "^1.0.0",
    "posthog-node": "^1.3.0",
    "pouchdb-find": "^7.2.2",
    "pouchdb-replication-stream": "^1.2.9",
    "sanitize-s3-objectkey": "^0.0.1",
    "tar-fs": "^2.1.1",
    "uuid": "^8.3.2",
    "zlib": "^1.0.5"
  },
  "jest": {
    "setupFiles": [
      "./scripts/jestSetup.js"
    ]
  },
  "devDependencies": {
    "@shopify/jest-koa-mocks": "^3.1.5",
    "ioredis-mock": "^5.5.5",
    "jest": "^26.6.3",
    "pouchdb": "^7.2.1",
    "pouchdb-adapter-memory": "^7.2.2",
    "pouchdb-all-dbs": "^1.0.2",
    "timekeeper": "^2.2.0"
  },
  "gitHead": "d1836a898cab3f8ab80ee6d8f42be1a9eed7dcdc"
}<|MERGE_RESOLUTION|>--- conflicted
+++ resolved
@@ -1,10 +1,6 @@
 {
   "name": "@budibase/backend-core",
-<<<<<<< HEAD
-  "version": "1.0.91-alpha.17",
-=======
   "version": "1.0.105-alpha.10",
->>>>>>> 03ba6d91
   "description": "Budibase backend core libraries used in server and worker",
   "main": "src/index.js",
   "author": "Budibase",
