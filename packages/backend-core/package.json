--- conflicted
+++ resolved
@@ -63,11 +63,7 @@
     "@types/chance": "1.1.3",
     "@types/cookies": "0.7.8",
     "@types/jest": "29.5.5",
-<<<<<<< HEAD
-    "@types/lodash": "4.14.199",
-=======
     "@types/lodash": "4.14.200",
->>>>>>> 8e3974d9
     "@types/node": "18.17.0",
     "@types/node-fetch": "2.6.4",
     "@types/pouchdb": "6.4.0",
