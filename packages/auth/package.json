{
  "name": "@budibase/auth",
<<<<<<< HEAD
  "version": "0.9.145-alpha.1",
=======
  "version": "0.9.145",
>>>>>>> f5103225
  "description": "Authentication middlewares for budibase builder and apps",
  "main": "src/index.js",
  "author": "Budibase",
  "license": "AGPL-3.0",
  "scripts": {
    "test": "jest",
    "test:watch": "jest --watchAll"
  },
  "dependencies": {
    "@techpass/passport-openidconnect": "^0.3.0",
    "aws-sdk": "^2.901.0",
    "bcryptjs": "^2.4.3",
    "cls-hooked": "^4.2.2",
    "ioredis": "^4.27.1",
    "jsonwebtoken": "^8.5.1",
    "koa-passport": "^4.1.4",
    "lodash": "^4.17.21",
    "node-fetch": "^2.6.1",
    "passport-google-auth": "^1.0.2",
    "passport-google-oauth": "^2.0.0",
    "passport-jwt": "^4.0.0",
    "passport-local": "^1.0.0",
    "sanitize-s3-objectkey": "^0.0.1",
    "tar-fs": "^2.1.1",
    "uuid": "^8.3.2",
    "zlib": "^1.0.5"
  },
  "jest": {
    "setupFiles": [
      "./scripts/jestSetup.js"
    ]
  },
  "devDependencies": {
    "ioredis-mock": "^5.5.5",
    "jest": "^26.6.3",
    "pouchdb": "^7.2.1",
    "pouchdb-adapter-memory": "^7.2.2",
    "pouchdb-all-dbs": "^1.0.2"
  },
  "gitHead": "d1836a898cab3f8ab80ee6d8f42be1a9eed7dcdc"
}<|MERGE_RESOLUTION|>--- conflicted
+++ resolved
@@ -1,10 +1,6 @@
 {
   "name": "@budibase/auth",
-<<<<<<< HEAD
-  "version": "0.9.145-alpha.1",
-=======
   "version": "0.9.145",
->>>>>>> f5103225
   "description": "Authentication middlewares for budibase builder and apps",
   "main": "src/index.js",
   "author": "Budibase",
