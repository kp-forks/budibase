--- conflicted
+++ resolved
@@ -21,16 +21,10 @@
  * @param {*} done callback from passport to return user information and errors
  * @returns The authenticated user, or errors if they occur
  */
-<<<<<<< HEAD
 exports.authenticate = async function (ctx, email, password, done) {
-  if (!email) return done(null, false, "Email Required.")
-  if (!password) return done(null, false, "Password Required.")
-  const params = ctx.params || {}
-=======
-exports.authenticate = async function (email, password, done) {
   if (!email) return authError(done, "Email Required")
   if (!password) return authError(done, "Password Required")
->>>>>>> f88badd2
+  const params = ctx.params || {}
 
   // use the request to find the tenantId
   let tenantId = params.tenantId || DEFAULT_TENANT_ID
