--- conflicted
+++ resolved
@@ -17,12 +17,8 @@
 const {
   generateUserID,
   getUserParams,
-<<<<<<< HEAD
-=======
   generateGroupID,
   getGroupParams,
-  getEmailFromUserID,
->>>>>>> 3b4c2532
 } = require("./db/utils")
 const { getGlobalUserByEmail } = require("./utils")
 
@@ -55,12 +51,8 @@
   StaticDatabases,
   generateUserID,
   getUserParams,
-<<<<<<< HEAD
-=======
   generateGroupID,
   getGroupParams,
-  getEmailFromUserID,
->>>>>>> 3b4c2532
   hash,
   compare,
   getAppId,
