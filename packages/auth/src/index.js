const passport = require("koa-passport")
const LocalStrategy = require("passport-local").Strategy
const JwtStrategy = require("passport-jwt").Strategy
<<<<<<< HEAD
const database = require("./db")
const { StaticDatabases, DocumentTypes } = require("./db/utils")
const { jwt, local, google, authenticated } = require("./middleware")
const { Cookies, UserStatus } = require("./constants")
const { hash, compare } = require("./hashing")
const {
  getAppId,
  setCookie,
  getCookie,
  clearCookie,
  isClient,
} = require("./utils")
const {
  generateUserID,
  getUserParams,
  generateGroupID,
  getGroupParams,
  getEmailFromUserID,
  generateConfigID,
  getConfigParams,
} = require("./db/utils")

=======
// const GoogleStrategy = require("passport-google-oauth").Strategy
const { setDB, getDB } = require("./db")
const { StaticDatabases } = require("./db/utils")
const { jwt, local, authenticated } = require("./middleware")
>>>>>>> e85b7682
// Strategies
passport.use(new LocalStrategy(local.options, local.authenticate))
passport.use(new JwtStrategy(jwt.options, jwt.authenticate))
// passport.use(new GoogleStrategy(google.options, google.authenticate))

passport.serializeUser((user, done) => done(null, user))

passport.deserializeUser(async (user, done) => {
  const db = getDB(StaticDatabases.GLOBAL.name)

  try {
    const user = await db.get(user._id)
    return done(null, user)
  } catch (err) {
    console.error("User not found", err)
    return done(null, false, { message: "User not found" })
  }
})

module.exports = {
  init(pouch) {
    setDB(pouch)
  },
  db: require("./db/utils"),
  utils: {
    ...require("./utils"),
    ...require("./hashing"),
  },
  auth: {
    buildAuthMiddleware: authenticated,
    passport,
  },
<<<<<<< HEAD
  passport,
  Cookies,
  UserStatus,
  DocumentTypes,
  StaticDatabases,
  generateUserID,
  getUserParams,
  generateGroupID,
  getGroupParams,
  getEmailFromUserID,
  generateConfigID,
  getConfigParams,
  hash,
  compare,
  getAppId,
  setCookie,
  getCookie,
  clearCookie,
  authenticated,
  isClient,
=======
  constants: require("./constants"),
>>>>>>> e85b7682
}<|MERGE_RESOLUTION|>--- conflicted
+++ resolved
@@ -1,7 +1,6 @@
 const passport = require("koa-passport")
 const LocalStrategy = require("passport-local").Strategy
 const JwtStrategy = require("passport-jwt").Strategy
-<<<<<<< HEAD
 const database = require("./db")
 const { StaticDatabases, DocumentTypes } = require("./db/utils")
 const { jwt, local, google, authenticated } = require("./middleware")
@@ -14,6 +13,7 @@
   clearCookie,
   isClient,
 } = require("./utils")
+const { setDB, getDB } = require("./db")
 const {
   generateUserID,
   getUserParams,
@@ -24,12 +24,6 @@
   getConfigParams,
 } = require("./db/utils")
 
-=======
-// const GoogleStrategy = require("passport-google-oauth").Strategy
-const { setDB, getDB } = require("./db")
-const { StaticDatabases } = require("./db/utils")
-const { jwt, local, authenticated } = require("./middleware")
->>>>>>> e85b7682
 // Strategies
 passport.use(new LocalStrategy(local.options, local.authenticate))
 passport.use(new JwtStrategy(jwt.options, jwt.authenticate))
@@ -62,7 +56,6 @@
     buildAuthMiddleware: authenticated,
     passport,
   },
-<<<<<<< HEAD
   passport,
   Cookies,
   UserStatus,
@@ -83,7 +76,4 @@
   clearCookie,
   authenticated,
   isClient,
-=======
-  constants: require("./constants"),
->>>>>>> e85b7682
 }