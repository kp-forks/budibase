--- conflicted
+++ resolved
@@ -1,10 +1,6 @@
 {
   "name": "@budibase/sdk",
-<<<<<<< HEAD
-  "version": "2.3.2-alpha.3",
-=======
   "version": "2.3.10",
->>>>>>> eaf9d2f7
   "description": "Budibase Public API SDK",
   "author": "Budibase",
   "license": "MPL-2.0",
