--- conflicted
+++ resolved
@@ -1,10 +1,6 @@
 {
   "name": "@budibase/sdk",
-<<<<<<< HEAD
-  "version": "2.1.40-alpha.7",
-=======
   "version": "2.1.42",
->>>>>>> 6a1898db
   "description": "Budibase Public API SDK",
   "author": "Budibase",
   "license": "MPL-2.0",
