--- conflicted
+++ resolved
@@ -1,10 +1,6 @@
 {
   "name": "@budibase/sdk",
-<<<<<<< HEAD
-  "version": "2.1.32-alpha.11",
-=======
   "version": "2.1.39",
->>>>>>> 28cc20e9
   "description": "Budibase Public API SDK",
   "author": "Budibase",
   "license": "MPL-2.0",
