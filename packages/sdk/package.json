{
  "name": "@budibase/sdk",
<<<<<<< HEAD
  "version": "2.4.4-alpha.0",
=======
  "version": "2.4.4",
>>>>>>> ee2a7a2e
  "description": "Budibase Public API SDK",
  "author": "Budibase",
  "license": "MPL-2.0",
  "module": "dist/sdk.mjs",
  "type": "module",
  "scripts": {
    "generate": "cd scripts && bash generate-sdk.sh",
    "build:sdk": "yarn run generate && rollup -c"
  },
  "dependencies": {
    "superagent": "^5.3.0"
  },
  "devDependencies": {
    "@rollup/plugin-commonjs": "^18.0.0",
    "@rollup/plugin-node-resolve": "^11.2.1",
    "rollup": "^2.44.0",
    "rollup-plugin-polyfill-node": "^0.8.0",
    "rollup-plugin-terser": "^7.0.2"
  }
}<|MERGE_RESOLUTION|>--- conflicted
+++ resolved
@@ -1,10 +1,6 @@
 {
   "name": "@budibase/sdk",
-<<<<<<< HEAD
-  "version": "2.4.4-alpha.0",
-=======
   "version": "2.4.4",
->>>>>>> ee2a7a2e
   "description": "Budibase Public API SDK",
   "author": "Budibase",
   "license": "MPL-2.0",
