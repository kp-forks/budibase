--- conflicted
+++ resolved
@@ -1,10 +1,6 @@
 {
   "name": "@budibase/sdk",
-<<<<<<< HEAD
-  "version": "2.2.10-alpha.14",
-=======
   "version": "2.2.10",
->>>>>>> 455871d8
   "description": "Budibase Public API SDK",
   "author": "Budibase",
   "license": "MPL-2.0",
