--- conflicted
+++ resolved
@@ -2,35 +2,35 @@
 import * as apps from "../../utilities/appService"
 import * as eventHelpers from "./events"
 import {
+  accounts,
+  cache,
+  constants,
+  db as dbUtils,
+  deprovisioning,
+  events,
+  HTTPError,
+  migrations,
+  sessions,
+  StaticDatabases,
   tenancy,
+  users as usersCore,
   utils,
-  db as dbUtils,
-  constants,
-  cache,
-  users as usersCore,
-  deprovisioning,
-  sessions,
-  HTTPError,
-  accounts,
-  migrations,
-  StaticDatabases,
   ViewName,
-  events,
 } from "@budibase/backend-core"
 import {
+  AccountMetadata,
+  AllDocsResponse,
+  BulkCreateUsersResponse,
+  BulkDeleteUsersResponse,
+  BulkDocsResponse,
+  CloudAccount,
+  CreateUserResponse,
+  InviteUsersRequest,
+  InviteUsersResponse,
   MigrationType,
   PlatformUserByEmail,
+  RowResponse,
   User,
-  BulkCreateUsersResponse,
-  CreateUserResponse,
-  BulkDeleteUsersResponse,
-  CloudAccount,
-  AllDocsResponse,
-  RowResponse,
-  BulkDocsResponse,
-  AccountMetadata,
-  InviteUsersRequest,
-  InviteUsersResponse,
 } from "@budibase/types"
 import { groups as groupUtils } from "@budibase/pro"
 import { sendEmail } from "../../utilities/email"
@@ -188,19 +188,6 @@
   const tenantId = tenancy.getTenantId()
   const db = tenancy.getGlobalDB()
   let { email, _id } = user
-<<<<<<< HEAD
-  // make sure another user isn't using the same email
-  let dbUser: User | undefined
-  if (opts.bulkCreate) {
-    dbUser = undefined
-  } else if (email) {
-    // check budibase users inside the tenant
-    dbUser = await usersCore.getGlobalUserByEmail(email)
-    if (dbUser != null && (dbUser._id !== _id || Array.isArray(dbUser))) {
-      throw `Email address ${email} already in use.`
-    }
-=======
->>>>>>> c1bd1dc2
 
   let dbUser: User | undefined
   if (_id) {
@@ -226,11 +213,7 @@
 
   // make sure we set the _id field for a new user
   if (!_id) {
-<<<<<<< HEAD
-    _id = builtUser._id as string
-=======
     _id = builtUser._id!
->>>>>>> c1bd1dc2
   }
 
   try {
@@ -274,11 +257,19 @@
 }
 
 const getExistingTenantUsers = async (emails: string[]): Promise<User[]> => {
-  return dbUtils.queryGlobalView(ViewName.USER_BY_EMAIL, {
+  const params = {
     keys: emails,
     include_docs: true,
+  }
+  const opts = {
     arrayResponse: true,
-  })
+  }
+  return dbUtils.queryGlobalView<User>(
+    ViewName.USER_BY_EMAIL,
+    params,
+    undefined,
+    opts
+  ) as Promise<User[]>
 }
 
 const getExistingPlatformUsers = async (
@@ -302,11 +293,18 @@
 const getExistingAccounts = async (
   emails: string[]
 ): Promise<AccountMetadata[]> => {
-  return dbUtils.queryPlatformView(ViewName.ACCOUNT_BY_EMAIL, {
+  const params = {
     keys: emails,
     include_docs: true,
+  }
+  const opts = {
     arrayResponse: true,
-  })
+  }
+  return dbUtils.queryPlatformView(
+    ViewName.ACCOUNT_BY_EMAIL,
+    params,
+    opts
+  ) as Promise<AccountMetadata[]>
 }
 
 /**
@@ -442,11 +440,6 @@
   }
 
   let groupsToModify: any = {}
-<<<<<<< HEAD
-=======
-  let builderCount = 0
-
->>>>>>> c1bd1dc2
   // Get users and delete
   const allDocsResponse: AllDocsResponse<User> = await db.allDocs({
     include_docs: true,
@@ -467,19 +460,9 @@
         }
       }
 
-<<<<<<< HEAD
-    return user.doc
-  })
-=======
-      // Also figure out how many builders are being deleted
-      if (eventHelpers.isAddingBuilder(user.doc, null)) {
-        builderCount++
-      }
-
       return user.doc
     }
   )
->>>>>>> c1bd1dc2
 
   // Delete from DB
   const dbResponse: BulkDocsResponse = await db.bulkDocs(
@@ -494,9 +477,6 @@
   for (let user of usersToDelete) {
     await bulkDeleteProcessing(user)
   }
-<<<<<<< HEAD
-=======
-  await quotas.removeDevelopers(builderCount)
 
   // Build Response
   // index users by id
@@ -519,7 +499,6 @@
       })
     }
   })
->>>>>>> c1bd1dc2
 
   return response
 }
@@ -527,7 +506,7 @@
 export const destroy = async (id: string, currentUser: any) => {
   const db = tenancy.getGlobalDB()
   const dbUser = await db.get(id)
-  const userId = dbUser._id
+  const userId = dbUser._id as string
   let groups = dbUser.userGroups
 
   if (!env.SELF_HOSTED && !env.DISABLE_ACCOUNT_PORTAL) {
