--- conflicted
+++ resolved
@@ -10,12 +10,9 @@
   let schema = {
     email: Joi.string().allow(null, ""),
     password: Joi.string().allow(null, ""),
-<<<<<<< HEAD
     forcePasswordChange: Joi.boolean().optional(),
-=======
     firstName: Joi.string().allow(null, ""),
     lastName: Joi.string().allow(null, ""),
->>>>>>> 47fd393e
     builder: Joi.object({
       global: Joi.boolean().optional(),
       apps: Joi.array().optional(),
