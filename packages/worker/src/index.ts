--- conflicted
+++ resolved
@@ -14,11 +14,7 @@
 import Application from "koa"
 import { bootstrap } from "global-agent"
 import * as db from "./db"
-<<<<<<< HEAD
-import { auth, logging, events } from "@budibase/backend-core"
-=======
 import { auth, logging, events, middleware } from "@budibase/backend-core"
->>>>>>> a0dacc97
 db.init()
 import Koa from "koa"
 import koaBody from "koa-body"
@@ -40,10 +36,7 @@
 // set up top level koa middleware
 app.use(koaBody({ multipart: true }))
 app.use(koaSession(app))
-<<<<<<< HEAD
-=======
 app.use(middleware.logging)
->>>>>>> a0dacc97
 app.use(logger(logging.pinoSettings()))
 
 // authentication
