--- conflicted
+++ resolved
@@ -70,12 +70,9 @@
     "server-destroy": "1.0.1"
   },
   "devDependencies": {
-<<<<<<< HEAD
     "@trendyol/jest-testcontainers": "^2.1.1",
-=======
     "@swc/core": "^1.3.25",
     "@swc/jest": "^0.2.24",
->>>>>>> cca09eab
     "@types/jest": "26.0.23",
     "@types/jsonwebtoken": "8.5.1",
     "@types/koa": "2.13.4",
