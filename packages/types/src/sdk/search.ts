import { Operation, SortDirection } from "./datasources"
import { Row, Table } from "../documents"
import { SortType } from "../api"
import { Knex } from "knex"

export enum SearchFilterOperator {
  STRING = "string",
  FUZZY = "fuzzy",
  RANGE = "range",
  EQUAL = "equal",
  NOT_EQUAL = "notEqual",
  EMPTY = "empty",
  NOT_EMPTY = "notEmpty",
  ONE_OF = "oneOf",
  CONTAINS = "contains",
  NOT_CONTAINS = "notContains",
  CONTAINS_ANY = "containsAny",
}

export interface SearchFilters {
  allOr?: boolean
  onEmptyFilter?: EmptyFilterOption
  [SearchFilterOperator.STRING]?: {
    [key: string]: string
  }
  [SearchFilterOperator.FUZZY]?: {
    [key: string]: string
  }
<<<<<<< HEAD
  range?: {
    [key: string]:
      | {
          high: number | string
          low: number | string
        }
      | { high: number | string }
      | { low: number | string }
=======
  [SearchFilterOperator.RANGE]?: {
    [key: string]: {
      high: number | string
      low: number | string
    }
>>>>>>> c51df0ec
  }
  [SearchFilterOperator.EQUAL]?: {
    [key: string]: any
  }
  [SearchFilterOperator.NOT_EQUAL]?: {
    [key: string]: any
  }
  [SearchFilterOperator.EMPTY]?: {
    [key: string]: any
  }
  [SearchFilterOperator.NOT_EMPTY]?: {
    [key: string]: any
  }
  [SearchFilterOperator.ONE_OF]?: {
    [key: string]: any[]
  }
  [SearchFilterOperator.CONTAINS]?: {
    [key: string]: any[]
  }
  [SearchFilterOperator.NOT_CONTAINS]?: {
    [key: string]: any[]
  }
  [SearchFilterOperator.CONTAINS_ANY]?: {
    [key: string]: any[]
  }
}

export type SearchQueryFields = Omit<SearchFilters, "allOr" | "onEmptyFilter">

export interface SortJson {
  [key: string]: {
    direction: SortDirection
    type?: SortType
  }
}

export interface PaginationJson {
  limit: number
  page?: string | number
}

export interface RenameColumn {
  old: string
  updated: string
}

export interface AddColumn {
  name: string
}

export interface RelationshipsJson {
  through?: string
  from?: string
  to?: string
  fromPrimary?: string
  toPrimary?: string
  tableName: string
  column: string
}

export interface QueryJson {
  endpoint: {
    datasourceId: string
    entityId: string
    operation: Operation
    schema?: string
  }
  resource?: {
    fields: string[]
  }
  filters?: SearchFilters
  sort?: SortJson
  paginate?: PaginationJson
  body?: Row | Row[]
  table?: Table
  meta: {
    table: Table
    tables?: Record<string, Table>
    renamed?: RenameColumn
  }
  extra?: {
    idFilter?: SearchFilters
  }
  relationships?: RelationshipsJson[]
  tableAliases?: Record<string, string>
}

export type SqlQueryBinding = Knex.Value[]

export interface SqlQuery {
  sql: string
  bindings?: SqlQueryBinding
}

export enum EmptyFilterOption {
  RETURN_ALL = "all",
  RETURN_NONE = "none",
}<|MERGE_RESOLUTION|>--- conflicted
+++ resolved
@@ -26,8 +26,7 @@
   [SearchFilterOperator.FUZZY]?: {
     [key: string]: string
   }
-<<<<<<< HEAD
-  range?: {
+  [SearchFilterOperator.RANGE]?: {
     [key: string]:
       | {
           high: number | string
@@ -35,13 +34,6 @@
         }
       | { high: number | string }
       | { low: number | string }
-=======
-  [SearchFilterOperator.RANGE]?: {
-    [key: string]: {
-      high: number | string
-      low: number | string
-    }
->>>>>>> c51df0ec
   }
   [SearchFilterOperator.EQUAL]?: {
     [key: string]: any
