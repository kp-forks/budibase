export enum FeatureFlag {
  DEBUG_UI = "DEBUG_UI",
  USE_ZOD_VALIDATOR = "USE_ZOD_VALIDATOR",
  AI_JS_GENERATION = "AI_JS_GENERATION",
  AI_TABLE_GENERATION = "AI_TABLE_GENERATION",
  AI_AGENTS = "AI_AGENTS",
<<<<<<< HEAD
  APPS_IN_APPS = "APPS_IN_APPS",
=======
  WORKSPACE_APPS = "WORKSPACE_APPS",
>>>>>>> b573e9cb

  // Account-portal
  DIRECT_LOGIN_TO_ACCOUNT_PORTAL = "DIRECT_LOGIN_TO_ACCOUNT_PORTAL",
}

export const FeatureFlagDefaults: Record<FeatureFlag, boolean> = {
  [FeatureFlag.USE_ZOD_VALIDATOR]: false,
  [FeatureFlag.AI_JS_GENERATION]: false,
  [FeatureFlag.AI_TABLE_GENERATION]: false,
  [FeatureFlag.AI_AGENTS]: false,
<<<<<<< HEAD
  [FeatureFlag.APPS_IN_APPS]: true, // TODO: change to false
=======
  [FeatureFlag.WORKSPACE_APPS]: false,
>>>>>>> b573e9cb

  // Account-portal
  [FeatureFlag.DIRECT_LOGIN_TO_ACCOUNT_PORTAL]: false,

  [FeatureFlag.DEBUG_UI]: false,
}

export type FeatureFlags = typeof FeatureFlagDefaults<|MERGE_RESOLUTION|>--- conflicted
+++ resolved
@@ -4,11 +4,7 @@
   AI_JS_GENERATION = "AI_JS_GENERATION",
   AI_TABLE_GENERATION = "AI_TABLE_GENERATION",
   AI_AGENTS = "AI_AGENTS",
-<<<<<<< HEAD
-  APPS_IN_APPS = "APPS_IN_APPS",
-=======
   WORKSPACE_APPS = "WORKSPACE_APPS",
->>>>>>> b573e9cb
 
   // Account-portal
   DIRECT_LOGIN_TO_ACCOUNT_PORTAL = "DIRECT_LOGIN_TO_ACCOUNT_PORTAL",
@@ -19,11 +15,7 @@
   [FeatureFlag.AI_JS_GENERATION]: false,
   [FeatureFlag.AI_TABLE_GENERATION]: false,
   [FeatureFlag.AI_AGENTS]: false,
-<<<<<<< HEAD
-  [FeatureFlag.APPS_IN_APPS]: true, // TODO: change to false
-=======
   [FeatureFlag.WORKSPACE_APPS]: false,
->>>>>>> b573e9cb
 
   // Account-portal
   [FeatureFlag.DIRECT_LOGIN_TO_ACCOUNT_PORTAL]: false,
