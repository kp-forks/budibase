import { Document } from "../document"

export type AppMetadataErrors = { [key: string]: string[] }

export interface App extends Document {
  appId: string
  type: string
  version: string
  componentLibraries: string[]
  name: string
  url: string | undefined
  template: string | undefined
  instance: AppInstance
  tenantId: string
  status: string
  theme?: string
  customTheme?: {
    buttonBorderRadius?: string
    primaryColor?: string
    primaryColorHover?: string
  }
  revertableVersion?: string
<<<<<<< HEAD
  navigation?: AppNavigation
=======
  automationErrors?: AppMetadataErrors
>>>>>>> adb26556
}

export interface AppInstance {
  _id: string
}

export interface AppNavigation {
  navigation: string
  title: string
  navWidth: string
  sticky?: boolean
  hideLogo?: boolean
  logoUrl?: string
  hideTitle?: boolean
  navBackground?: string
  navTextColor?: string
  links?: AppNavigationLink[]
}

export interface AppNavigationLink {
  text: string
  url: string
  id?: string
  roleId?: string
}<|MERGE_RESOLUTION|>--- conflicted
+++ resolved
@@ -20,11 +20,8 @@
     primaryColorHover?: string
   }
   revertableVersion?: string
-<<<<<<< HEAD
   navigation?: AppNavigation
-=======
   automationErrors?: AppMetadataErrors
->>>>>>> adb26556
 }
 
 export interface AppInstance {
