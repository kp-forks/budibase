--- conflicted
+++ resolved
@@ -8,22 +8,9 @@
 
 export interface LinkDocument extends Document {
   type: string
-<<<<<<< HEAD
   tableId: string
-  doc1: {
-    rowId: string
-    fieldName: string
-    tableId: string
-  }
-  doc2: {
-    rowId: string
-    fieldName: string
-    tableId: string
-  }
-=======
   doc1: LinkInfo
   doc2: LinkInfo
->>>>>>> a1c3f827
 }
 
 export interface LinkDocumentValue {
