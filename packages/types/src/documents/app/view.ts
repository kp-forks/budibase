import { SearchFilter, SortOrder, SortType } from "../../api"
import { UIFieldMetadata } from "./table"
import { Document } from "../document"
import { DBView } from "../../sdk"

export type ViewTemplateOpts = {
  field: string
  tableId: string
  groupBy: string
  filters: ViewFilter[]
  schema: any
  calculation: string
  groupByMulti?: boolean
}

export interface InMemoryView extends Document {
  view: DBView
  name: string
  tableId: string
  groupBy?: string
}

export interface View {
  name?: string
  tableId: string
  field?: string
  filters: ViewFilter[]
  schema: ViewSchema
  calculation?: ViewCalculation
  map?: string
  reduce?: any
  meta?: ViewTemplateOpts
  groupBy?: string
}

export type ViewFieldMetadata = UIFieldMetadata & {
  readonly?: boolean
  columns?: Record<string, RelationSchemaField>
}

export type RelationSchemaField = {
  visible?: boolean
  readonly?: boolean
}

export enum CalculationType {
  SUM = "sum",
  AVG = "avg",
  COUNT = "count",
  MIN = "min",
  MAX = "max",
}

export type ViewCalculationFieldMetadata = ViewUIFieldMetadata & {
  calculationType: CalculationType
  field: string
}

export interface ViewV2 {
  version: 2
  id: string
  name: string
  primaryDisplay?: string
  tableId: string
  query?: SearchFilter[]
  sort?: {
    field: string
    order?: SortOrder
    type?: SortType
  }
<<<<<<< HEAD
  schema?: Record<string, ViewFieldMetadata>
=======
  schema?: Record<string, ViewUIFieldMetadata | ViewCalculationFieldMetadata>
>>>>>>> 66fdf033
}

export type ViewSchema = ViewCountOrSumSchema | ViewStatisticsSchema

export interface ViewCountOrSumSchema {
  field: string
  value: string
}

/**
 e.g:
  "min": {
    "type": "number"
  },
  "max": {
    "type": "number"
  }
 */
export interface ViewStatisticsSchema {
  [key: string]: {
    type: string
  }
}

export interface ViewFilter {
  value?: any
  condition: string
  key: string
  conjunction?: string
}

export enum ViewCalculation {
  SUM = "sum",
  COUNT = "count",
  STATISTICS = "stats",
}<|MERGE_RESOLUTION|>--- conflicted
+++ resolved
@@ -68,11 +68,7 @@
     order?: SortOrder
     type?: SortType
   }
-<<<<<<< HEAD
-  schema?: Record<string, ViewFieldMetadata>
-=======
-  schema?: Record<string, ViewUIFieldMetadata | ViewCalculationFieldMetadata>
->>>>>>> 66fdf033
+  schema?: Record<string, ViewFieldMetadata | ViewCalculationFieldMetadata>
 }
 
 export type ViewSchema = ViewCountOrSumSchema | ViewStatisticsSchema
