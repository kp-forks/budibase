--- conflicted
+++ resolved
@@ -15,11 +15,8 @@
   sourceType: TableSourceType
   views?: { [key: string]: View | ViewV2 }
   name: string
-<<<<<<< HEAD
   originalName?: string
-=======
   sourceId: string
->>>>>>> a1c3f827
   primary?: string[]
   schema: TableSchema
   primaryDisplay?: string
