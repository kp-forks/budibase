--- conflicted
+++ resolved
@@ -29,11 +29,7 @@
   pluginAdded?: boolean
   onLoad?: EventHandler[]
   variant?: ScreenVariant
-<<<<<<< HEAD
-  projectAppId: string
-=======
   workspaceAppId?: string
->>>>>>> 6cb29cf9
 }
 
 export interface ScreenRoutesViewOutput extends Document {
