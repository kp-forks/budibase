--- conflicted
+++ resolved
@@ -146,7 +146,7 @@
   internal?: boolean
   type?: string
   disabled?: boolean
-  testData?: TriggerTestOutputs
+  testData?: AutomationTriggerResultOutputs
 }
 
 export interface BaseIOStructure {
@@ -195,32 +195,6 @@
   TRIGGER_FILTER_NOT_MET = "Automation did not run. Filter conditions in trigger were not met.",
 }
 
-<<<<<<< HEAD
-// UI and context fields
-export type AutomationResultFields = {
-  meta?: {
-    [key: string]: unknown
-  }
-  user?: AppSelfResponse
-  automation?: Automation
-}
-
-// Base types for Trigger outputs combined with UI and context fields
-export type TriggerTestOutputs =
-  | (WebhookTriggerOutputs & AutomationResultFields)
-  | (AppActionTriggerOutputs & AutomationResultFields)
-  | (CronTriggerOutputs & AutomationResultFields)
-  | (RowActionTriggerOutputs & AutomationResultFields)
-  | (RowDeletedTriggerInputs & AutomationResultFields)
-  | (RowCreatedTriggerInputs & AutomationResultFields)
-  | (RowUpdatedTriggerOutputs & AutomationResultFields)
-
-export type AutomationTestTrigger = {
-  id: string
-  inputs: null
-  stepId: AutomationTriggerStepId
-  outputs: TriggerTestOutputs
-=======
 export interface AutomationStepResultOutputs {
   success: boolean
   [key: string]: any
@@ -245,27 +219,13 @@
   stepId: AutomationTriggerStepId
   inputs?: AutomationTriggerResultInputs | null
   outputs: AutomationTriggerResultOutputs
->>>>>>> 6a313a3a
 }
 
 export interface AutomationResults {
   automationId?: string
   status?: AutomationStatus
-<<<<<<< HEAD
-  trigger?: AutomationTestTrigger
-  steps: {
-    stepId: AutomationTriggerStepId | AutomationActionStepId
-    inputs: {
-      [key: string]: any
-    }
-    outputs: {
-      [key: string]: any
-    }
-  }[]
-=======
   trigger: AutomationTriggerResult
   steps: [AutomationTriggerResult, ...AutomationStepResult[]]
->>>>>>> 6a313a3a
 }
 
 export interface DidNotTriggerResponse {
