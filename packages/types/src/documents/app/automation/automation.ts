import { Document } from "../../document"
import { User } from "../../global"
import { ReadStream } from "fs"
import { Row } from "../row"
import { Table } from "../table"
import { AutomationStep, AutomationTrigger } from "./schema"
import { ContextEmitter } from "../../../sdk"
<<<<<<< HEAD
import {
  AppActionTriggerOutputs,
  AppSelfResponse,
  CronTriggerOutputs,
  RowActionTriggerOutputs,
  RowCreatedTriggerOutputs,
  RowDeletedTriggerOutputs,
  RowUpdatedTriggerOutputs,
  WebhookTriggerOutputs,
} from "@budibase/types"
=======
>>>>>>> 22c6fd5a

export enum AutomationIOType {
  OBJECT = "object",
  STRING = "string",
  BOOLEAN = "boolean",
  NUMBER = "number",
  ARRAY = "array",
  JSON = "json",
  DATE = "date",
  ATTACHMENT = "attachment",
}

export enum AutomationCustomIOType {
  TABLE = "table",
  ROW = "row",
  ROWS = "rows",
  WIDE = "wide",
  QUERY = "query",
  QUERY_PARAMS = "queryParams",
  QUERY_LIMIT = "queryLimit",
  LOOP_OPTION = "loopOption",
  ITEM = "item",
  CODE = "code",
  FILTERS = "filters",
  COLUMN = "column",
  TRIGGER_SCHEMA = "triggerSchema",
  CRON = "cron",
  WEBHOOK_URL = "webhookUrl",
  AUTOMATION = "automation",
  AUTOMATION_FIELDS = "automationFields",
  MULTI_ATTACHMENTS = "multi_attachments",
  TRIGGER_FILTER = "trigger_filter",
}

export enum AutomationTriggerStepId {
  ROW_SAVED = "ROW_SAVED",
  ROW_UPDATED = "ROW_UPDATED",
  ROW_DELETED = "ROW_DELETED",
  WEBHOOK = "WEBHOOK",
  APP = "APP",
  CRON = "CRON",
  ROW_ACTION = "ROW_ACTION",
}

export enum AutomationStepType {
  LOGIC = "LOGIC",
  ACTION = "ACTION",
  TRIGGER = "TRIGGER",
}

export enum AutomationActionStepId {
  SEND_EMAIL_SMTP = "SEND_EMAIL_SMTP",
  CREATE_ROW = "CREATE_ROW",
  UPDATE_ROW = "UPDATE_ROW",
  DELETE_ROW = "DELETE_ROW",
  EXECUTE_BASH = "EXECUTE_BASH",
  OUTGOING_WEBHOOK = "OUTGOING_WEBHOOK",
  EXECUTE_SCRIPT = "EXECUTE_SCRIPT",
  EXECUTE_SCRIPT_V2 = "EXECUTE_SCRIPT_V2",
  EXECUTE_QUERY = "EXECUTE_QUERY",
  SERVER_LOG = "SERVER_LOG",
  DELAY = "DELAY",
  FILTER = "FILTER",
  QUERY_ROWS = "QUERY_ROWS",
  LOOP = "LOOP",
  COLLECT = "COLLECT",
  OPENAI = "OPENAI",
  TRIGGER_AUTOMATION_RUN = "TRIGGER_AUTOMATION_RUN",
  BRANCH = "BRANCH",
  // these used to be lowercase step IDs, maintain for backwards compat
  discord = "discord",
  slack = "slack",
  zapier = "zapier",
  integromat = "integromat",
  n8n = "n8n",
}

export interface EmailInvite {
  startTime: Date
  endTime: Date
  summary: string
  location?: string
  url?: string
}

export interface EmailAttachment {
  url: string
  filename: string
}

export interface SendEmailOpts {
  to?: string
  // workspaceId If finer grain controls being used then this will lookup config for workspace.
  workspaceId?: string
  // user If sending to an existing user the object can be provided, this is used in the context.
  user: User
  // from If sending from an address that is not what is configured in the SMTP config.
  from?: string
  // contents If sending a custom email then can supply contents which will be added to it.
  contents?: string
  // subject A custom subject can be specified if the config one is not desired.
  subject: string
  // info Pass in a structure of information to be stored alongside the invitation.
  info?: any
  cc?: boolean
  bcc?: boolean
  automation?: boolean
  invite?: EmailInvite
  attachments?: EmailAttachment[]
}

export const AutomationStepIdArray = [
  ...Object.values(AutomationActionStepId),
  ...Object.values(AutomationTriggerStepId),
]

export interface Automation extends Document {
  definition: {
    steps: AutomationStep[]
    trigger: AutomationTrigger
    // stepNames is used to lookup step names from their correspnding step ID.
    stepNames?: Record<string, string>
  }
  screenId?: string
  uiTree?: any
  appId: string
  live?: boolean
  name: string
  internal?: boolean
  type?: string
  disabled?: boolean
  testData?: AutomationTriggerResultOutputs
}

export interface BaseIOStructure {
  type?: AutomationIOType
  subtype?: AutomationIOType
  customType?: AutomationCustomIOType
  title?: string
  description?: string
  dependsOn?: string
  enum?: string[]
  pretty?: string[]
  properties?: AutomationIOProps
  required?: string[]
  readonly?: true
}

export interface InputOutputBlock {
  properties: AutomationIOProps
  required?: string[]
}

export interface AutomationIOProps {
  [key: string]: BaseIOStructure
}

export enum AutomationFeature {
  LOOPING = "LOOPING",
}

export enum AutomationStepStatus {
  NO_ITERATIONS = "no_iterations",
  MAX_ITERATIONS = "max_iterations_reached",
  FAILURE_CONDITION = "FAILURE_CONDITION_MET",
  INCORRECT_TYPE = "INCORRECT_TYPE",
}

export enum AutomationStatus {
  SUCCESS = "success",
  ERROR = "error",
  STOPPED = "stopped",
  STOPPED_ERROR = "stopped_error",
  NO_CONDITION_MET = "No branch condition met",
}

export enum AutomationStoppedReason {
  TRIGGER_FILTER_NOT_MET = "Automation did not run. Filter conditions in trigger were not met.",
}

export interface AutomationStepResultOutputs {
  success: boolean
  [key: string]: any
}

export interface AutomationStepResultInputs {
  [key: string]: any
}

export interface AutomationStepResult {
  id: string
  stepId: AutomationActionStepId
  inputs: AutomationStepResultInputs
  outputs: AutomationStepResultOutputs
}

<<<<<<< HEAD
// Base types for Trigger outputs combined with UI and context fields
export type TriggerTestOutputs =
  | (WebhookTriggerOutputs & AutomationResultFields)
  | (AppActionTriggerOutputs & AutomationResultFields)
  | (CronTriggerOutputs & AutomationResultFields)
  | (RowActionTriggerOutputs & AutomationResultFields)
  | (RowDeletedTriggerOutputs & AutomationResultFields)
  | (RowCreatedTriggerOutputs & AutomationResultFields)
  | (RowUpdatedTriggerOutputs & AutomationResultFields)

export type AutomationTestTrigger = {
=======
export type AutomationTriggerResultInputs = Record<string, any>
export type AutomationTriggerResultOutputs = Record<string, any>

export interface AutomationTriggerResult {
>>>>>>> 22c6fd5a
  id: string
  stepId: AutomationTriggerStepId
  inputs?: AutomationTriggerResultInputs | null
  outputs: AutomationTriggerResultOutputs
}

export interface AutomationResults {
  automationId?: string
  status?: AutomationStatus
<<<<<<< HEAD
  trigger?: AutomationTestTrigger
  steps: AutomationStepResults[]
}

export interface AutomationStepResults {
  id: string
  stepId: AutomationTriggerStepId | AutomationActionStepId
  inputs: {
    [key: string]: any
  }
  outputs: {
    [key: string]: any
  }
=======
  trigger: AutomationTriggerResult
  steps: [AutomationTriggerResult, ...AutomationStepResult[]]
>>>>>>> 22c6fd5a
}

export interface DidNotTriggerResponse {
  outputs: {
    success: false
    status: AutomationStatus.STOPPED
  }
  message: AutomationStoppedReason.TRIGGER_FILTER_NOT_MET
}

export interface AutomationLog extends AutomationResults, Document {
  automationName: string
  _rev?: string
}

export interface AutomationLogPage {
  data: AutomationLog[]
  hasNextPage: boolean
  nextPage?: string
}

export interface AutomationStepInputBase {
  context: Record<string, any>
  emitter: ContextEmitter
  appId: string
  apiKey?: string
}

export type ActionImplementation<TInputs, TOutputs> = (
  params: {
    inputs: TInputs
  } & AutomationStepInputBase
) => Promise<TOutputs>

export interface AutomationMetadata extends Document {
  errorCount?: number
  automationChainCount?: number
}

export type AutomationAttachment = {
  url: string
  filename: string
}

export type AutomationAttachmentContent = {
  filename: string
  content: ReadStream | NodeJS.ReadableStream
}

export type BucketedContent = AutomationAttachmentContent & {
  bucket: string
  path: string
}

export enum AutomationEventType {
  ROW_SAVE = "row:save",
  ROW_UPDATE = "row:update",
  ROW_DELETE = "row:delete",
  APP_TRIGGER = "app:trigger",
  CRON_TRIGGER = "cron:trigger",
  WEBHOOK_TRIGGER = "web:trigger",
  ROW_ACTION = "row:action",
}

export type UpdatedRowEventEmitter = {
  row: Row
  oldRow: Row
  table: Table
  appId: string
  user: User
}

export enum LoopStepType {
  ARRAY = "Array",
  STRING = "String",
}<|MERGE_RESOLUTION|>--- conflicted
+++ resolved
@@ -5,19 +5,6 @@
 import { Table } from "../table"
 import { AutomationStep, AutomationTrigger } from "./schema"
 import { ContextEmitter } from "../../../sdk"
-<<<<<<< HEAD
-import {
-  AppActionTriggerOutputs,
-  AppSelfResponse,
-  CronTriggerOutputs,
-  RowActionTriggerOutputs,
-  RowCreatedTriggerOutputs,
-  RowDeletedTriggerOutputs,
-  RowUpdatedTriggerOutputs,
-  WebhookTriggerOutputs,
-} from "@budibase/types"
-=======
->>>>>>> 22c6fd5a
 
 export enum AutomationIOType {
   OBJECT = "object",
@@ -214,24 +201,10 @@
   outputs: AutomationStepResultOutputs
 }
 
-<<<<<<< HEAD
-// Base types for Trigger outputs combined with UI and context fields
-export type TriggerTestOutputs =
-  | (WebhookTriggerOutputs & AutomationResultFields)
-  | (AppActionTriggerOutputs & AutomationResultFields)
-  | (CronTriggerOutputs & AutomationResultFields)
-  | (RowActionTriggerOutputs & AutomationResultFields)
-  | (RowDeletedTriggerOutputs & AutomationResultFields)
-  | (RowCreatedTriggerOutputs & AutomationResultFields)
-  | (RowUpdatedTriggerOutputs & AutomationResultFields)
-
-export type AutomationTestTrigger = {
-=======
 export type AutomationTriggerResultInputs = Record<string, any>
 export type AutomationTriggerResultOutputs = Record<string, any>
 
 export interface AutomationTriggerResult {
->>>>>>> 22c6fd5a
   id: string
   stepId: AutomationTriggerStepId
   inputs?: AutomationTriggerResultInputs | null
@@ -241,24 +214,8 @@
 export interface AutomationResults {
   automationId?: string
   status?: AutomationStatus
-<<<<<<< HEAD
-  trigger?: AutomationTestTrigger
-  steps: AutomationStepResults[]
-}
-
-export interface AutomationStepResults {
-  id: string
-  stepId: AutomationTriggerStepId | AutomationActionStepId
-  inputs: {
-    [key: string]: any
-  }
-  outputs: {
-    [key: string]: any
-  }
-=======
   trigger: AutomationTriggerResult
   steps: [AutomationTriggerResult, ...AutomationStepResult[]]
->>>>>>> 22c6fd5a
 }
 
 export interface DidNotTriggerResponse {
