export const SEPARATOR = "_"
export const UNICODE_MAX = "\ufff0"

export const prefixed = (type: DocumentType) => `${type}${SEPARATOR}`

export enum DocumentType {
  USER = "us",
  GROUP = "gr",
  WORKSPACE = "workspace",
  CONFIG = "config",
  TEMPLATE = "template",
  APP = "app",
  DEV = "dev",
  APP_DEV = "app_dev",
  APP_METADATA = "app_metadata",
  ROLE = "role",
  MIGRATIONS = "migrations",
  DEV_INFO = "devinfo",
  AUTOMATION_LOG = "log_au",
  ACCOUNT_METADATA = "acc_metadata",
  PLUGIN = "plg",
  DATASOURCE = "datasource",
  DATASOURCE_PLUS = "datasource_plus",
  APP_BACKUP = "backup",
  TABLE = "ta",
  ROW = "ro",
  AUTOMATION = "au",
  LINK = "li",
  WEBHOOK = "wh",
  INSTANCE = "inst",
  LAYOUT = "layout",
  SCREEN = "screen",
  QUERY = "query",
  DEPLOYMENTS = "deployments",
  METADATA = "metadata",
  MEM_VIEW = "view",
  USER_FLAG = "flag",
  AUTOMATION_METADATA = "meta_au",
  AUDIT_LOG = "al",
  APP_MIGRATION_METADATA = "_design/migrations",
  SCIM_LOG = "scimlog",
  ROW_ACTIONS = "ra",
  OAUTH2_CONFIG = "oauth2",
  OAUTH2_CONFIG_LOG = "oauth2log",
<<<<<<< HEAD
  PROJECT_APP = "project_app",
=======
  AGENT_CHAT = "agentchat",
>>>>>>> 63de51dd
}

// Because DocumentTypes can overlap, we need to make sure that we search
// longest first to ensure we get the correct type.
const sortedDocumentTypes = Object.values(DocumentType).sort(
  (a, b) => b.length - a.length // descending
)
export function getDocumentType(id: string): DocumentType | undefined {
  return sortedDocumentTypes.find(docType =>
    id.startsWith(`${docType}${SEPARATOR}`)
  )
}

// these are the core documents that make up the data, design
// and automation sections of an app. This excludes any internal
// rows as we shouldn't import data.
export const DocumentTypesToImport: DocumentType[] = [
  DocumentType.ROLE,
  DocumentType.DATASOURCE,
  DocumentType.DATASOURCE_PLUS,
  DocumentType.TABLE,
  DocumentType.AUTOMATION,
  DocumentType.WEBHOOK,
  DocumentType.SCREEN,
  DocumentType.QUERY,
  DocumentType.METADATA,
  DocumentType.MEM_VIEW,
  // Deprecated but still copied
  DocumentType.INSTANCE,
  DocumentType.LAYOUT,
]

export enum InternalTable {
  USER_METADATA = "ta_users",
}

// these documents don't really exist, they are part of other
// documents or enriched into existence as part of get requests
export enum VirtualDocumentType {
  VIEW = "view",
  ROW_ACTION = "row_action",
}

// Because VirtualDocumentTypes can overlap, we need to make sure that we search
// longest first to ensure we get the correct type.
const sortedVirtualDocumentTypes = Object.values(VirtualDocumentType).sort(
  (a, b) => b.length - a.length // descending
)
export function getVirtualDocumentType(
  id: string
): VirtualDocumentType | undefined {
  return sortedVirtualDocumentTypes.find(docType =>
    id.startsWith(`${docType}${SEPARATOR}`)
  )
}

export interface Document {
  _id?: string
  _rev?: string
  createdAt?: string | number
  updatedAt?: string
}

export interface AnyDocument extends Document {
  [key: string]: any
}<|MERGE_RESOLUTION|>--- conflicted
+++ resolved
@@ -42,11 +42,8 @@
   ROW_ACTIONS = "ra",
   OAUTH2_CONFIG = "oauth2",
   OAUTH2_CONFIG_LOG = "oauth2log",
-<<<<<<< HEAD
+  AGENT_CHAT = "agentchat",
   PROJECT_APP = "project_app",
-=======
-  AGENT_CHAT = "agentchat",
->>>>>>> 63de51dd
 }
 
 // Because DocumentTypes can overlap, we need to make sure that we search
