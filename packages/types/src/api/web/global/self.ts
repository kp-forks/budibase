<<<<<<< HEAD
import { License } from "../../../sdk"
import { Account, DevInfo, User } from "../../../documents"
=======
import { FeatureFlags } from "@budibase/types"
import { DevInfo, User } from "../../../documents"
>>>>>>> 55685be0

export interface GenerateAPIKeyRequest {
  userId?: string
}
export interface GenerateAPIKeyResponse extends DevInfo {}

export interface FetchAPIKeyResponse extends DevInfo {}

export interface GetGlobalSelfResponse extends User {
<<<<<<< HEAD
  flags?: Record<string, any>
  account?: Account
  license: License
  budibaseAccess: boolean
  accountPortalAccess: boolean
  csrfToken: boolean
=======
  flags?: FeatureFlags
>>>>>>> 55685be0
}<|MERGE_RESOLUTION|>--- conflicted
+++ resolved
@@ -1,10 +1,6 @@
-<<<<<<< HEAD
 import { License } from "../../../sdk"
 import { Account, DevInfo, User } from "../../../documents"
-=======
 import { FeatureFlags } from "@budibase/types"
-import { DevInfo, User } from "../../../documents"
->>>>>>> 55685be0
 
 export interface GenerateAPIKeyRequest {
   userId?: string
@@ -14,14 +10,10 @@
 export interface FetchAPIKeyResponse extends DevInfo {}
 
 export interface GetGlobalSelfResponse extends User {
-<<<<<<< HEAD
-  flags?: Record<string, any>
+  flags?: FeatureFlags
   account?: Account
   license: License
   budibaseAccess: boolean
   accountPortalAccess: boolean
   csrfToken: boolean
-=======
-  flags?: FeatureFlags
->>>>>>> 55685be0
 }