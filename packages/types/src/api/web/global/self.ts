--- conflicted
+++ resolved
@@ -9,9 +9,5 @@
 export interface FetchAPIKeyResponse extends DevInfo {}
 
 export interface GetGlobalSelfResponse extends User {
-<<<<<<< HEAD
-  flags?: Record<string, any>
-=======
   flags?: FeatureFlags
->>>>>>> babdd0b9
 }