import { AppNavigation } from "../../../documents"

export interface WorkspaceAppResponse {
  _id: string
  _rev: string
  name: string
  url: string
  navigation: AppNavigation
  isDefault: boolean
<<<<<<< HEAD
  createdAt: string
  updatedAt: string
=======
  disabled?: boolean
>>>>>>> d5cb7ad2
}

export interface InsertWorkspaceAppRequest {
  name: string
  url: string
  disabled?: boolean
}

export interface InsertWorkspaceAppResponse {
  workspaceApp: WorkspaceAppResponse
}

export interface UpdateWorkspaceAppRequest {
  _id: string
  _rev: string
  name: string
  url: string
  navigation: AppNavigation
  disabled?: boolean
}

export interface UpdateWorkspaceAppResponse {
  workspaceApp: WorkspaceAppResponse
}

export interface FetchWorkspaceAppResponse {
  workspaceApps: WorkspaceAppResponse[]
}

export interface FindWorkspaceAppResponse extends WorkspaceAppResponse {}<|MERGE_RESOLUTION|>--- conflicted
+++ resolved
@@ -7,12 +7,9 @@
   url: string
   navigation: AppNavigation
   isDefault: boolean
-<<<<<<< HEAD
+  disabled?: boolean
   createdAt: string
   updatedAt: string
-=======
-  disabled?: boolean
->>>>>>> d5cb7ad2
 }
 
 export interface InsertWorkspaceAppRequest {
