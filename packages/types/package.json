{
  "name": "@budibase/types",
<<<<<<< HEAD
  "version": "2.2.12-alpha.10",
=======
  "version": "2.2.12-alpha.16",
>>>>>>> a0dacc97
  "description": "Budibase types",
  "main": "dist/index.js",
  "types": "dist/index.d.ts",
  "author": "Budibase",
  "license": "GPL-3.0",
  "scripts": {
    "prebuild": "rimraf dist/",
    "build": "tsc -p tsconfig.build.json",
    "build:dev": "yarn prebuild && tsc --build --watch --preserveWatchOutput"
  },
  "jest": {},
  "devDependencies": {
    "@budibase/nano": "10.1.1",
    "@types/json5": "2.2.0",
    "@types/koa": "2.13.4",
    "@types/node": "14.18.20",
    "@types/pouchdb": "6.4.0",
    "koa-body": "4.2.0",
    "rimraf": "3.0.2",
    "typescript": "4.7.3"
  }
}<|MERGE_RESOLUTION|>--- conflicted
+++ resolved
@@ -1,10 +1,6 @@
 {
   "name": "@budibase/types",
-<<<<<<< HEAD
-  "version": "2.2.12-alpha.10",
-=======
   "version": "2.2.12-alpha.16",
->>>>>>> a0dacc97
   "description": "Budibase types",
   "main": "dist/index.js",
   "types": "dist/index.d.ts",
