{
  "name": "@budibase/types",
<<<<<<< HEAD
  "version": "1.2.13-alpha.1",
=======
  "version": "1.2.19",
>>>>>>> a0288f0c
  "description": "Budibase types",
  "main": "dist/index.js",
  "types": "dist/index.d.ts",
  "author": "Budibase",
  "license": "GPL-3.0",
  "scripts": {
    "prebuild": "rimraf dist/",
    "build": "tsc -p tsconfig.build.json",
    "build:dev": "yarn prebuild && tsc --build --watch --preserveWatchOutput"
  },
  "jest": {},
  "devDependencies": {
    "@types/node": "14.18.20",
    "rimraf": "3.0.2",
    "typescript": "4.7.3"
  }
}<|MERGE_RESOLUTION|>--- conflicted
+++ resolved
@@ -1,10 +1,6 @@
 {
   "name": "@budibase/types",
-<<<<<<< HEAD
-  "version": "1.2.13-alpha.1",
-=======
   "version": "1.2.19",
->>>>>>> a0288f0c
   "description": "Budibase types",
   "main": "dist/index.js",
   "types": "dist/index.d.ts",
