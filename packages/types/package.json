--- conflicted
+++ resolved
@@ -1,10 +1,6 @@
 {
   "name": "@budibase/types",
-<<<<<<< HEAD
-  "version": "2.4.12-alpha.6",
-=======
   "version": "2.4.26",
->>>>>>> 71a90f48
   "description": "Budibase types",
   "main": "dist/cjs/index.js",
   "types": "dist/mjs/index.d.ts",
