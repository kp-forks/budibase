--- conflicted
+++ resolved
@@ -1,10 +1,6 @@
 {
   "name": "@budibase/types",
-<<<<<<< HEAD
-  "version": "1.2.20-alpha.2",
-=======
   "version": "1.2.25",
->>>>>>> 8f96c85f
   "description": "Budibase types",
   "main": "dist/index.js",
   "types": "dist/index.d.ts",
