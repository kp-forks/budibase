{
  "name": "@budibase/types",
<<<<<<< HEAD
  "version": "2.1.43-alpha.15",
=======
  "version": "2.1.45",
>>>>>>> 083c3e62
  "description": "Budibase types",
  "main": "dist/index.js",
  "types": "dist/index.d.ts",
  "author": "Budibase",
  "license": "GPL-3.0",
  "scripts": {
    "prebuild": "rimraf dist/",
    "build": "tsc -p tsconfig.build.json",
    "build:dev": "yarn prebuild && tsc --build --watch --preserveWatchOutput"
  },
  "jest": {},
  "devDependencies": {
    "@types/json5": "^2.2.0",
    "@types/koa": "2.13.4",
    "@types/node": "14.18.20",
    "@types/pouchdb": "6.4.0",
    "nano": "10.1.0",
    "rimraf": "3.0.2",
    "typescript": "4.7.3"
  }
}<|MERGE_RESOLUTION|>--- conflicted
+++ resolved
@@ -1,10 +1,6 @@
 {
   "name": "@budibase/types",
-<<<<<<< HEAD
-  "version": "2.1.43-alpha.15",
-=======
   "version": "2.1.45",
->>>>>>> 083c3e62
   "description": "Budibase types",
   "main": "dist/index.js",
   "types": "dist/index.d.ts",
