--- conflicted
+++ resolved
@@ -1,10 +1,6 @@
 {
   "name": "@budibase/types",
-<<<<<<< HEAD
-  "version": "1.1.10-alpha.4",
-=======
   "version": "1.1.14",
->>>>>>> f8d912c3
   "description": "Budibase types",
   "main": "dist/index.js",
   "types": "dist/index.d.ts",
