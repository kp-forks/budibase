--- conflicted
+++ resolved
@@ -1,10 +1,6 @@
 {
   "name": "@budibase/types",
-<<<<<<< HEAD
-  "version": "2.2.12-alpha.2",
-=======
   "version": "2.2.12-alpha.16",
->>>>>>> 447c98ef
   "description": "Budibase types",
   "main": "dist/index.js",
   "types": "dist/index.d.ts",
