--- conflicted
+++ resolved
@@ -1,10 +1,6 @@
 {
   "name": "@budibase/types",
-<<<<<<< HEAD
-  "version": "1.3.21-alpha.2",
-=======
   "version": "1.3.21",
->>>>>>> 1d00a4e5
   "description": "Budibase types",
   "main": "dist/index.js",
   "types": "dist/index.d.ts",
