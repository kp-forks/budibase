--- conflicted
+++ resolved
@@ -29,19 +29,11 @@
   "keywords": [
     "svelte"
   ],
-<<<<<<< HEAD
-  "version": "0.9.117-alpha.4",
-  "license": "MIT",
-  "gitHead": "d1836a898cab3f8ab80ee6d8f42be1a9eed7dcdc",
-  "dependencies": {
-    "@budibase/bbui": "^0.9.117-alpha.4",
-=======
   "version": "0.9.119",
   "license": "MIT",
   "gitHead": "d1836a898cab3f8ab80ee6d8f42be1a9eed7dcdc",
   "dependencies": {
     "@budibase/bbui": "^0.9.119",
->>>>>>> 0e8709de
     "@spectrum-css/button": "^3.0.3",
     "@spectrum-css/card": "^3.0.3",
     "@spectrum-css/divider": "^1.0.3",
