--- conflicted
+++ resolved
@@ -29,20 +29,11 @@
   "keywords": [
     "svelte"
   ],
-<<<<<<< HEAD
-  "version": "0.9.80-alpha.9",
-  "license": "MIT",
-  "gitHead": "d1836a898cab3f8ab80ee6d8f42be1a9eed7dcdc",
-  "dependencies": {
-    "@budibase/bbui": "^0.9.80-alpha.9",
-    "@spectrum-css/card": "^3.0.3",
-=======
   "version": "0.9.81",
   "license": "MIT",
   "gitHead": "d1836a898cab3f8ab80ee6d8f42be1a9eed7dcdc",
   "dependencies": {
     "@budibase/bbui": "^0.9.81",
->>>>>>> 375e4abd
     "@spectrum-css/link": "^3.1.3",
     "@spectrum-css/page": "^3.0.1",
     "@spectrum-css/typography": "^3.0.2",
