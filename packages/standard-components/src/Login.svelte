--- conflicted
+++ resolved
@@ -35,42 +35,13 @@
     }
   }
 </script>
-<<<<<<< HEAD
-<div class="container">
-  <div class="root">
-    <div class="content">
-      {#if _logo}
-        <div class="logo-container">
-          <img src={_logo} alt="logo" />
-        </div>
-      {/if}
 
-      <h1 class="header-content">Log in to {name}</h1>
-
-      <div class="form-root">
-        <div class="control">
-          <input
-            bind:value={username}
-            type="text"
-            placeholder="Username"
-            class={_inputClass} />
-        </div>
-
-        <div class="control">
-          <input
-            bind:value={password}
-            type="password"
-            placeholder="Password"
-            class={_inputClass} />
-        </div>
-=======
 
 <div class="root">
   <div class="content">
     {#if logo}
       <div class="logo-container">
         <img src={logo} alt="logo" />
->>>>>>> c9afb9be
       </div>
 
       <div class="login-button-container">
