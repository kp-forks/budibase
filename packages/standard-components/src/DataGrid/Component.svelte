<script>
  // Import valueSetters and custom renderers
  import { number } from "./valueSetters"
  import { getRenderer } from "./customRenderer"

  // These maps need to be set up to handle whatever types that are used in the tables.
  const setters = new Map([["number", number]])

  import fetchData from "../fetchData.js"
  import { isEmpty } from "lodash/fp"
  import { onMount } from "svelte"

  import AgGrid from "@budibase/svelte-ag-grid"
  import CreateRowButton from "./CreateRow/Button.svelte"
  import { TextButton as DeleteButton, Icon } from "@budibase/bbui"

  export let _bb
  export let datasource = {}
  export let editable
  export let theme = "alpine"
<<<<<<< HEAD
=======
  export let height
  export let pagination
>>>>>>> ba616a7b

  let dataLoaded = false
  let data
  let columnDefs
  let selectedRows = []
  let table
  let options = {
    defaultColDef: {
      flex: 1,
      minWidth: 150,
      filter: true,
    },
    rowSelection: editable ? "multiple" : false,
    suppressRowClickSelection: !editable,
    paginationAutoPageSize: true,
    pagination,
  }
  let store = _bb.store

  onMount(async () => {
    if (datasource.tableId) {
      const jsonTable = await _bb.api.get(`/api/tables/${datasource.tableId}`)
      table = await jsonTable.json()
      const { schema } = table
      if (!isEmpty(datasource)) {
        data = await fetchData(datasource, $store)
        columnDefs = Object.keys(schema).map((key, i) => {
          return {
            headerCheckboxSelection: i === 0 && editable,
            checkboxSelection: i === 0 && editable,
            valueSetter: setters.get(schema[key].type),
            headerName: key.charAt(0).toUpperCase() + key.slice(1),
            field: key,
            hide: shouldHideField(key),
            sortable: true,
            editable: editable,
            cellRenderer: getRenderer(schema[key], editable),
            autoHeight: true,
          }
        })
      }
      dataLoaded = true
    }
  })

  const isEditable = type =>
    type !== "boolean" &&
    type !== "options" &&
    // type !== "datetime" &&
    type !== "link" &&
    type !== "attachment"

  const shouldHideField = name => {
    if (name.startsWith("_")) return true
    // always 'row'
    if (name === "type") return true
    // tables are always tied to a single tableId, this is irrelevant
    if (name === "tableId") return true

    return false
  }

  const handleNewRow = async () => {
    data = await fetchData(datasource)
  }

  const handleUpdate = ({ detail }) => {
    data[detail.row] = detail.data
    updateRow(detail.data)
  }

  const updateRow = async row => {
    const response = await _bb.api.patch(
      `/api/${row.tableId}/rows/${row._id}`,
      row
    )
    const json = await response.json()
  }

  const deleteRows = async () => {
    const response = await _bb.api.post(`/api/${datasource.name}/rows`, {
      rows: selectedRows,
      type: "delete",
    })
    data = data.filter(row => !selectedRows.includes(row))
    selectedRows = []
  }
</script>

<svelte:head>
  <link
    rel="stylesheet"
    href="https://cdn.jsdelivr.net/npm/flatpickr/dist/flatpickr.min.css" />
</svelte:head>

<div class="container" style="--grid-height: {height}px">
  {#if dataLoaded}
    {#if editable}
      <div class="controls">
        <CreateRowButton {_bb} {table} on:newRow={handleNewRow} />
        {#if selectedRows.length > 0}
          <DeleteButton text small on:click={deleteRows}>
            <Icon name="addrow" />
            Delete {selectedRows.length} row(s)
          </DeleteButton>
        {/if}
      </div>
    {/if}
    <AgGrid
      {theme}
      {options}
      {data}
      {columnDefs}
      on:update={handleUpdate}
      on:select={({ detail }) => (selectedRows = detail)} />
  {/if}
</div>

<style>
  .container {
    --grid-height: 800px;
  }
  .container :global(form) {
    display: grid;
    grid-template-columns: repeat(2);
  }
  .controls {
    margin-bottom: var(--spacing-s);
    display: grid;
    grid-gap: var(--spacing-s);
    grid-template-columns: auto auto;
    justify-content: start;
  }
</style><|MERGE_RESOLUTION|>--- conflicted
+++ resolved
@@ -18,11 +18,8 @@
   export let datasource = {}
   export let editable
   export let theme = "alpine"
-<<<<<<< HEAD
-=======
   export let height
   export let pagination
->>>>>>> ba616a7b
 
   let dataLoaded = false
   let data
