--- conflicted
+++ resolved
@@ -11,7 +11,12 @@
   import { onMount } from "svelte"
 
   import AgGrid from "@budibase/svelte-ag-grid"
-  import { TextButton as DeleteButton, Icon, Modal, ModalContent } from "@budibase/bbui"
+  import {
+    TextButton as DeleteButton,
+    Icon,
+    Modal,
+    ModalContent,
+  } from "@budibase/bbui"
 
   export let _bb
   export let datasource = {}
@@ -75,7 +80,6 @@
           autoHeight: true,
         }
       })
-<<<<<<< HEAD
 
       if (detailUrl) {
         columnDefs = [
@@ -99,24 +103,6 @@
         ]
       }
 
-=======
-      columnDefs = [
-        ...columnDefs,
-        {
-          headerName: "Details",
-          field: "_id",
-          width: 25,
-          flex: 0,
-          editable: false,
-          sortable: false,
-          cellRenderer: getRenderer({
-            type: "_id",
-            options: detailUrl,
-          }),
-          autoHeight: true,
-        },
-      ]
->>>>>>> ddc979dc
       dataLoaded = true
     }
   })
