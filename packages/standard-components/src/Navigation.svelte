<script>
  import { getContext } from "svelte"

  const { authStore, linkable, styleable } = getContext("sdk")
  const component = getContext("component")

  export let logoUrl
<<<<<<< HEAD
  export let title
=======
>>>>>>> c1734c30

  const logOut = () => {
    authStore.actions.logOut()
  }
</script>

<div class="nav" use:styleable={$component.styles}>
  <div class="nav__top">
    <a href="/" use:linkable>
      {#if logoUrl}
        <img class="logo" alt="logo" src={logoUrl} height="48" />
      {/if}
    </a>
    <div class="nav__controls">
      <div on:click={logOut}>Log out</div>
    </div>
  </div>
  <div class="nav__menu">
    <slot />
  </div>
</div>

<style>
  .nav {
    display: flex;
    flex-direction: column;
    justify-content: flex-start;
    align-items: stretch;
  }

  .nav__top {
    display: flex;
    flex-direction: row;
    justify-content: space-between;
    align-items: center;
  }
  .nav__top img {
    margin-right: 16px;
  }

  .nav__controls {
    display: flex;
    flex-direction: row;
    justify-content: flex-end;
    align-items: center;
    gap: 16px;
  }
  .nav__controls > div:hover {
    cursor: pointer;
    color: #4285f4;
  }

  .nav__menu {
    display: flex;
    margin-top: 40px;
    gap: 16px;
    flex-direction: row;
    justify-content: flex-start;
    align-items: center;
  }
  .nav__menu > a {
    font-size: 1.5em;
    text-decoration: none;
  }
</style><|MERGE_RESOLUTION|>--- conflicted
+++ resolved
@@ -5,10 +5,6 @@
   const component = getContext("component")
 
   export let logoUrl
-<<<<<<< HEAD
-  export let title
-=======
->>>>>>> c1734c30
 
   const logOut = () => {
     authStore.actions.logOut()
