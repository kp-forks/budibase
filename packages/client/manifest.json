{
  "features": {
    "spectrumThemes": true,
    "unifiedTheme": true,
    "intelligentLoading": true,
    "deviceAwareness": true,
    "state": true,
    "customThemes": true,
    "devicePreview": true,
    "messagePassing": true,
    "rowSelection": true,
    "continueIfAction": true,
    "showNotificationAction": true,
    "sidePanel": true,
    "modal": true,
    "skeletonLoader": true
  },
  "typeSupportPresets": {
    "numberLike": {
      "supported": ["number", "boolean"],
      "partialSupport": [
        {
          "type": "longform",
          "message": "stringAsNumber"
        },
        {
          "type": "string",
          "message": "stringAsNumber"
        },
        {
          "type": "bigint",
          "message": "stringAsNumber"
        },
        {
          "type": "options",
          "message": "stringAsNumber"
        },
        {
          "type": "formula",
          "message": "stringAsNumber"
        },
        {
          "type": "datetime",
          "message": "dateAsNumber"
        }
      ],
      "unsupported": [
        {
          "type": "json",
          "message": "jsonPrimitivesOnly"
        }
      ]
    },
    "stringLike": {
      "supported": [
        "string",
        "number",
        "bigint",
        "options",
        "longform",
        "boolean",
        "datetime"
      ],
      "unsupported": [
        {
          "type": "json",
          "message": "jsonPrimitivesOnly"
        }
      ]
    },
    "datetimeLike": {
      "supported": ["datetime"],
      "partialSupport": [
        {
          "type": "longform",
          "message": "stringAsDate"
        },
        {
          "type": "string",
          "message": "stringAsDate"
        },
        {
          "type": "options",
          "message": "stringAsDate"
        },
        {
          "type": "formula",
          "message": "stringAsDate"
        },
        {
          "type": "bigint",
          "message": "stringAsDate"
        },
        {
          "type": "number",
          "message": "numberAsDate"
        }
      ],
      "unsupported": [
        {
          "type": "json",
          "message": "jsonPrimitivesOnly"
        }
      ]
    }
  },
  "layout": {
    "name": "Layout",
    "description": "This component is specific only to layouts",
    "icon": "Sandbox",
    "hasChildren": true,
    "styles": ["padding", "background"],
    "settings": [
      {
        "type": "text",
        "label": "Logo URL",
        "key": "logoUrl"
      },
      {
        "type": "text",
        "label": "Title",
        "key": "title"
      },
      {
        "type": "select",
        "label": "Navigation",
        "key": "navigation",
        "options": ["Top", "Left", "None"],
        "defaultValue": "Top"
      },
      {
        "type": "select",
        "label": "Width",
        "key": "width",
        "options": ["Small", "Medium", "Large", "Max"],
        "defaultValue": "Large"
      },
      {
        "type": "navigation",
        "label": "Links",
        "key": "links"
      },
      {
        "type": "boolean",
        "label": "Hide title",
        "key": "hideTitle",
        "defaultValue": false
      },
      {
        "type": "boolean",
        "label": "Hide logo",
        "key": "hideLogo",
        "defaultValue": false
      },
      {
        "type": "boolean",
        "label": "Sticky header",
        "key": "sticky",
        "defaultValue": false
      }
    ]
  },
  "container": {
    "name": "Container",
    "description": "This component contains things within itself",
    "icon": "Selection",
    "hasChildren": true,
    "size": {
      "width": 500,
      "height": 200
    },
    "grid": {
      "hAlign": "stretch",
      "vAlign": "stretch"
    },
    "styles": ["padding", "size", "background", "border", "shadow"],
    "settings": [
      {
        "type": "select",
        "label": "Layout",
        "key": "layout",
        "showInBar": true,
        "barStyle": "buttons",
        "options": [
          {
            "label": "Flex",
            "value": "flex",
            "barIcon": "ModernGridView",
            "barTitle": "Flex layout"
          },
          {
            "label": "Grid",
            "value": "grid",
            "barIcon": "ViewGrid",
            "barTitle": "Grid layout"
          }
        ],
        "defaultValue": "grid"
      },
      {
        "type": "select",
        "label": "Direction",
        "key": "direction",
        "showInBar": true,
        "barStyle": "buttons",
        "options": [
          {
            "label": "Column",
            "value": "column",
            "barIcon": "TableSelectColumn",
            "barTitle": "Column layout"
          },
          {
            "label": "Row",
            "value": "row",
            "barIcon": "TableSelectRow",
            "barTitle": "Row layout"
          }
        ],
        "defaultValue": "column",
        "dependsOn": {
          "setting": "layout",
          "value": "grid",
          "invert": true
        }
      },
      {
        "type": "select",
        "label": "Horiz. align",
        "key": "hAlign",
        "showInBar": true,
        "barStyle": "buttons",
        "options": [
          {
            "label": "Left",
            "value": "left",
            "barIcon": "AlignLeft",
            "barTitle": "Align left"
          },
          {
            "label": "Center",
            "value": "center",
            "barIcon": "AlignCenter",
            "barTitle": "Align center"
          },
          {
            "label": "Right",
            "value": "right",
            "barIcon": "AlignRight",
            "barTitle": "Align right"
          },
          {
            "label": "Stretch",
            "value": "stretch",
            "barIcon": "MoveLeftRight",
            "barTitle": "Align stretched horizontally"
          }
        ],
        "defaultValue": "stretch",
        "dependsOn": {
          "setting": "layout",
          "value": "grid",
          "invert": true
        }
      },
      {
        "type": "select",
        "label": "Vert. align",
        "key": "vAlign",
        "showInBar": true,
        "barStyle": "buttons",
        "options": [
          {
            "label": "Top",
            "value": "top",
            "barIcon": "AlignTop",
            "barTitle": "Align top"
          },
          {
            "label": "Middle",
            "value": "middle",
            "barIcon": "AlignMiddle",
            "barTitle": "Align middle"
          },
          {
            "label": "Bottom",
            "value": "bottom",
            "barIcon": "AlignBottom",
            "barTitle": "Align bottom"
          },
          {
            "label": "Stretch",
            "value": "stretch",
            "barIcon": "MoveUpDown",
            "barTitle": "Align stretched vertically"
          }
        ],
        "defaultValue": "top",
        "dependsOn": {
          "setting": "layout",
          "value": "grid",
          "invert": true
        }
      },
      {
        "type": "select",
        "label": "Size",
        "key": "size",
        "showInBar": true,
        "barStyle": "buttons",
        "options": [
          {
            "label": "Shrink",
            "value": "shrink",
            "barIcon": "Minimize",
            "barTitle": "Shrink container"
          },
          {
            "label": "Grow",
            "value": "grow",
            "barIcon": "Maximize",
            "barTitle": "Grow container"
          }
        ],
        "defaultValue": "shrink",
        "dependsOn": {
          "setting": "layout",
          "value": "grid",
          "invert": true
        }
      },
      {
        "type": "select",
        "label": "Gap",
        "key": "gap",
        "showInBar": true,
        "barStyle": "picker",
        "options": [
          {
            "label": "None",
            "value": "N"
          },
          {
            "label": "Small",
            "value": "S"
          },
          {
            "label": "Medium",
            "value": "M"
          },
          {
            "label": "Large",
            "value": "L"
          }
        ],
        "defaultValue": "M",
        "dependsOn": {
          "setting": "layout",
          "value": "grid",
          "invert": true
        }
      },
      {
        "type": "boolean",
        "label": "Wrap",
        "key": "wrap",
        "showInBar": true,
        "barIcon": "ModernGridView",
        "barTitle": "Wrap",
        "dependsOn": {
          "setting": "layout",
          "value": "grid",
          "invert": true
        }
      },
      {
        "type": "event",
        "label": "On click",
        "key": "onClick"
      }
    ]
  },
  "section": {
    "name": "Section",
    "description": "Add a section to your application",
    "icon": "ColumnTwoB",
    "hasChildren": true,
    "illegalChildren": ["section"],
    "showEmptyState": false,
    "size": {
      "width": 600,
      "height": 200
    },
    "grid": {
      "hAlign": "stretch",
      "vAlign": "stretch"
    },
    "settings": [
      {
        "type": "section",
        "label": "Type",
        "key": "type",
        "defaultValue": "mainSidebar"
      }
    ]
  },
  "screenslot": {
    "name": "Screenslot",
    "icon": "WebPage",
    "description": "Contains your app screens",
    "static": true
  },
  "buttongroup": {
    "name": "Button group",
    "icon": "Button",
    "hasChildren": false,
    "size": {
      "width": 200,
      "height": 60
    },
    "grid": {
      "hAlign": "stretch",
      "vAlign": "stretch"
    },
    "settings": [
      {
        "section": true,
        "name": "Buttons",
        "settings": [
          {
            "type": "buttonConfiguration",
            "key": "buttons",
            "nested": true,
            "defaultValue": [
              {
                "type": "cta",
                "text": "Button 1"
              },
              {
                "type": "primary",
                "text": "Button 2"
              }
            ]
          }
        ]
      },
      {
        "section": true,
        "name": "Layout",
        "settings": [
          {
            "type": "boolean",
            "label": "Collapse",
            "key": "collapsed"
          },
          {
            "type": "text",
            "label": "Collapsed text",
            "key": "collapsedText",
            "dependsOn": "collapsed",
            "placeholder": "Action"
          },
          {
            "type": "select",
            "label": "Direction",
            "key": "direction",
            "showInBar": true,
            "barStyle": "buttons",
            "options": [
              {
                "label": "Column",
                "value": "column",
                "barIcon": "TableSelectColumn",
                "barTitle": "Column layout"
              },
              {
                "label": "Row",
                "value": "row",
                "barIcon": "TableSelectRow",
                "barTitle": "Row layout"
              }
            ],
            "defaultValue": "row",
            "dependsOn": {
              "setting": "collapsed",
              "invert": true
            }
          },
          {
            "type": "select",
            "label": "Horiz. align",
            "key": "hAlign",
            "showInBar": true,
            "barStyle": "buttons",
            "options": [
              {
                "label": "Left",
                "value": "left",
                "barIcon": "AlignLeft",
                "barTitle": "Align left"
              },
              {
                "label": "Center",
                "value": "center",
                "barIcon": "AlignCenter",
                "barTitle": "Align center"
              },
              {
                "label": "Right",
                "value": "right",
                "barIcon": "AlignRight",
                "barTitle": "Align right"
              },
              {
                "label": "Stretch",
                "value": "stretch",
                "barIcon": "MoveLeftRight",
                "barTitle": "Align stretched horizontally"
              }
            ],
            "defaultValue": "left"
          },
          {
            "type": "select",
            "label": "Vert. align",
            "key": "vAlign",
            "showInBar": true,
            "barStyle": "buttons",
            "options": [
              {
                "label": "Top",
                "value": "top",
                "barIcon": "AlignTop",
                "barTitle": "Align top"
              },
              {
                "label": "Middle",
                "value": "middle",
                "barIcon": "AlignMiddle",
                "barTitle": "Align middle"
              },
              {
                "label": "Bottom",
                "value": "bottom",
                "barIcon": "AlignBottom",
                "barTitle": "Align bottom"
              },
              {
                "label": "Stretch",
                "value": "stretch",
                "barIcon": "MoveUpDown",
                "barTitle": "Align stretched vertically"
              }
            ],
            "defaultValue": "top"
          },
          {
            "type": "select",
            "label": "Size",
            "key": "size",
            "showInBar": true,
            "barStyle": "buttons",
            "options": [
              {
                "label": "Shrink",
                "value": "shrink",
                "barIcon": "Minimize",
                "barTitle": "Shrink container"
              },
              {
                "label": "Grow",
                "value": "grow",
                "barIcon": "Maximize",
                "barTitle": "Grow container"
              }
            ],
            "defaultValue": "shrink",
            "dependsOn": {
              "setting": "collapsed",
              "invert": true
            }
          },
          {
            "type": "select",
            "label": "Gap",
            "key": "gap",
            "showInBar": true,
            "barStyle": "picker",
            "options": [
              {
                "label": "None",
                "value": "N"
              },
              {
                "label": "Small",
                "value": "S"
              },
              {
                "label": "Medium",
                "value": "M"
              },
              {
                "label": "Large",
                "value": "L"
              }
            ],
            "defaultValue": "M",
            "dependsOn": {
              "setting": "collapsed",
              "invert": true
            }
          },
          {
            "type": "boolean",
            "label": "Wrap",
            "key": "wrap",
            "showInBar": true,
            "barIcon": "ModernGridView",
            "barTitle": "Wrap",
            "dependsOn": {
              "setting": "collapsed",
              "invert": true
            }
          }
        ]
      }
    ]
  },
  "button": {
    "name": "Button",
    "description": "A basic html button that is ready for styling",
    "icon": "Button",
    "editable": true,
    "size": {
      "width": 120,
      "height": 32
    },
    "grid": {
      "hAlign": "center",
      "vAlign": "center"
    },
    "settings": [
      {
        "type": "text",
        "label": "Text",
        "key": "text",
        "defaultValue": "New Button"
      },
      {
        "type": "select",
        "showInBar": true,
        "label": "Variant",
        "key": "type",
        "options": [
          {
            "label": "Action",
            "value": "cta"
          },
          {
            "label": "Primary",
            "value": "primary"
          },
          {
            "label": "Secondary",
            "value": "secondary"
          },
          {
            "label": "Warning",
            "value": "warning"
          },
          {
            "label": "Over background",
            "value": "overBackground"
          }
        ],
        "defaultValue": "cta"
      },
      {
        "type": "select",
        "label": "Size",
        "showInBar": true,
        "key": "size",
        "options": [
          {
            "label": "Small",
            "value": "S"
          },
          {
            "label": "Medium",
            "value": "M"
          },
          {
            "label": "Large",
            "value": "L"
          },
          {
            "label": "Extra large",
            "value": "XL"
          }
        ],
        "defaultValue": "M"
      },
      {
        "type": "boolean",
        "label": "Quiet",
        "key": "quiet",
        "showInBar": true,
        "barIcon": "VisibilityOff",
        "barTitle": "Quiet variant",
        "barSeparator": false
      },
      {
        "type": "boolean",
        "label": "Disabled",
        "showInBar": true,
        "barIcon": "NoEdit",
        "barTitle": "Disable button",
        "key": "disabled"
      },
      {
        "type": "icon",
        "label": "Icon",
        "key": "icon"
      },
      {
        "type": "select",
        "label": "Gap",
        "key": "gap",
        "showInBar": true,
        "barStyle": "picker",
        "dependsOn": "icon",
        "options": [
          {
            "label": "None",
            "value": "N"
          },
          {
            "label": "Small",
            "value": "S"
          },
          {
            "label": "Medium",
            "value": "M"
          },
          {
            "label": "Large",
            "value": "L"
          }
        ],
        "defaultValue": "M"
      },
      {
        "type": "event",
        "label": "On click",
        "key": "onClick"
      }
    ]
  },
  "divider": {
    "name": "Divider",
    "description": "A basic divider",
    "icon": "Separator",
    "illegalChildren": ["section"],
    "size": {
      "width": 400,
      "height": 10
    },
    "settings": [
      {
        "type": "select",
        "label": "Size",
        "key": "size",
        "options": [
          {
            "label": "Small",
            "value": "S"
          },
          {
            "label": "Medium",
            "value": "M"
          },
          {
            "label": "Large",
            "value": "L"
          }
        ],
        "defaultValue": "M"
      },
      {
        "type": "boolean",
        "label": "Vertical",
        "key": "vertical"
      }
    ]
  },
  "repeater": {
    "name": "Repeater",
    "description": "A configurable data list that attaches to your backend tables.",
    "icon": "JourneyData",
    "illegalChildren": ["section"],
    "hasChildren": true,
    "size": {
      "width": 500,
      "height": 200
    },
    "grid": {
      "hAlign": "stretch",
      "vAlign": "stretch"
    },
    "settings": [
      {
        "type": "dataProvider",
        "label": "Provider",
        "key": "dataProvider",
        "required": true
      },
      {
        "type": "text",
        "label": "Empty text",
        "key": "noRowsMessage",
        "defaultValue": "No rows found"
      },
      {
        "type": "select",
        "label": "Direction",
        "key": "direction",
        "showInBar": true,
        "barStyle": "buttons",
        "options": [
          {
            "label": "Column",
            "value": "column",
            "barIcon": "TableSelectColumn",
            "barTitle": "Column layout"
          },
          {
            "label": "Row",
            "value": "row",
            "barIcon": "TableSelectRow",
            "barTitle": "Row layout"
          }
        ],
        "defaultValue": "column"
      },
      {
        "type": "select",
        "label": "Horiz. align",
        "key": "hAlign",
        "showInBar": true,
        "barStyle": "buttons",
        "options": [
          {
            "label": "Left",
            "value": "left",
            "barIcon": "AlignLeft",
            "barTitle": "Align left"
          },
          {
            "label": "Center",
            "value": "center",
            "barIcon": "AlignCenter",
            "barTitle": "Align center"
          },
          {
            "label": "Right",
            "value": "right",
            "barIcon": "AlignRight",
            "barTitle": "Align right"
          },
          {
            "label": "Stretch",
            "value": "stretch",
            "barIcon": "MoveLeftRight",
            "barTitle": "Align stretched horizontally"
          }
        ],
        "defaultValue": "stretch"
      },
      {
        "type": "select",
        "label": "Vert. align",
        "key": "vAlign",
        "showInBar": true,
        "barStyle": "buttons",
        "options": [
          {
            "label": "Top",
            "value": "top",
            "barIcon": "AlignTop",
            "barTitle": "Align top"
          },
          {
            "label": "Middle",
            "value": "middle",
            "barIcon": "AlignMiddle",
            "barTitle": "Align middle"
          },
          {
            "label": "Bottom",
            "value": "bottom",
            "barIcon": "AlignBottom",
            "barTitle": "Align bottom"
          },
          {
            "label": "Stretch",
            "value": "stretch",
            "barIcon": "MoveUpDown",
            "barTitle": "Align stretched vertically"
          }
        ],
        "defaultValue": "top"
      },
      {
        "type": "select",
        "label": "Gap",
        "key": "gap",
        "showInBar": true,
        "barStyle": "picker",
        "options": [
          {
            "label": "None",
            "value": "N"
          },
          {
            "label": "Small",
            "value": "S"
          },
          {
            "label": "Medium",
            "value": "M"
          },
          {
            "label": "Large",
            "value": "L"
          }
        ],
        "defaultValue": "M"
      }
    ],
    "context": [
      {
        "type": "schema",
        "scope": "local"
      },
      {
        "type": "static",
        "scope": "local",
        "values": [
          {
            "label": "Row index",
            "key": "index",
            "type": "number"
          }
        ]
      }
    ]
  },
  "stackedlist": {
    "deprecated": true,
    "name": "Stacked List",
    "icon": "TaskList",
    "description": "A basic card component that can contain content and actions.",
    "illegalChildren": ["section"],
    "settings": [
      {
        "type": "text",
        "label": "Image",
        "key": "imageUrl"
      },
      {
        "type": "text",
        "label": "Heading",
        "key": "heading"
      },
      {
        "type": "text",
        "label": "Subheading",
        "key": "subheading"
      },
      {
        "type": "text",
        "label": "Link URL",
        "key": "destinationUrl",
        "placeholder": "/screen"
      }
    ]
  },
  "card": {
    "deprecated": true,
    "name": "Vertical Card",
    "description": "A basic card component that can contain content and actions.",
    "icon": "ViewColumn",
    "illegalChildren": ["section"],
    "settings": [
      {
        "type": "text",
        "label": "Image",
        "key": "imageUrl"
      },
      {
        "type": "text",
        "label": "Heading",
        "key": "heading"
      },
      {
        "type": "text",
        "label": "Description",
        "key": "description"
      },
      {
        "type": "text",
        "label": "Link text",
        "key": "linkText"
      },
      {
        "type": "text",
        "label": "Link URL",
        "key": "linkUrl",
        "placeholder": "/screen"
      },
      {
        "type": "color",
        "label": "Link color",
        "key": "linkColor",
        "defaultValue": "#000"
      },
      {
        "type": "color",
        "label": "Hover color",
        "key": "linkHoverColor",
        "defaultValue": "#222"
      },
      {
        "type": "select",
        "label": "Image height",
        "key": "imageHeight",
        "options": ["auto", "12rem", "16rem", "20rem", "24rem"],
        "defaultValue": "auto"
      },
      {
        "type": "select",
        "label": "Card width",
        "key": "cardWidth",
        "options": ["16rem", "20rem", "24rem"],
        "defaultValue": "20rem"
      }
    ]
  },
  "text": {
    "name": "Paragraph",
    "deprecated": true,
    "description": "A component for displaying paragraph text.",
    "icon": "TextParagraph",
    "illegalChildren": ["section"],
    "editable": true,
    "size": {
      "width": 400,
      "height": 24
    },
    "settings": [
      {
        "type": "text",
        "label": "Text",
        "key": "text"
      },
      {
        "type": "select",
        "label": "Size",
        "key": "size",
        "defaultValue": "M",
        "showInBar": true,
        "barStyle": "picker",
        "options": [
          {
            "label": "Extra small",
            "value": "XS"
          },
          {
            "label": "Small",
            "value": "S"
          },
          {
            "label": "Medium",
            "value": "M"
          },
          {
            "label": "Large",
            "value": "L"
          },
          {
            "label": "Extra large",
            "value": "XL"
          },
          {
            "label": "2XL",
            "value": "XXL"
          },
          {
            "label": "3XL",
            "value": "XXXL"
          }
        ]
      },
      {
        "type": "color",
        "label": "Color",
        "key": "color",
        "showInBar": true,
        "barSeparator": false
      },
      {
        "type": "boolean",
        "label": "Bold",
        "key": "bold",
        "showInBar": true,
        "barIcon": "TagBold",
        "barTitle": "Bold text",
        "barSeparator": false
      },
      {
        "type": "boolean",
        "label": "Italic",
        "key": "italic",
        "showInBar": true,
        "barIcon": "TagItalic",
        "barTitle": "Italic text",
        "barSeparator": false
      },
      {
        "type": "boolean",
        "label": "Underline",
        "key": "underline",
        "showInBar": true,
        "barIcon": "TagUnderline",
        "barTitle": "Underline text"
      },
      {
        "type": "select",
        "label": "Alignment",
        "key": "align",
        "defaultValue": "left",
        "showInBar": true,
        "barStyle": "buttons",
        "options": [
          {
            "label": "Left",
            "value": "left",
            "barIcon": "TextAlignLeft",
            "barTitle": "Align left"
          },
          {
            "label": "Center",
            "value": "center",
            "barIcon": "TextAlignCenter",
            "barTitle": "Align center"
          },
          {
            "label": "Right",
            "value": "right",
            "barIcon": "TextAlignRight",
            "barTitle": "Align right"
          },
          {
            "label": "Justify",
            "value": "justify",
            "barIcon": "TextAlignJustify",
            "barTitle": "Justify text"
          }
        ]
      }
    ]
  },
  "heading": {
    "name": "Headline",
    "deprecated": true,
    "icon": "TextBold",
    "description": "A component for displaying heading text",
    "illegalChildren": ["section"],
    "editable": true,
    "size": {
      "width": 400,
      "height": 32
    },
    "settings": [
      {
        "type": "text",
        "key": "text",
        "label": "Text"
      },
      {
        "type": "select",
        "label": "Size",
        "key": "size",
        "defaultValue": "M",
        "showInBar": true,
        "barStyle": "picker",
        "options": [
          {
            "label": "Extra small",
            "value": "XS"
          },
          {
            "label": "Small",
            "value": "S"
          },
          {
            "label": "Medium",
            "value": "M"
          },
          {
            "label": "Large",
            "value": "L"
          },
          {
            "label": "Extra large",
            "value": "XL"
          },
          {
            "label": "2XL",
            "value": "XXL"
          },
          {
            "label": "3XL",
            "value": "XXXL"
          }
        ]
      },
      {
        "type": "color",
        "label": "Color",
        "key": "color",
        "showInBar": true,
        "barSeparator": false
      },
      {
        "type": "boolean",
        "label": "Bold",
        "key": "bold",
        "showInBar": true,
        "barIcon": "TagBold",
        "barTitle": "Bold text",
        "barSeparator": false
      },
      {
        "type": "boolean",
        "label": "Italic",
        "key": "italic",
        "showInBar": true,
        "barIcon": "TagItalic",
        "barTitle": "Italic text",
        "barSeparator": false
      },
      {
        "type": "boolean",
        "label": "Underline",
        "key": "underline",
        "showInBar": true,
        "barIcon": "TagUnderline",
        "barTitle": "Underline text"
      },
      {
        "type": "select",
        "label": "Alignment",
        "key": "align",
        "defaultValue": "left",
        "showInBar": true,
        "barStyle": "buttons",
        "options": [
          {
            "label": "Left",
            "value": "left",
            "barIcon": "TextAlignLeft",
            "barTitle": "Align left"
          },
          {
            "label": "Center",
            "value": "center",
            "barIcon": "TextAlignCenter",
            "barTitle": "Align center"
          },
          {
            "label": "Right",
            "value": "right",
            "barIcon": "TextAlignRight",
            "barTitle": "Align right"
          },
          {
            "label": "Justify",
            "value": "justify",
            "barIcon": "TextAlignJustify",
            "barTitle": "Justify text"
          }
        ]
      }
    ]
  },
  "tag": {
    "name": "Tag",
    "icon": "Label",
    "size": {
      "width": 100,
      "height": 25
    },
    "grid": {
      "hAlign": "center",
      "vAlign": "center"
    },
    "settings": [
      {
        "type": "text",
        "label": "Text",
        "key": "text"
      },
      {
        "type": "select",
        "label": "Size",
        "key": "size",
        "defaultValue": "M",
        "showInBar": true,
        "barStyle": "picker",
        "options": [
          {
            "label": "Small",
            "value": "S"
          },
          {
            "label": "Medium",
            "value": "M"
          },
          {
            "label": "Large",
            "value": "L"
          }
        ]
      },
      {
        "type": "color",
        "label": "Color",
        "key": "color",
        "showInBar": true
      },
      {
        "type": "color",
        "label": "Text Color",
        "key": "textColor",
        "showInBar": true
      },
      {
        "type": "boolean",
        "label": "Allow delete",
        "key": "closable"
      },
      {
        "type": "event",
        "label": "On click delete",
        "key": "onClick",
        "dependsOn": "closable"
      }
    ]
  },
  "image": {
    "name": "Image",
    "description": "A basic component for displaying images",
    "icon": "Image",
    "styles": ["size"],
    "size": {
      "width": 400,
      "height": 300
    },
    "settings": [
      {
        "type": "text",
        "label": "URL",
        "key": "url",
        "required": true
      }
    ]
  },
  "backgroundimage": {
    "name": "Background Image",
    "description": "A background image",
    "icon": "Images",
    "hasChildren": true,
    "styles": ["size"],
    "showEmptyState": false,
    "size": {
      "width": 400,
      "height": 300
    },
    "settings": [
      {
        "type": "text",
        "label": "URL",
        "key": "url",
        "required": true
      },
      {
        "type": "select",
        "label": "Position",
        "key": "position",
        "defaultValue": "center center",
        "options": [
          {
            "label": "Center top",
            "value": "center top"
          },
          {
            "label": "Center",
            "value": "center center"
          },
          {
            "label": "Center bottom",
            "value": "center bottom"
          },
          {
            "label": "Left top",
            "value": "left top"
          },
          {
            "label": "Left center",
            "value": "left center"
          },
          {
            "label": "Left bottom",
            "value": "left bottom"
          },
          {
            "label": "Right top",
            "value": "right top"
          },
          {
            "label": "Right center",
            "value": "right center"
          },
          {
            "label": "Right bottom",
            "value": "right bottom"
          }
        ]
      }
    ]
  },
  "icon": {
    "name": "Icon",
    "description": "A basic component for displaying icons",
    "icon": "Shapes",
    "size": {
      "width": 25,
      "height": 25
    },
    "grid": {
      "hAlign": "center",
      "vAlign": "center"
    },
    "settings": [
      {
        "type": "icon",
        "label": "Icon",
        "key": "icon",
        "required": true,
        "defaultValue": "ri-star-fill"
      },
      {
        "type": "select",
        "label": "Size",
        "key": "size",
        "defaultValue": "ri-1x",
        "options": [
          {
            "value": "ri-xxs",
            "label": "XXS"
          },
          {
            "value": "ri-xs",
            "label": "XS"
          },
          {
            "value": "ri-sm",
            "label": "Small"
          },
          {
            "value": "ri-1x",
            "label": "Medium"
          },
          {
            "value": "ri-lg",
            "label": "Large"
          },
          {
            "value": "ri-xl",
            "label": "XL"
          },
          {
            "value": "ri-2x",
            "label": "2XL"
          },
          {
            "value": "ri-3x",
            "label": "3XL"
          },
          {
            "value": "ri-4x",
            "label": "4XL"
          },
          {
            "value": "ri-5x",
            "label": "5XL"
          },
          {
            "value": "ri-6x",
            "label": "6XL"
          },
          {
            "value": "ri-7x",
            "label": "7XL"
          },
          {
            "value": "ri-8x",
            "label": "8XL"
          },
          {
            "value": "ri-9x",
            "label": "9XL"
          },
          {
            "value": "ri-10x",
            "label": "10XL"
          }
        ]
      },
      {
        "type": "color",
        "label": "Color",
        "key": "color"
      },
      {
        "type": "event",
        "label": "On click",
        "key": "onClick"
      }
    ]
  },
  "navigation": {
    "deprecated": true,
    "name": "Nav Bar",
    "description": "A component for handling the navigation within your app.",
    "icon": "BreadcrumbNavigation",
    "illegalChildren": ["section"],
    "hasChildren": true,
    "settings": [
      {
        "type": "text",
        "label": "Logo URL",
        "key": "logoUrl"
      },
      {
        "type": "boolean",
        "label": "Hide logo",
        "key": "hideLogo",
        "defaultValue": false
      }
    ]
  },
  "link": {
    "name": "Link",
    "description": "A basic link component for internal and external links",
    "icon": "Link",
    "editable": true,
    "size": {
      "width": 200,
      "height": 30
    },
    "settings": [
      {
        "type": "text",
        "label": "Text",
        "key": "text"
      },
      {
        "type": "url",
        "label": "URL",
        "key": "url",
        "placeholder": "/screen"
      },
      {
        "type": "boolean",
        "label": "New tab",
        "key": "openInNewTab"
      },
      {
        "type": "select",
        "label": "Size",
        "key": "size",
        "defaultValue": "M",
        "showInBar": true,
        "barStyle": "picker",
        "options": [
          {
            "label": "Small",
            "value": "S"
          },
          {
            "label": "Medium",
            "value": "M"
          },
          {
            "label": "Large",
            "value": "L"
          }
        ]
      },
      {
        "type": "color",
        "label": "Color",
        "key": "color",
        "showInBar": true,
        "barSeparator": false
      },
      {
        "type": "boolean",
        "label": "Bold",
        "key": "bold",
        "showInBar": true,
        "barIcon": "TagBold",
        "barTitle": "Bold text",
        "barSeparator": false
      },
      {
        "type": "boolean",
        "label": "Italic",
        "key": "italic",
        "showInBar": true,
        "barIcon": "TagItalic",
        "barTitle": "Italic text",
        "barSeparator": false
      },
      {
        "type": "boolean",
        "label": "Underline",
        "key": "underline",
        "showInBar": true,
        "barIcon": "TagUnderline",
        "barTitle": "Underline text"
      },
      {
        "type": "select",
        "label": "Alignment",
        "key": "align",
        "defaultValue": "left",
        "showInBar": true,
        "barStyle": "buttons",
        "options": [
          {
            "label": "Left",
            "value": "left",
            "barIcon": "TextAlignLeft",
            "barTitle": "Align left"
          },
          {
            "label": "Center",
            "value": "center",
            "barIcon": "TextAlignCenter",
            "barTitle": "Align center"
          },
          {
            "label": "Right",
            "value": "right",
            "barIcon": "TextAlignRight",
            "barTitle": "Align right"
          },
          {
            "label": "Justify",
            "value": "justify",
            "barIcon": "TextAlignJustify",
            "barTitle": "Justify text"
          }
        ]
      }
    ]
  },
  "cardhorizontal": {
    "deprecated": true,
    "name": "Horizontal Card",
    "description": "A basic card component that can contain content and actions.",
    "icon": "ViewRow",
    "settings": [
      {
        "type": "text",
        "label": "Image",
        "key": "imageUrl"
      },
      {
        "type": "text",
        "label": "Heading",
        "key": "heading"
      },
      {
        "type": "text",
        "label": "Description",
        "key": "description"
      },
      {
        "type": "text",
        "label": "Subtext",
        "key": "subtext"
      },
      {
        "type": "text",
        "label": "Link text",
        "key": "linkText"
      },
      {
        "type": "text",
        "label": "Link URL",
        "key": "linkUrl",
        "placeholder": "/screen"
      },
      {
        "type": "color",
        "label": "Link color",
        "key": "linkColor",
        "defaultValue": "#000"
      },
      {
        "type": "color",
        "label": "Hover color",
        "key": "linkHoverColor",
        "defaultValue": "#222"
      },
      {
        "type": "select",
        "label": "Card width",
        "key": "cardWidth",
        "options": [
          "24rem",
          "28rem",
          "32rem",
          "40rem",
          "48rem",
          "60rem",
          "100%"
        ],
        "defaultValue": "32rem"
      },
      {
        "type": "select",
        "label": "Image width",
        "key": "imageWidth",
        "options": ["auto", "8rem", "12rem", "16rem"],
        "defaultValue": "8rem"
      },
      {
        "type": "select",
        "label": "Image height",
        "key": "imageHeight",
        "options": ["auto", "8rem", "12rem", "16rem", "auto"],
        "defaultValue": "auto"
      }
    ]
  },
  "cardstat": {
    "name": "Stat Card",
    "description": "A card component for displaying numbers.",
    "icon": "Card",
    "size": {
      "width": 260,
      "height": 143
    },
    "grid": {
      "hAlign": "center",
      "vAlign": "center"
    },
    "settings": [
      {
        "type": "text",
        "label": "Title",
        "key": "title",
        "placeholder": "Total Revenue",
        "defaultValue": "Title"
      },
      {
        "type": "text",
        "label": "Value",
        "key": "value",
        "placeholder": "$1,981,983",
        "defaultValue": "Value"
      },
      {
        "type": "text",
        "label": "Label",
        "key": "label",
        "placeholder": "Stripe",
        "defaultValue": "Label"
      }
    ]
  },
  "embed": {
    "name": "Embed",
    "icon": "Code",
    "description": "Embed content from 3rd party sources",
    "styles": ["size"],
    "size": {
      "width": 400,
      "height": 100
    },
    "grid": {
      "hAlign": "stretch",
      "vAlign": "stretch"
    },
    "settings": [
      {
        "type": "text",
        "label": "Embed",
        "key": "embed",
        "required": true
      }
    ]
  },
  "bar": {
    "documentationLink": "https://docs.budibase.com/docs/bar-chart",
    "name": "Bar Chart",
    "description": "Bar chart",
    "icon": "GraphBarVertical",
    "size": {
      "width": 600,
      "height": 420
    },
    "grid": {
      "hAlign": "stretch",
      "vAlign": "center"
    },
    "settings": [
      {
        "type": "text",
        "label": "Title",
        "key": "title"
      },
      {
        "type": "dataProvider",
        "label": "Provider",
        "key": "dataProvider",
        "required": true
      },
      {
        "type": "field",
        "label": "Label column",
        "key": "labelColumn",
        "dependsOn": "dataProvider",
        "explanation": {
          "typeSupport": {
            "preset": "stringLike"
          }
        },
        "required": true
      },
      {
        "type": "multifield",
        "label": "Data columns",
        "key": "valueColumns",
        "dependsOn": "dataProvider",
        "explanation": {
          "typeSupport": {
            "preset": "numberLike"
          }
        },
        "required": true
      },
      {
        "type": "select",
        "label": "Format",
        "key": "yAxisUnits",
        "options": ["Default", "Thousands", "Millions"],
        "defaultValue": "Default"
      },
      {
        "type": "text",
        "label": "Y axis label",
        "key": "yAxisLabel"
      },
      {
        "type": "text",
        "label": "X axis label",
        "key": "xAxisLabel"
      },
      {
        "type": "text",
        "label": "Width",
        "key": "width"
      },
      {
        "type": "text",
        "label": "Height",
        "key": "height",
        "defaultValue": "400"
      },
      {
        "type": "select",
        "label": "Colors",
        "key": "palette",
        "defaultValue": "Palette 1",
        "options": [
          "Custom",
          "Palette 1",
          "Palette 2",
          "Palette 3",
          "Palette 4",
          "Palette 5",
          "Palette 6",
          "Palette 7",
          "Palette 8",
          "Palette 9",
          "Palette 10"
        ]
      },
      {
        "type": "color",
        "label": "C1",
        "key": "c1",
        "dependsOn": {
          "setting": "palette",
          "value": "Custom"
        }
      },
      {
        "type": "color",
        "label": "C2",
        "key": "c2",
        "dependsOn": {
          "setting": "palette",
          "value": "Custom"
        }
      },
      {
        "type": "color",
        "label": "C3",
        "key": "c3",
        "dependsOn": {
          "setting": "palette",
          "value": "Custom"
        }
      },
      {
        "type": "color",
        "label": "C4",
        "key": "c4",
        "dependsOn": {
          "setting": "palette",
          "value": "Custom"
        }
      },
      {
        "type": "color",
        "label": "C5",
        "key": "c5",
        "dependsOn": {
          "setting": "palette",
          "value": "Custom"
        }
      },
      {
        "type": "boolean",
        "label": "Stacked",
        "key": "stacked",
        "defaultValue": false
      },
      {
        "type": "boolean",
        "label": "Horizontal",
        "key": "horizontal",
        "defaultValue": false
      },
      {
        "type": "boolean",
        "label": "Data labels",
        "key": "dataLabels",
        "defaultValue": false
      },
      {
        "type": "boolean",
        "label": "Animate",
        "key": "animate",
        "defaultValue": true
      },
      {
        "type": "boolean",
        "label": "Legend",
        "key": "legend",
        "defaultValue": false
      }
    ]
  },
  "line": {
    "documentationLink": "https://docs.budibase.com/docs/line-chart",
    "name": "Line Chart",
    "description": "Line chart",
    "icon": "GraphTrend",
    "size": {
      "width": 600,
      "height": 420
    },
    "grid": {
      "hAlign": "stretch",
      "vAlign": "center"
    },
    "settings": [
      {
        "type": "text",
        "label": "Title",
        "key": "title"
      },
      {
        "type": "dataProvider",
        "label": "Provider",
        "key": "dataProvider",
        "required": true
      },
      {
        "type": "field",
        "label": "Label column",
        "key": "labelColumn",
        "dependsOn": "dataProvider",
        "explanation": {
          "typeSupport": {
            "preset": "stringLike"
          }
        },
        "required": true
      },
      {
        "type": "multifield",
        "label": "Data columns",
        "key": "valueColumns",
        "dependsOn": "dataProvider",
        "explanation": {
          "typeSupport": {
            "preset": "numberLike"
          }
        },
        "required": true
      },
      {
        "type": "select",
        "label": "Format",
        "key": "yAxisUnits",
        "options": ["Default", "Thousands", "Millions"],
        "defaultValue": "Default"
      },
      {
        "type": "text",
        "label": "Y axis label",
        "key": "yAxisLabel"
      },
      {
        "type": "text",
        "label": "X axis label",
        "key": "xAxisLabel"
      },
      {
        "type": "text",
        "label": "Width",
        "key": "width"
      },
      {
        "type": "text",
        "label": "Height",
        "key": "height",
        "defaultValue": "400"
      },
      {
        "type": "select",
        "label": "Colors",
        "key": "palette",
        "defaultValue": "Palette 1",
        "options": [
          "Custom",
          "Palette 1",
          "Palette 2",
          "Palette 3",
          "Palette 4",
          "Palette 5",
          "Palette 6",
          "Palette 7",
          "Palette 8",
          "Palette 9",
          "Palette 10"
        ]
      },
      {
        "type": "color",
        "label": "C1",
        "key": "c1",
        "dependsOn": {
          "setting": "palette",
          "value": "Custom"
        }
      },
      {
        "type": "color",
        "label": "C2",
        "key": "c2",
        "dependsOn": {
          "setting": "palette",
          "value": "Custom"
        }
      },
      {
        "type": "color",
        "label": "C3",
        "key": "c3",
        "dependsOn": {
          "setting": "palette",
          "value": "Custom"
        }
      },
      {
        "type": "color",
        "label": "C4",
        "key": "c4",
        "dependsOn": {
          "setting": "palette",
          "value": "Custom"
        }
      },
      {
        "type": "color",
        "label": "C5",
        "key": "c5",
        "dependsOn": {
          "setting": "palette",
          "value": "Custom"
        }
      },
      {
        "type": "select",
        "label": "Curve",
        "key": "curve",
        "options": ["Smooth", "Straight", "Stepline"],
        "defaultValue": "Smooth"
      },
      {
        "type": "boolean",
        "label": "Data labels",
        "key": "dataLabels",
        "defaultValue": false
      },
      {
        "type": "boolean",
        "label": "Animate",
        "key": "animate",
        "defaultValue": true
      },
      {
        "type": "boolean",
        "label": "Legend",
        "key": "legend",
        "defaultValue": false
      }
    ]
  },
  "area": {
    "documentationLink": "https://docs.budibase.com/docs/area-chart",
    "name": "Area Chart",
    "description": "Line chart",
    "icon": "GraphAreaStacked",
    "size": {
      "width": 600,
      "height": 420
    },
    "grid": {
      "hAlign": "stretch",
      "vAlign": "center"
    },
    "settings": [
      {
        "type": "text",
        "label": "Title",
        "key": "title"
      },
      {
        "type": "dataProvider",
        "label": "Provider",
        "key": "dataProvider",
        "required": true
      },
      {
        "type": "field",
        "label": "Label column",
        "key": "labelColumn",
        "dependsOn": "dataProvider",
        "explanation": {
          "typeSupport": {
            "preset": "stringLike"
          }
        },
        "required": true
      },
      {
        "type": "multifield",
        "label": "Data columns",
        "key": "valueColumns",
        "dependsOn": "dataProvider",
        "explanation": {
          "typeSupport": {
            "preset": "numberLike"
          }
        },
        "required": true
      },
      {
        "type": "select",
        "label": "Format",
        "key": "yAxisUnits",
        "options": ["Default", "Thousands", "Millions"],
        "defaultValue": "Default"
      },
      {
        "type": "text",
        "label": "Y axis label",
        "key": "yAxisLabel"
      },
      {
        "type": "text",
        "label": "X axis label",
        "key": "xAxisLabel"
      },
      {
        "type": "text",
        "label": "Width",
        "key": "width"
      },
      {
        "type": "text",
        "label": "Height",
        "key": "height",
        "defaultValue": "400"
      },
      {
        "type": "select",
        "label": "Colors",
        "key": "palette",
        "defaultValue": "Palette 1",
        "options": [
          "Custom",
          "Palette 1",
          "Palette 2",
          "Palette 3",
          "Palette 4",
          "Palette 5",
          "Palette 6",
          "Palette 7",
          "Palette 8",
          "Palette 9",
          "Palette 10"
        ]
      },
      {
        "type": "color",
        "label": "C1",
        "key": "c1",
        "dependsOn": {
          "setting": "palette",
          "value": "Custom"
        }
      },
      {
        "type": "color",
        "label": "C2",
        "key": "c2",
        "dependsOn": {
          "setting": "palette",
          "value": "Custom"
        }
      },
      {
        "type": "color",
        "label": "C3",
        "key": "c3",
        "dependsOn": {
          "setting": "palette",
          "value": "Custom"
        }
      },
      {
        "type": "color",
        "label": "C4",
        "key": "c4",
        "dependsOn": {
          "setting": "palette",
          "value": "Custom"
        }
      },
      {
        "type": "color",
        "label": "C5",
        "key": "c5",
        "dependsOn": {
          "setting": "palette",
          "value": "Custom"
        }
      },
      {
        "type": "select",
        "label": "Curve",
        "key": "curve",
        "options": ["Smooth", "Straight", "Stepline"],
        "defaultValue": "Smooth"
      },
      {
        "type": "boolean",
        "label": "Data labels",
        "key": "dataLabels",
        "defaultValue": false
      },
      {
        "type": "boolean",
        "label": "Animate",
        "key": "animate",
        "defaultValue": true
      },
      {
        "type": "boolean",
        "label": "Legend",
        "key": "legend",
        "defaultValue": false
      },
      {
        "type": "boolean",
        "label": "Stacked",
        "key": "stacked",
        "defaultValue": true
      },
      {
        "type": "boolean",
        "label": "Gradient",
        "key": "gradient",
        "defaultValue": false
      }
    ]
  },
  "pie": {
    "documentationLink": "https://docs.budibase.com/docs/pie-donut-chart",
    "name": "Pie Chart",
    "description": "Pie chart",
    "icon": "GraphPie",
    "size": {
      "width": 600,
      "height": 420
    },
    "grid": {
      "hAlign": "stretch",
      "vAlign": "center"
    },
    "settings": [
      {
        "type": "text",
        "label": "Title",
        "key": "title"
      },
      {
        "type": "dataProvider",
        "label": "Provider",
        "key": "dataProvider",
        "required": true
      },
      {
        "type": "field",
        "label": "Label column",
        "key": "labelColumn",
        "dependsOn": "dataProvider",
        "explanation": {
          "typeSupport": {
            "preset": "stringLike"
          }
        },
        "required": true
      },
      {
        "type": "field",
        "label": "Data column",
        "key": "valueColumn",
        "dependsOn": "dataProvider",
        "explanation": {
          "typeSupport": {
            "preset": "numberLike"
          }
        },
        "required": true
      },
      {
        "type": "text",
        "label": "Width",
        "key": "width"
      },
      {
        "type": "text",
        "label": "Height",
        "key": "height",
        "defaultValue": "400"
      },
      {
        "type": "select",
        "label": "Colors",
        "key": "palette",
        "defaultValue": "Palette 1",
        "options": [
          "Custom",
          "Palette 1",
          "Palette 2",
          "Palette 3",
          "Palette 4",
          "Palette 5",
          "Palette 6",
          "Palette 7",
          "Palette 8",
          "Palette 9",
          "Palette 10"
        ]
      },
      {
        "type": "color",
        "label": "C1",
        "key": "c1",
        "dependsOn": {
          "setting": "palette",
          "value": "Custom"
        }
      },
      {
        "type": "color",
        "label": "C2",
        "key": "c2",
        "dependsOn": {
          "setting": "palette",
          "value": "Custom"
        }
      },
      {
        "type": "color",
        "label": "C3",
        "key": "c3",
        "dependsOn": {
          "setting": "palette",
          "value": "Custom"
        }
      },
      {
        "type": "color",
        "label": "C4",
        "key": "c4",
        "dependsOn": {
          "setting": "palette",
          "value": "Custom"
        }
      },
      {
        "type": "color",
        "label": "C5",
        "key": "c5",
        "dependsOn": {
          "setting": "palette",
          "value": "Custom"
        }
      },
      {
        "type": "boolean",
        "label": "Data labels",
        "key": "dataLabels",
        "defaultValue": false
      },
      {
        "type": "boolean",
        "label": "Animate",
        "key": "animate",
        "defaultValue": true
      },
      {
        "type": "boolean",
        "label": "Legend",
        "key": "legend",
        "defaultValue": false
      }
    ]
  },
  "donut": {
    "documentationLink": "https://docs.budibase.com/docs/pie-donut-chart",
    "name": "Donut Chart",
    "description": "Donut chart",
    "icon": "GraphDonut",
    "size": {
      "width": 600,
      "height": 420
    },
    "grid": {
      "hAlign": "stretch",
      "vAlign": "center"
    },
    "settings": [
      {
        "type": "text",
        "label": "Title",
        "key": "title"
      },
      {
        "type": "dataProvider",
        "label": "Provider",
        "key": "dataProvider",
        "required": true
      },
      {
        "type": "field",
        "label": "Label column",
        "key": "labelColumn",
        "dependsOn": "dataProvider",
        "explanation": {
          "typeSupport": {
            "preset": "stringLike"
          }
        },
        "required": true
      },
      {
        "type": "field",
        "label": "Data columns",
        "key": "valueColumn",
        "dependsOn": "dataProvider",
        "explanation": {
          "typeSupport": {
            "preset": "numberLike"
          }
        },
        "required": true
      },
      {
        "type": "text",
        "label": "Width",
        "key": "width"
      },
      {
        "type": "text",
        "label": "Height",
        "key": "height",
        "defaultValue": "400"
      },
      {
        "type": "select",
        "label": "Colors",
        "key": "palette",
        "defaultValue": "Palette 1",
        "options": [
          "Custom",
          "Palette 1",
          "Palette 2",
          "Palette 3",
          "Palette 4",
          "Palette 5",
          "Palette 6",
          "Palette 7",
          "Palette 8",
          "Palette 9",
          "Palette 10"
        ]
      },
      {
        "type": "color",
        "label": "C1",
        "key": "c1",
        "dependsOn": {
          "setting": "palette",
          "value": "Custom"
        }
      },
      {
        "type": "color",
        "label": "C2",
        "key": "c2",
        "dependsOn": {
          "setting": "palette",
          "value": "Custom"
        }
      },
      {
        "type": "color",
        "label": "C3",
        "key": "c3",
        "dependsOn": {
          "setting": "palette",
          "value": "Custom"
        }
      },
      {
        "type": "color",
        "label": "C4",
        "key": "c4",
        "dependsOn": {
          "setting": "palette",
          "value": "Custom"
        }
      },
      {
        "type": "color",
        "label": "C5",
        "key": "c5",
        "dependsOn": {
          "setting": "palette",
          "value": "Custom"
        }
      },
      {
        "type": "boolean",
        "label": "Data labels",
        "key": "dataLabels",
        "defaultValue": false
      },
      {
        "type": "boolean",
        "label": "Animate",
        "key": "animate",
        "defaultValue": true
      },
      {
        "type": "boolean",
        "label": "Legend",
        "key": "legend",
        "defaultValue": false
      }
    ]
  },
  "candlestick": {
    "documentationLink": "https://docs.budibase.com/docs/candlestick-chart",
    "name": "Candlestick Chart",
    "description": "Candlestick chart",
    "icon": "GraphBarVerticalStacked",
    "size": {
      "width": 600,
      "height": 420
    },
    "grid": {
      "hAlign": "stretch",
      "vAlign": "center"
    },
    "settings": [
      {
        "type": "text",
        "label": "Title",
        "key": "title"
      },
      {
        "type": "dataProvider",
        "label": "Provider",
        "key": "dataProvider",
        "required": true
      },
      {
        "type": "field",
        "label": "Date column",
        "key": "dateColumn",
        "dependsOn": "dataProvider",
        "explanation": {
          "typeSupport": {
            "preset": "datetimeLike"
          }
        },
        "required": true
      },
      {
        "type": "field",
        "label": "Open column",
        "key": "openColumn",
        "dependsOn": "dataProvider",
        "explanation": {
          "typeSupport": {
            "preset": "numberLike"
          }
        },
        "required": true
      },
      {
        "type": "field",
        "label": "Close column",
        "key": "closeColumn",
        "dependsOn": "dataProvider",
        "explanation": {
          "typeSupport": {
            "preset": "numberLike"
          }
        },
        "required": true
      },
      {
        "type": "field",
        "label": "High column",
        "key": "highColumn",
        "dependsOn": "dataProvider",
        "explanation": {
          "typeSupport": {
            "preset": "numberLike"
          }
        },
        "required": true
      },
      {
        "type": "field",
        "label": "Low column",
        "key": "lowColumn",
        "dependsOn": "dataProvider",
        "explanation": {
          "typeSupport": {
            "preset": "numberLike"
          }
        },
        "required": true
      },
      {
        "type": "select",
        "label": "Format",
        "key": "yAxisUnits",
        "options": ["Default", "Thousands", "Millions"],
        "defaultValue": "Default"
      },
      {
        "type": "text",
        "label": "Y axis label",
        "key": "yAxisLabel"
      },
      {
        "type": "text",
        "label": "X axis label",
        "key": "xAxisLabel"
      },
      {
        "type": "text",
        "label": "Width",
        "key": "width"
      },
      {
        "type": "text",
        "label": "Height",
        "key": "height",
        "defaultValue": "400"
      },
      {
        "type": "boolean",
        "label": "Animate",
        "key": "animate",
        "defaultValue": true
      }
    ]
  },
  "histogram": {
    "documentationLink": "https://docs.budibase.com/docs/histogram-chart",
    "name": "Histogram Chart",
    "description": "Histogram chart",
    "icon": "Histogram",
    "size": {
      "width": 600,
      "height": 420
    },
    "grid": {
      "hAlign": "stretch",
      "vAlign": "center"
    },
    "settings": [
      {
        "type": "text",
        "label": "Title",
        "key": "title"
      },
      {
        "type": "dataProvider",
        "label": "Provider",
        "key": "dataProvider",
        "required": true
      },
      {
        "type": "field",
        "label": "Data column",
        "key": "valueColumn",
        "dependsOn": "dataProvider",
        "explanation": {
          "typeSupport": {
            "preset": "numberLike"
          }
        },
        "required": true
      },
      {
        "type": "text",
        "label": "Y axis label",
        "key": "yAxisLabel",
        "defaultValue": "Frequency"
      },
      {
        "type": "text",
        "label": "X axis label",
        "key": "xAxisLabel"
      },
      {
        "type": "number",
        "label": "Bucket count",
        "key": "bucketCount",
        "defaultValue": 10,
        "min": 2
      },
      {
        "type": "boolean",
        "label": "Data labels",
        "key": "dataLabels",
        "defaultValue": false
      },
      {
        "type": "text",
        "label": "Width",
        "key": "width"
      },
      {
        "type": "text",
        "label": "Height",
        "key": "height",
        "defaultValue": "400"
      },
      {
        "type": "select",
        "label": "Colors",
        "key": "palette",
        "defaultValue": "Palette 1",
        "options": [
          "Custom",
          "Palette 1",
          "Palette 2",
          "Palette 3",
          "Palette 4",
          "Palette 5",
          "Palette 6",
          "Palette 7",
          "Palette 8",
          "Palette 9",
          "Palette 10"
        ]
      },
      {
        "type": "color",
        "label": "C1",
        "key": "c1",
        "dependsOn": {
          "setting": "palette",
          "value": "Custom"
        }
      },
      {
        "type": "color",
        "label": "C2",
        "key": "c2",
        "dependsOn": {
          "setting": "palette",
          "value": "Custom"
        }
      },
      {
        "type": "color",
        "label": "C3",
        "key": "c3",
        "dependsOn": {
          "setting": "palette",
          "value": "Custom"
        }
      },
      {
        "type": "color",
        "label": "C4",
        "key": "c4",
        "dependsOn": {
          "setting": "palette",
          "value": "Custom"
        }
      },
      {
        "type": "color",
        "label": "C5",
        "key": "c5",
        "dependsOn": {
          "setting": "palette",
          "value": "Custom"
        }
      },
      {
        "type": "boolean",
        "label": "Animate",
        "key": "animate",
        "defaultValue": true
      },
      {
        "type": "boolean",
        "label": "Horizontal",
        "key": "horizontal",
        "defaultValue": false
      }
    ]
  },
  "form": {
    "name": "Form",
    "icon": "Form",
    "hasChildren": true,
    "illegalChildren": ["section", "form", "formblock"],
    "actions": [
      "ValidateForm",
      "ClearForm",
      "ChangeFormStep",
      "UpdateFieldValue",
      "ScrollTo"
    ],
    "styles": ["padding", "size", "background", "border", "shadow"],
    "size": {
      "width": 400,
      "height": 400
    },
    "grid": {
      "hAlign": "stretch",
      "vAlign": "stretch"
    },
    "settings": [
      {
        "type": "select",
        "label": "Type",
        "key": "actionType",
        "options": ["Create", "Update"],
        "defaultValue": "Create"
      },
      {
        "type": "schema",
        "label": "Schema",
        "key": "dataSource",
        "defaultValue": {
          "name": "Custom",
          "label": "Custom"
        }
      },
      {
        "type": "select",
        "label": "Size",
        "key": "size",
        "options": [
          {
            "label": "Medium",
            "value": "spectrum--medium"
          },
          {
            "label": "Large",
            "value": "spectrum--large"
          }
        ],
        "defaultValue": "spectrum--medium"
      },
      {
        "type": "boolean",
        "label": "Disabled",
        "key": "disabled",
        "defaultValue": false
      },
      {
        "type": "boolean",
        "label": "Read only",
        "key": "readonly",
        "defaultValue": false,
        "dependsOn": {
          "setting": "disabled",
          "value": true,
          "invert": true
        }
      },
      {
        "type": "text",
        "label": "Initial form step",
        "key": "initialFormStep",
        "defaultValue": 1
      }
    ],
    "context": [
      {
        "type": "static",
        "values": [
          {
            "label": "Value",
            "key": "__value",
            "type": "object"
          },
          {
            "label": "Valid",
            "key": "__valid",
            "type": "boolean"
          },
          {
            "label": "Current Step",
            "key": "__currentStep",
            "type": "number"
          },
          {
            "label": "Current Step Valid",
            "key": "__currentStepValid",
            "type": "boolean"
          }
        ]
      },
      {
        "type": "form"
      }
    ]
  },
  "formstep": {
    "name": "Form Step",
    "icon": "AssetsAdded",
    "hasChildren": true,
    "requiredAncestors": ["form"],
    "illegalChildren": ["section", "form", "formstep", "formblock"],
    "styles": ["size"],
    "size": {
      "width": 400,
      "height": 400
    },
    "settings": [
      {
        "type": "number",
        "label": "Step",
        "key": "step",
        "defaultValue": 1,
        "min": 1
      }
    ]
  },
  "fieldgroup": {
    "name": "Field Group",
    "icon": "Group",
    "requiredAncestors": ["form"],
    "illegalChildren": ["section"],
    "styles": ["size"],
    "hasChildren": true,
    "size": {
      "width": 400,
      "height": 400
    },
    "settings": [
      {
        "type": "select",
        "label": "Labels",
        "key": "labelPosition",
        "defaultValue": "above",
        "options": [
          {
            "label": "Left",
            "value": "left"
          },
          {
            "label": "Above",
            "value": "above"
          }
        ]
      },
      {
        "type": "section",
        "label": "Type",
        "key": "type",
        "defaultValue": "oneColumn",
        "dependsOn": {
          "setting": "labelPosition",
          "value": "above"
        }
      }
    ]
  },
  "labelfield": {
    "name": "Text Field",
    "icon": "Text",
    "editable": true,
    "size": {
      "width": 400,
      "height": 60
    },
    "settings": [
      {
        "type": "plainText",
        "label": "Label",
        "key": "label"
      },
      {
        "type": "number",
        "label": "Initial width",
        "key": "width",
        "placeholder": "Auto",
        "min": 80,
        "max": 9999
      },
      {
        "type": "tableConditions",
        "label": "Conditions",
        "key": "conditions",
        "contextAccess": {
          "global": true,
          "self": false
        }
      },
      {
        "type": "text",
        "label": "Format",
        "key": "format",
        "info": "Changing format will display values as text",
        "contextAccess": {
          "global": false,
          "self": true
        }
      }
    ]
  },
  "stringfield": {
    "name": "Text Field",
    "icon": "Text",
    "styles": ["size"],
    "editable": true,
    "size": {
      "width": 400,
      "height": 60
    },
    "settings": [
      {
        "type": "field/string",
        "label": "Field",
        "key": "field"
      },
      {
        "type": "text",
        "label": "Label",
        "key": "label"
      },
      {
        "type": "text",
        "label": "Placeholder",
        "key": "placeholder"
      },
      {
        "type": "text",
        "label": "Default value",
        "key": "defaultValue",
        "supportsConditions": false
      },
      {
        "type": "text",
        "label": "Help text",
        "key": "helpText"
      },
      {
        "type": "event",
        "label": "On change",
        "key": "onChange",
        "context": [
          {
            "label": "Field Value",
            "key": "value"
          }
        ]
      },
      {
        "type": "boolean",
        "label": "Disabled",
        "key": "disabled",
        "defaultValue": false
      },
      {
        "type": "boolean",
        "label": "Read only",
        "key": "readonly",
        "defaultValue": false,
        "dependsOn": {
          "setting": "disabled",
          "value": true,
          "invert": true
        }
      },
      {
        "type": "validation/string",
        "label": "Validation",
        "key": "validation"
      },
      {
        "type": "select",
        "label": "Alignment",
        "key": "align",
        "defaultValue": "left",
        "showInBar": true,
        "barStyle": "buttons",
        "options": [
          {
            "label": "Left",
            "value": "left",
            "barIcon": "TextAlignLeft",
            "barTitle": "Align left"
          },
          {
            "label": "Center",
            "value": "center",
            "barIcon": "TextAlignCenter",
            "barTitle": "Align center"
          },
          {
            "label": "Right",
            "value": "right",
            "barIcon": "TextAlignRight",
            "barTitle": "Align right"
          },
          {
            "label": "Justify",
            "value": "justify",
            "barIcon": "TextAlignJustify",
            "barTitle": "Justify text"
          }
        ]
      },
      {
        "type": "select",
        "label": "Layout",
        "key": "span",
        "defaultValue": 6,
        "hidden": true,
        "showInBar": true,
        "barStyle": "buttons",
        "options": [
          {
            "label": "1 column",
            "value": 6,
            "barIcon": "Stop",
            "barTitle": "1 column"
          },
          {
            "label": "2 columns",
            "value": 3,
            "barIcon": "ColumnTwoA",
            "barTitle": "2 columns"
          },
          {
            "label": "3 columns",
            "value": 2,
            "barIcon": "ViewColumn",
            "barTitle": "3 columns"
          }
        ]
      }
    ],
    "context": {
      "type": "static",
      "values": [
        {
          "label": "Value",
          "key": "value",
          "type": "string"
        }
      ]
    }
  },
  "numberfield": {
    "name": "Number Field",
    "icon": "123",
    "styles": ["size"],
    "editable": true,
    "size": {
      "width": 400,
      "height": 60
    },
    "settings": [
      {
        "type": "field/number",
        "label": "Field",
        "key": "field"
      },
      {
        "type": "text",
        "label": "Label",
        "key": "label"
      },
      {
        "type": "text",
        "label": "Placeholder",
        "key": "placeholder"
      },
      {
        "type": "text",
        "label": "Default value",
        "key": "defaultValue",
        "supportsConditions": false
      },
      {
        "type": "text",
        "label": "Help text",
        "key": "helpText"
      },
      {
        "type": "event",
        "label": "On change",
        "key": "onChange",
        "context": [
          {
            "label": "Field Value",
            "key": "value"
          }
        ]
      },
      {
        "type": "boolean",
        "label": "Disabled",
        "key": "disabled",
        "defaultValue": false
      },
      {
        "type": "boolean",
        "label": "Read only",
        "key": "readonly",
        "defaultValue": false,
        "dependsOn": {
          "setting": "disabled",
          "value": true,
          "invert": true
        }
      },
      {
        "type": "validation/number",
        "label": "Validation",
        "key": "validation"
      },
      {
        "type": "select",
        "label": "Layout",
        "key": "span",
        "defaultValue": 6,
        "hidden": true,
        "showInBar": true,
        "barStyle": "buttons",
        "options": [
          {
            "label": "1 column",
            "value": 6,
            "barIcon": "Stop",
            "barTitle": "1 column"
          },
          {
            "label": "2 columns",
            "value": 3,
            "barIcon": "ColumnTwoA",
            "barTitle": "2 columns"
          },
          {
            "label": "3 columns",
            "value": 2,
            "barIcon": "ViewColumn",
            "barTitle": "3 columns"
          }
        ]
      }
    ],
    "context": {
      "type": "static",
      "values": [
        {
          "label": "Value",
          "key": "value",
          "type": "number"
        }
      ]
    }
  },
  "bigintfield": {
    "name": "BigInt Field",
    "icon": "TagBold",
    "styles": ["size"],
    "editable": true,
    "size": {
      "width": 400,
      "height": 60
    },
    "settings": [
      {
        "type": "field/bigint",
        "label": "Field",
        "key": "field"
      },
      {
        "type": "text",
        "label": "Label",
        "key": "label"
      },
      {
        "type": "text",
        "label": "Placeholder",
        "key": "placeholder"
      },
      {
        "type": "text",
        "label": "Default value",
        "key": "defaultValue",
        "supportsConditions": false
      },
      {
        "type": "text",
        "label": "Help text",
        "key": "helpText"
      },
      {
        "type": "event",
        "label": "On change",
        "key": "onChange",
        "context": [
          {
            "label": "Field Value",
            "key": "value"
          }
        ]
      },
      {
        "type": "boolean",
        "label": "Disabled",
        "key": "disabled",
        "defaultValue": false
      },
      {
        "type": "select",
        "label": "Layout",
        "key": "span",
        "defaultValue": 6,
        "hidden": true,
        "showInBar": true,
        "barStyle": "buttons",
        "options": [
          {
            "label": "1 column",
            "value": 6,
            "barIcon": "Stop",
            "barTitle": "1 column"
          },
          {
            "label": "2 columns",
            "value": 3,
            "barIcon": "ColumnTwoA",
            "barTitle": "2 columns"
          },
          {
            "label": "3 columns",
            "value": 2,
            "barIcon": "ViewColumn",
            "barTitle": "3 columns"
          }
        ]
      }
    ],
    "context": {
      "type": "static",
      "values": [
        {
          "label": "Value",
          "key": "value",
          "type": "number"
        }
      ]
    }
  },
  "passwordfield": {
    "name": "Password Field",
    "icon": "LockClosed",
    "styles": ["size"],
    "editable": true,
    "size": {
      "width": 400,
      "height": 60
    },
    "settings": [
      {
        "type": "field/string",
        "label": "Field",
        "key": "field"
      },
      {
        "type": "text",
        "label": "Label",
        "key": "label"
      },
      {
        "type": "text",
        "label": "Placeholder",
        "key": "placeholder"
      },
      {
        "type": "text",
        "label": "Default value",
        "key": "defaultValue",
        "supportsConditions": false
      },
      {
        "type": "event",
        "label": "On change",
        "key": "onChange",
        "context": [
          {
            "label": "Field Value",
            "key": "value"
          }
        ]
      },
      {
        "type": "boolean",
        "label": "Disabled",
        "key": "disabled",
        "defaultValue": false
      },
      {
        "type": "validation/string",
        "label": "Validation",
        "key": "validation"
      },
      {
        "type": "select",
        "label": "Layout",
        "key": "span",
        "defaultValue": 6,
        "hidden": true,
        "showInBar": true,
        "barStyle": "buttons",
        "options": [
          {
            "label": "1 column",
            "value": 6,
            "barIcon": "Stop",
            "barTitle": "1 column"
          },
          {
            "label": "2 columns",
            "value": 3,
            "barIcon": "ColumnTwoA",
            "barTitle": "2 columns"
          },
          {
            "label": "3 columns",
            "value": 2,
            "barIcon": "ViewColumn",
            "barTitle": "3 columns"
          }
        ]
      }
    ],
    "context": {
      "type": "static",
      "values": [
        {
          "label": "Value",
          "key": "value",
          "type": "string"
        }
      ]
    }
  },
  "optionsfield": {
    "name": "Options Picker",
    "icon": "Menu",
    "styles": ["size"],
    "editable": true,
    "size": {
      "width": 400,
      "height": 60
    },
    "settings": [
      {
        "type": "field/options",
        "label": "Field",
        "key": "field"
      },
      {
        "type": "text",
        "label": "Label",
        "key": "label"
      },
      {
        "type": "text",
        "label": "Placeholder",
        "key": "placeholder",
        "placeholder": "Choose an option"
      },
      {
        "type": "event",
        "label": "On change",
        "key": "onChange",
        "context": [
          {
            "label": "Field Value",
            "key": "value"
          }
        ]
      },
      {
        "type": "select",
        "label": "Type",
        "key": "optionsType",
        "defaultValue": "select",
        "placeholder": "Pick an options type",
        "options": [
          {
            "label": "Select",
            "value": "select"
          },
          {
            "label": "Radio buttons",
            "value": "radio"
          }
        ]
      },
      {
        "type": "select",
        "label": "Direction",
        "key": "direction",
        "defaultValue": "vertical",
        "options": [
          {
            "label": "Horizontal",
            "value": "horizontal"
          },
          {
            "label": "Vertical",
            "value": "vertical"
          }
        ],
        "dependsOn": {
          "setting": "optionsType",
          "value": "radio"
        }
      },
      {
        "type": "text",
        "label": "Default value",
        "key": "defaultValue",
        "supportsConditions": false
      },
      {
        "type": "text",
        "label": "Help text",
        "key": "helpText"
      },
      {
        "type": "boolean",
        "label": "Autocomplete",
        "key": "autocomplete",
        "defaultValue": false,
        "dependsOn": {
          "setting": "optionsType",
          "value": "select"
        }
      },
      {
        "type": "boolean",
        "label": "Alphabetical",
        "key": "sort",
        "defaultValue": true
      },
      {
        "type": "boolean",
        "label": "Disabled",
        "key": "disabled",
        "defaultValue": false
      },
      {
        "type": "boolean",
        "label": "Read only",
        "key": "readonly",
        "defaultValue": false,
        "dependsOn": {
          "setting": "disabled",
          "value": true,
          "invert": true
        }
      },
      {
        "type": "select",
        "label": "Options source",
        "key": "optionsSource",
        "defaultValue": "schema",
        "placeholder": "Pick an options source",
        "options": [
          {
            "label": "Schema",
            "value": "schema"
          },
          {
            "label": "Data provider",
            "value": "provider"
          },
          {
            "label": "Custom",
            "value": "custom"
          }
        ]
      },
      {
        "type": "dataProvider",
        "label": "Options provider",
        "key": "dataProvider",
        "required": true,
        "dependsOn": {
          "setting": "optionsSource",
          "value": "provider"
        }
      },
      {
        "type": "field",
        "label": "Label column",
        "key": "labelColumn",
        "dependsOn": {
          "setting": "optionsSource",
          "value": "provider"
        }
      },
      {
        "type": "field",
        "label": "Value column",
        "key": "valueColumn",
        "dependsOn": {
          "setting": "optionsSource",
          "value": "provider"
        }
      },
      {
        "type": "options",
        "label": "Custom options",
        "key": "customOptions",
        "dependsOn": {
          "setting": "optionsSource",
          "value": "custom"
        }
      },
      {
        "type": "validation/string",
        "label": "Validation",
        "key": "validation"
      },
      {
        "type": "select",
        "label": "Layout",
        "key": "span",
        "defaultValue": 6,
        "hidden": true,
        "showInBar": true,
        "barStyle": "buttons",
        "options": [
          {
            "label": "1 column",
            "value": 6,
            "barIcon": "Stop",
            "barTitle": "1 column"
          },
          {
            "label": "2 columns",
            "value": 3,
            "barIcon": "ColumnTwoA",
            "barTitle": "2 columns"
          },
          {
            "label": "3 columns",
            "value": 2,
            "barIcon": "ViewColumn",
            "barTitle": "3 columns"
          }
        ]
      }
    ],
    "context": {
      "type": "static",
      "values": [
        {
          "label": "Value",
          "key": "value",
          "type": "string"
        }
      ]
    }
  },
  "multifieldselect": {
    "name": "Multi-select Picker",
    "icon": "ViewList",
    "styles": ["size"],
    "editable": true,
    "size": {
      "width": 400,
      "height": 60
    },
    "settings": [
      {
        "type": "field/array",
        "label": "Field",
        "key": "field"
      },
      {
        "type": "text",
        "label": "Label",
        "key": "label"
      },
      {
        "type": "text",
        "label": "Placeholder",
        "key": "placeholder",
        "placeholder": "Choose an option"
      },
      {
        "type": "text",
        "label": "Default value",
        "key": "defaultValue",
        "supportsConditions": false
      },
      {
        "type": "text",
        "label": "Help text",
        "key": "helpText"
      },
      {
        "type": "event",
        "label": "On change",
        "key": "onChange",
        "context": [
          {
            "label": "Field Value",
            "key": "value"
          }
        ]
      },
      {
        "type": "boolean",
        "label": "Autocomplete",
        "key": "autocomplete",
        "defaultValue": false,
        "dependsOn": {
          "setting": "optionsType",
          "value": "select"
        }
      },
      {
        "type": "boolean",
        "label": "Disabled",
        "key": "disabled",
        "defaultValue": false
      },
      {
        "type": "boolean",
        "label": "Read only",
        "key": "readonly",
        "defaultValue": false,
        "dependsOn": {
          "setting": "disabled",
          "value": true,
          "invert": true
        }
      },
      {
        "type": "select",
        "label": "Type",
        "key": "optionsType",
        "defaultValue": "select",
        "placeholder": "Pick an options type",
        "options": [
          {
            "label": "Select",
            "value": "select"
          },
          {
            "label": "Checkboxes",
            "value": "checkbox"
          }
        ]
      },
      {
        "type": "select",
        "label": "Direction",
        "key": "direction",
        "defaultValue": "vertical",
        "options": [
          {
            "label": "Horizontal",
            "value": "horizontal"
          },
          {
            "label": "Vertical",
            "value": "vertical"
          }
        ],
        "dependsOn": {
          "setting": "optionsType",
          "value": "checkbox"
        }
      },
      {
        "type": "select",
        "label": "Options source",
        "key": "optionsSource",
        "defaultValue": "schema",
        "placeholder": "Pick an options source",
        "options": [
          {
            "label": "Schema",
            "value": "schema"
          },
          {
            "label": "Data provider",
            "value": "provider"
          },
          {
            "label": "Custom",
            "value": "custom"
          }
        ]
      },
      {
        "type": "dataProvider",
        "label": "Options provider",
        "key": "dataProvider",
        "required": true,
        "dependsOn": {
          "setting": "optionsSource",
          "value": "provider"
        }
      },
      {
        "type": "field",
        "label": "Label column",
        "key": "labelColumn",
        "dependsOn": {
          "setting": "optionsSource",
          "value": "provider"
        }
      },
      {
        "type": "field",
        "label": "Value column",
        "key": "valueColumn",
        "dependsOn": {
          "setting": "optionsSource",
          "value": "provider"
        }
      },
      {
        "type": "options",
        "label": "Custom options",
        "key": "customOptions",
        "dependsOn": {
          "setting": "optionsSource",
          "value": "custom"
        }
      },
      {
        "type": "validation/array",
        "label": "Validation",
        "key": "validation"
      },
      {
        "type": "select",
        "label": "Layout",
        "key": "span",
        "defaultValue": 6,
        "hidden": true,
        "showInBar": true,
        "barStyle": "buttons",
        "options": [
          {
            "label": "1 column",
            "value": 6,
            "barIcon": "Stop",
            "barTitle": "1 column"
          },
          {
            "label": "2 columns",
            "value": 3,
            "barIcon": "ColumnTwoA",
            "barTitle": "2 columns"
          },
          {
            "label": "3 columns",
            "value": 2,
            "barIcon": "ViewColumn",
            "barTitle": "3 columns"
          }
        ]
      }
    ],
    "context": {
      "type": "static",
      "values": [
        {
          "label": "Value",
          "key": "value",
          "type": "array"
        }
      ]
    }
  },
  "booleanfield": {
    "name": "Checkbox",
    "icon": "SelectBox",
    "editable": true,
    "size": {
      "width": 400,
      "height": 60
    },
    "settings": [
      {
        "type": "field/boolean",
        "label": "Field",
        "key": "field"
      },
      {
        "type": "text",
        "label": "Label",
        "key": "label"
      },
      {
        "type": "text",
        "label": "Text",
        "key": "text"
      },
      {
        "type": "select",
        "label": "Size",
        "key": "size",
        "options": [
          {
            "label": "Small",
            "value": "S"
          },
          {
            "label": "Medium",
            "value": "M"
          },
          {
            "label": "Large",
            "value": "L"
          },
          {
            "label": "Extra large",
            "value": "XL"
          }
        ],
        "defaultValue": "M"
      },
      {
        "type": "text",
        "label": "Default value",
        "key": "defaultValue",
        "supportsConditions": false
      },
      {
        "type": "text",
        "label": "Help text",
        "key": "helpText"
      },
      {
        "type": "event",
        "label": "On change",
        "key": "onChange",
        "context": [
          {
            "label": "Field Value",
            "key": "value"
          }
        ]
      },
      {
        "type": "boolean",
        "label": "Disabled",
        "key": "disabled",
        "defaultValue": false
      },
      {
        "type": "boolean",
        "label": "Read only",
        "key": "readonly",
        "defaultValue": false,
        "dependsOn": {
          "setting": "disabled",
          "value": true,
          "invert": true
        }
      },
      {
        "type": "validation/boolean",
        "label": "Validation",
        "key": "validation"
      },
      {
        "type": "select",
        "label": "Layout",
        "key": "span",
        "defaultValue": 6,
        "hidden": true,
        "showInBar": true,
        "barStyle": "buttons",
        "options": [
          {
            "label": "1 column",
            "value": 6,
            "barIcon": "Stop",
            "barTitle": "1 column"
          },
          {
            "label": "2 columns",
            "value": 3,
            "barIcon": "ColumnTwoA",
            "barTitle": "2 columns"
          },
          {
            "label": "3 columns",
            "value": 2,
            "barIcon": "ViewColumn",
            "barTitle": "3 columns"
          }
        ]
      }
    ],
    "context": {
      "type": "static",
      "values": [
        {
          "label": "Value",
          "key": "value",
          "type": "boolean"
        }
      ]
    }
  },
  "longformfield": {
    "name": "Long Form Field",
    "icon": "TextAlignLeft",
    "styles": ["size"],
    "editable": true,
    "size": {
      "width": 400,
      "height": 100
    },
    "settings": [
      {
        "type": "field/longform",
        "label": "Field",
        "key": "field"
      },
      {
        "type": "text",
        "label": "Label",
        "key": "label"
      },
      {
        "type": "text",
        "label": "Placeholder",
        "key": "placeholder",
        "placeholder": "Type something..."
      },
      {
        "type": "text",
        "label": "Default value",
        "key": "defaultValue",
        "supportsConditions": false
      },
      {
        "type": "text",
        "label": "Help text",
        "key": "helpText"
      },
      {
        "type": "event",
        "label": "On change",
        "key": "onChange",
        "context": [
          {
            "label": "Field Value",
            "key": "value"
          }
        ]
      },
      {
        "type": "select",
        "label": "Formatting",
        "key": "format",
        "placeholder": null,
        "options": [
          {
            "label": "Auto",
            "value": "auto"
          },
          {
            "label": "Plain text",
            "value": "plain"
          },
          {
            "label": "Rich text (markdown)",
            "value": "rich"
          }
        ],
        "defaultValue": "auto"
      },
      {
        "type": "boolean",
        "label": "Disabled",
        "key": "disabled",
        "defaultValue": false
      },
      {
        "type": "boolean",
        "label": "Read only",
        "key": "readonly",
        "defaultValue": false,
        "dependsOn": {
          "setting": "disabled",
          "value": true,
          "invert": true
        }
      },
      {
        "type": "validation/string",
        "label": "Validation",
        "key": "validation"
      },
      {
        "type": "select",
        "label": "Layout",
        "key": "span",
        "defaultValue": 6,
        "hidden": true,
        "showInBar": true,
        "barStyle": "buttons",
        "options": [
          {
            "label": "1 column",
            "value": 6,
            "barIcon": "Stop",
            "barTitle": "1 column"
          },
          {
            "label": "2 columns",
            "value": 3,
            "barIcon": "ColumnTwoA",
            "barTitle": "2 columns"
          },
          {
            "label": "3 columns",
            "value": 2,
            "barIcon": "ViewColumn",
            "barTitle": "3 columns"
          }
        ]
      }
    ],
    "context": {
      "type": "static",
      "values": [
        {
          "label": "Value",
          "key": "value",
          "type": "string"
        }
      ]
    }
  },
  "datetimefield": {
    "name": "Date Picker",
    "icon": "Date",
    "styles": ["size"],
    "editable": true,
    "size": {
      "width": 400,
      "height": 60
    },
    "settings": [
      {
        "type": "field/datetime",
        "label": "Field",
        "key": "field"
      },
      {
        "type": "text",
        "label": "Label",
        "key": "label"
      },
      {
        "type": "text",
        "label": "Placeholder",
        "key": "placeholder"
      },
      {
        "type": "boolean",
        "label": "Show time",
        "key": "enableTime",
        "defaultValue": true
      },
      {
        "type": "boolean",
        "label": "Time only",
        "key": "timeOnly",
        "defaultValue": false
      },
      {
        "type": "boolean",
        "label": "Ignore time zones",
        "key": "ignoreTimezones",
        "defaultValue": false
      },
      {
        "type": "text",
        "label": "Default value",
        "key": "defaultValue",
        "supportsConditions": false
      },
      {
        "type": "text",
        "label": "Help text",
        "key": "helpText"
      },
      {
        "type": "event",
        "label": "On change",
        "key": "onChange",
        "context": [
          {
            "label": "Field Value",
            "key": "value"
          }
        ]
      },
      {
        "type": "boolean",
        "label": "Disabled",
        "key": "disabled",
        "defaultValue": false
      },
      {
        "type": "boolean",
        "label": "Read only",
        "key": "readonly",
        "defaultValue": false,
        "dependsOn": {
          "setting": "disabled",
          "value": true,
          "invert": true
        }
      },
      {
        "type": "validation/datetime",
        "label": "Validation",
        "key": "validation"
      },
      {
        "type": "select",
        "label": "Layout",
        "key": "span",
        "defaultValue": 6,
        "hidden": true,
        "showInBar": true,
        "barStyle": "buttons",
        "options": [
          {
            "label": "1 column",
            "value": 6,
            "barIcon": "Stop",
            "barTitle": "1 column"
          },
          {
            "label": "2 columns",
            "value": 3,
            "barIcon": "ColumnTwoA",
            "barTitle": "2 columns"
          },
          {
            "label": "3 columns",
            "value": 2,
            "barIcon": "ViewColumn",
            "barTitle": "3 columns"
          }
        ]
      }
    ],
    "context": {
      "type": "static",
      "values": [
        {
          "label": "Value",
          "key": "value",
          "type": "datetime"
        }
      ]
    }
  },
  "codescanner": {
    "name": "Barcode/QR Scanner",
    "icon": "Camera",
    "styles": ["size"],
    "size": {
      "width": 400,
      "height": 60
    },
    "settings": [
      {
        "type": "field/barcodeqr",
        "label": "Field",
        "key": "field"
      },
      {
        "type": "text",
        "label": "Label",
        "key": "label"
      },
      {
        "type": "text",
        "label": "Button text",
        "key": "scanButtonText"
      },
      {
        "type": "text",
        "label": "Default value",
        "key": "defaultValue",
        "supportsConditions": false
      },
      {
        "type": "text",
        "label": "Help text",
        "key": "helpText"
      },
      {
        "type": "boolean",
        "label": "Disabled",
        "key": "disabled",
        "defaultValue": false
      },
      {
        "type": "boolean",
        "label": "Manual entry",
        "key": "allowManualEntry",
        "defaultValue": false
      },
      {
        "type": "boolean",
        "label": "Auto confirm",
        "key": "autoConfirm",
        "defaultValue": false
      },
      {
        "type": "boolean",
        "label": "Play sound on scan",
        "key": "beepOnScan",
        "defaultValue": false
      },
      {
        "type": "select",
        "label": "Sound pitch",
        "key": "beepFrequency",
        "dependsOn": "beepOnScan",
        "defaultValue": 2637,
        "options": [
          {
            "label": "Low",
            "value": 2096
          },
          {
            "label": "Regular",
            "value": 2637
          },
          {
            "label": "High",
            "value": 3136
          },
          {
            "label": "Custom",
            "value": "custom"
          }
        ]
      },
      {
        "type": "number",
        "label": "Sound frequency (Hz)",
        "key": "customFrequency",
        "defaultValue": 1046,
        "min": 20,
        "max": 8000,
        "dependsOn": {
          "setting": "beepFrequency",
          "value": "custom"
        }
      },
      {
        "type": "select",
        "label": "Preferred camera",
        "key": "preferredCamera",
        "defaultValue": "environment",
        "options": [
          {
            "label": "Front",
            "value": "user"
          },
          {
            "label": "Back",
            "value": "environment"
          }
        ]
      },
      {
        "type": "text",
        "label": "Zoom level",
        "key": "defaultZoom",
        "defaultValue": "1"
      },
      {
        "type": "event",
        "label": "On change",
        "key": "onChange",
        "context": [
          {
            "label": "Field Value",
            "key": "value"
          }
        ]
      },
      {
        "type": "validation/string",
        "label": "Validation",
        "key": "validation"
      },
      {
        "type": "select",
        "label": "Layout",
        "key": "span",
        "defaultValue": 6,
        "hidden": true,
        "showInBar": true,
        "barStyle": "buttons",
        "options": [
          {
            "label": "1 column",
            "value": 6,
            "barIcon": "Stop",
            "barTitle": "1 column"
          },
          {
            "label": "2 columns",
            "value": 3,
            "barIcon": "ColumnTwoA",
            "barTitle": "2 columns"
          },
          {
            "label": "3 columns",
            "value": 2,
            "barIcon": "ViewColumn",
            "barTitle": "3 columns"
          }
        ]
      }
    ],
    "context": {
      "type": "static",
      "values": [
        {
          "label": "Value",
          "key": "value",
          "type": "string"
        }
      ]
    }
  },
  "signaturesinglefield": {
    "name": "Signature",
    "icon": "AnnotatePen",
    "styles": ["size"],
    "size": {
      "width": 400,
      "height": 60
    },
    "settings": [
      {
        "type": "field/signature_single",
        "label": "Field",
        "key": "field",
        "required": true
      },
      {
        "type": "text",
        "label": "Label",
        "key": "label"
      },
      {
        "type": "text",
        "label": "Help text",
        "key": "helpText"
      },
      {
        "type": "boolean",
        "label": "Disabled",
        "key": "disabled",
        "defaultValue": false
      },
      {
        "type": "event",
        "label": "On change",
        "key": "onChange",
        "context": [
          {
            "label": "Field Value",
            "key": "value"
          }
        ]
      },
      {
        "type": "validation/signature_single",
        "label": "Validation",
        "key": "validation"
      }
    ]
  },
  "embeddedmap": {
    "name": "Embedded Map",
    "icon": "Location",
    "styles": ["size"],
    "draggable": false,
    "size": {
      "width": 400,
      "height": 320
    },
    "grid": {
      "hAlign": "stretch",
      "vAlign": "stretch"
    },
    "settings": [
      {
        "type": "dataProvider",
        "label": "Provider",
        "key": "dataProvider"
      },
      {
        "type": "field",
        "label": "Latitude key",
        "key": "latitudeKey",
        "dependsOn": "dataProvider"
      },
      {
        "type": "field",
        "label": "Longitude key",
        "key": "longitudeKey",
        "dependsOn": "dataProvider"
      },
      {
        "type": "field",
        "label": "Title key",
        "key": "titleKey",
        "dependsOn": "dataProvider"
      },
      {
        "type": "event",
        "label": "On click marker",
        "key": "onClickMarker",
        "context": [
          {
            "label": "Clicked marker",
            "key": "marker"
          }
        ]
      },
      {
        "type": "boolean",
        "label": "Enable adding",
        "key": "creationEnabled",
        "defaultValue": false
      },
      {
        "type": "event",
        "label": "On create marker",
        "key": "onCreateMarker",
        "dependsOn": "creationEnabled",
        "context": [
          {
            "label": "New marker latitude",
            "key": "lat"
          },
          {
            "label": "New marker longitude",
            "key": "lng"
          }
        ]
      },
      {
        "type": "boolean",
        "label": "Enable fullscreen",
        "key": "fullScreenEnabled",
        "defaultValue": true
      },
      {
        "type": "boolean",
        "label": "Enable location",
        "key": "locationEnabled",
        "defaultValue": true
      },
      {
        "type": "boolean",
        "label": "Enable zoom",
        "key": "zoomEnabled",
        "defaultValue": true
      },
      {
        "type": "text",
        "label": "Tile URL",
        "key": "tileURL",
        "defaultValue": "https://{s}.tile.openstreetmap.org/{z}/{x}/{y}.png"
      },
      {
        "type": "text",
        "label": "Default location",
        "key": "defaultLocation",
        "placeholder": "51.5072,-0.1276"
      },
      {
        "type": "number",
        "label": "Default zoom (0-100)",
        "key": "zoomLevel",
        "placeholder": 50,
        "max": 100,
        "min": 0
      },
      {
        "type": "text",
        "label": "Map attribution",
        "key": "mapAttribution",
        "defaultValue": "OpenStreetMap contributors"
      }
    ]
  },
  "attachmentfield": {
    "name": "Attachment List",
    "icon": "DocumentFragmentGroup",
    "styles": ["size"],
    "requiredAncestors": ["form"],
    "editable": true,
    "size": {
      "width": 400,
      "height": 200
    },
    "settings": [
      {
        "type": "field/attachment",
        "label": "Field",
        "key": "field",
        "required": true
      },
      {
        "type": "text",
        "label": "Label",
        "key": "label"
      },
      {
        "type": "text",
        "label": "Help text",
        "key": "helpText"
      },
      {
        "type": "text",
        "label": "Extensions",
        "key": "extensions"
      },
      {
        "type": "number",
        "label": "Max attachments",
        "key": "maximum",
        "min": 1
      },
      {
        "type": "event",
        "label": "On change",
        "key": "onChange",
        "context": [
          {
            "label": "Field Value",
            "key": "value"
          }
        ]
      },
      {
        "type": "boolean",
        "label": "Compact",
        "key": "compact",
        "defaultValue": false
      },
      {
        "type": "boolean",
        "label": "Read only",
        "key": "disabled",
        "defaultValue": false
      },
      {
        "type": "validation/attachment",
        "label": "Validation",
        "key": "validation"
      },
      {
        "type": "select",
        "label": "Layout",
        "key": "span",
        "defaultValue": 6,
        "hidden": true,
        "showInBar": true,
        "barStyle": "buttons",
        "options": [
          {
            "label": "1 column",
            "value": 6,
            "barIcon": "Stop",
            "barTitle": "1 column"
          },
          {
            "label": "2 columns",
            "value": 3,
            "barIcon": "ColumnTwoA",
            "barTitle": "2 columns"
          },
          {
            "label": "3 columns",
            "value": 2,
            "barIcon": "ViewColumn",
            "barTitle": "3 columns"
          }
        ]
      }
    ]
  },
  "attachmentsinglefield": {
    "name": "Single Attachment",
    "icon": "DocumentFragment",
    "styles": ["size"],
    "requiredAncestors": ["form"],
    "editable": true,
    "size": {
      "width": 400,
      "height": 200
    },
    "settings": [
      {
        "type": "field/attachment_single",
        "label": "Field",
        "key": "field",
        "required": true
      },
      {
        "type": "text",
        "label": "Label",
        "key": "label"
      },
      {
        "type": "text",
        "label": "Help text",
        "key": "helpText"
      },
      {
        "type": "text",
        "label": "Extensions",
        "key": "extensions"
      },
      {
        "type": "event",
        "label": "On change",
        "key": "onChange",
        "context": [
          {
            "label": "Field Value",
            "key": "value"
          }
        ]
      },
      {
        "type": "boolean",
        "label": "Compact",
        "key": "compact",
        "defaultValue": false
      },
      {
        "type": "boolean",
        "label": "Read only",
        "key": "disabled",
        "defaultValue": false
      },
      {
        "type": "validation/attachment_single",
        "label": "Validation",
        "key": "validation"
      },
      {
        "type": "select",
        "label": "Layout",
        "key": "span",
        "defaultValue": 6,
        "hidden": true,
        "showInBar": true,
        "barStyle": "buttons",
        "options": [
          {
            "label": "1 column",
            "value": 6,
            "barIcon": "Stop",
            "barTitle": "1 column"
          },
          {
            "label": "2 columns",
            "value": 3,
            "barIcon": "ColumnTwoA",
            "barTitle": "2 columns"
          },
          {
            "label": "3 columns",
            "value": 2,
            "barIcon": "ViewColumn",
            "barTitle": "3 columns"
          }
        ]
      }
    ]
  },
  "relationshipfield": {
    "name": "Relationship Picker",
    "icon": "TaskList",
    "styles": ["size"],
    "requiredAncestors": ["form"],
    "editable": true,
    "size": {
      "width": 400,
      "height": 60
    },
    "settings": [
      {
        "type": "field/link",
        "label": "Field",
        "key": "field",
        "required": true
      },
      {
        "type": "text",
        "label": "Label",
        "key": "label"
      },
      {
        "type": "text",
        "label": "Placeholder",
        "key": "placeholder"
      },
      {
        "type": "text",
        "label": "Default value",
        "key": "defaultValue",
        "supportsConditions": false
      },
      {
        "type": "text",
        "label": "Help text",
        "key": "helpText"
      },
      {
        "type": "event",
        "label": "On change",
        "key": "onChange",
        "context": [
          {
            "label": "Field Value",
            "key": "value"
          }
        ]
      },
      {
        "type": "validation/link",
        "label": "Validation",
        "key": "validation"
      },
      {
        "type": "filter/relationship",
        "label": "Filtering",
        "key": "filter"
      },
      {
        "type": "boolean",
        "label": "Search",
        "key": "autocomplete",
        "defaultValue": true
      },
      {
        "type": "boolean",
        "label": "Disabled",
        "key": "disabled",
        "defaultValue": false
      },
      {
        "type": "boolean",
        "label": "Read only",
        "key": "readonly",
        "defaultValue": false,
        "dependsOn": {
          "setting": "disabled",
          "value": true,
          "invert": true
        }
      },
      {
        "type": "select",
        "label": "Layout",
        "key": "span",
        "defaultValue": 6,
        "hidden": true,
        "showInBar": true,
        "barStyle": "buttons",
        "options": [
          {
            "label": "1 column",
            "value": 6,
            "barIcon": "Stop",
            "barTitle": "1 column"
          },
          {
            "label": "2 columns",
            "value": 3,
            "barIcon": "ColumnTwoA",
            "barTitle": "2 columns"
          },
          {
            "label": "3 columns",
            "value": 2,
            "barIcon": "ViewColumn",
            "barTitle": "3 columns"
          }
        ]
      }
    ]
  },
  "jsonfield": {
    "name": "JSON Field",
    "icon": "Brackets",
    "styles": ["size"],
    "editable": true,
    "size": {
      "width": 400,
      "height": 100
    },
    "settings": [
      {
        "type": "field/json",
        "label": "Field",
        "key": "field"
      },
      {
        "type": "text",
        "label": "Label",
        "key": "label"
      },
      {
        "type": "text",
        "label": "Placeholder",
        "key": "placeholder"
      },
      {
        "type": "text",
        "label": "Default value",
        "key": "defaultValue",
        "supportsConditions": false
      },
      {
        "type": "text",
        "label": "Help text",
        "key": "helpText"
      },
      {
        "type": "event",
        "label": "On change",
        "key": "onChange",
        "context": [
          {
            "label": "Field Value",
            "key": "value"
          }
        ]
      },
      {
        "type": "boolean",
        "label": "Disabled",
        "key": "disabled",
        "defaultValue": false
      },
      {
        "type": "boolean",
        "label": "Read only",
        "key": "readonly",
        "defaultValue": false,
        "dependsOn": {
          "setting": "disabled",
          "value": true,
          "invert": true
        }
      },
      {
        "type": "select",
        "label": "Layout",
        "key": "span",
        "defaultValue": 6,
        "hidden": true,
        "showInBar": true,
        "barStyle": "buttons",
        "options": [
          {
            "label": "1 column",
            "value": 6,
            "barIcon": "Stop",
            "barTitle": "1 column"
          },
          {
            "label": "2 columns",
            "value": 3,
            "barIcon": "ColumnTwoA",
            "barTitle": "2 columns"
          },
          {
            "label": "3 columns",
            "value": 2,
            "barIcon": "ViewColumn",
            "barTitle": "3 columns"
          }
        ]
      }
    ],
    "context": {
      "type": "static",
      "values": [
        {
          "label": "Value",
          "key": "value",
          "type": "string"
        }
      ]
    }
  },
  "s3upload": {
    "name": "S3 File Upload",
    "icon": "UploadToCloud",
    "styles": ["size"],
    "editable": true,
    "size": {
      "width": 400,
      "height": 200
    },
    "settings": [
      {
        "type": "field/s3",
        "label": "Field",
        "key": "field"
      },
      {
        "type": "text",
        "label": "Label",
        "key": "label"
      },
      {
        "type": "dataSource/s3",
        "label": "S3 datasource",
        "key": "datasourceId",
        "info": "This component can't be used with S3 datasources that use custom endpoints"
      },
      {
        "type": "text",
        "label": "Bucket",
        "key": "bucket"
      },
      {
        "type": "text",
        "label": "File name",
        "key": "key",
        "nested": true
      },
      {
        "type": "event",
        "label": "On change",
        "key": "onChange",
        "context": [
          {
            "label": "Field Value",
            "key": "value"
          }
        ]
      },
      {
        "type": "boolean",
        "label": "Disabled",
        "key": "disabled",
        "defaultValue": false
      },
      {
        "type": "validation/attachment",
        "label": "Validation",
        "key": "validation"
      }
    ],
    "context": {
      "type": "static",
      "values": [
        {
          "label": "Value",
          "key": "value",
          "type": "array"
        }
      ]
    }
  },
  "dataprovider": {
    "name": "Data Provider",
    "icon": "Data",
    "illegalChildren": ["section"],
    "hasChildren": true,
    "actions": ["RefreshDatasource"],
    "size": {
      "width": 500,
      "height": 200
    },
    "grid": {
      "hAlign": "stretch",
      "vAlign": "stretch"
    },
    "settings": [
      {
        "type": "dataSource",
        "label": "Data",
        "key": "dataSource",
        "required": true
      },
      {
        "type": "select",
        "label": "Auto-refresh",
        "key": "autoRefresh",
        "license": "premium",
        "placeholder": "Never",
        "options": [
          {
            "label": "10 seconds",
            "value": 10
          },
          {
            "label": "30 seconds",
            "value": 30
          },
          {
            "label": "1 minute",
            "value": 60
          },
          {
            "label": "5 minutes",
            "value": 300
          },
          {
            "label": "10 minutes",
            "value": 600
          }
        ]
      },
      {
        "type": "filter",
        "label": "Filtering",
        "key": "filter",
        "resetOn": "dataSource"
      },
      {
        "type": "field/sortable",
        "label": "Sort column",
        "key": "sortColumn",
        "placeholder": "None"
      },
      {
        "type": "select",
        "label": "Sort order",
        "key": "sortOrder",
        "options": ["Ascending", "Descending"],
        "defaultValue": "Ascending"
      },
      {
        "type": "number",
        "label": "Limit",
        "key": "limit",
        "defaultValue": 50
      },
      {
        "type": "boolean",
        "label": "Paginate",
        "key": "paginate",
        "defaultValue": true,
        "info": "Pagination is only available for data stored in tables"
      }
    ],
    "context": {
      "type": "static",
      "values": [
        {
          "label": "Rows",
          "key": "rows",
          "type": "array"
        },
        {
          "label": "Extra Info",
          "key": "info",
          "type": "string"
        },
        {
          "label": "Rows Length",
          "key": "rowsLength",
          "type": "number"
        },
        {
          "label": "Schema",
          "key": "schema",
          "type": "object"
        },
        {
          "label": "Page Number",
          "key": "pageNumber",
          "type": "number"
        }
      ]
    }
  },
  "table": {
    "deprecated": true,
    "name": "Table",
    "icon": "Table",
    "illegalChildren": ["section"],
    "hasChildren": true,
    "showEmptyState": false,
    "actions": ["ClearRowSelection"],
    "size": {
      "width": 600,
      "height": 400
    },
    "settings": [
      {
        "type": "dataProvider",
        "label": "Data provider",
        "key": "dataProvider",
        "required": true
      },
      {
        "type": "columns",
        "label": "Columns",
        "key": "columns",
        "dependsOn": "dataProvider",
        "nested": true
      },
      {
        "type": "select",
        "label": "Size",
        "key": "size",
        "defaultValue": "spectrum--medium",
        "options": [
          {
            "label": "Medium",
            "value": "spectrum--medium"
          },
          {
            "label": "Large",
            "value": "spectrum--large"
          }
        ]
      },
      {
        "type": "number",
        "label": "Row count",
        "key": "rowCount",
        "defaultValue": 8
      },
      {
        "type": "boolean",
        "label": "Quiet",
        "key": "quiet"
      },
      {
        "type": "boolean",
        "label": "Compact",
        "key": "compact"
      },
      {
        "type": "boolean",
        "label": "Row selection",
        "key": "allowSelectRows",
        "defaultValue": false,
        "info": "Row selection is only compatible with internal or SQL tables"
      },
      {
        "type": "text",
        "label": "Empty text",
        "key": "noRowsMessage",
        "defaultValue": "No rows found"
      },
      {
        "section": true,
        "name": "On Row Click",
        "settings": [
          {
            "type": "event",
            "key": "onClick",
            "context": [
              {
                "label": "Clicked row",
                "key": "row"
              }
            ]
          }
        ]
      }
    ],
    "context": [
      {
        "type": "schema",
        "scope": "local"
      },
      {
        "type": "static",
        "values": [
          {
            "label": "Selected Rows",
            "key": "selectedRows",
            "type": "array"
          }
        ]
      }
    ]
  },
  "daterangepicker": {
    "name": "Date Range",
    "icon": "Calendar",
    "styles": ["size"],
    "hasChildren": false,
    "size": {
      "width": 200,
      "height": 50
    },
    "settings": [
      {
        "type": "dataProvider",
        "label": "Provider",
        "key": "dataProvider",
        "required": true,
        "info": "Your data provider will be automatically filtered to the given date range."
      },
      {
        "type": "field",
        "label": "Date field",
        "key": "field",
        "required": true
      },
      {
        "type": "select",
        "label": "Default range",
        "key": "defaultValue",
        "options": [
          "Last 1 day",
          "Last 7 days",
          "Last 30 days",
          "Last 3 months",
          "Last 6 months",
          "Last 1 year"
        ],
        "defaultValue": "Last 30 days"
      }
    ]
  },
  "spectrumcard": {
    "name": "Card",
    "icon": "PersonalizationField",
    "styles": ["size"],
    "size": {
      "width": 300,
      "height": 120
    },
    "grid": {
      "hAlign": "center",
      "vAlign": "center"
    },
    "settings": [
      {
        "type": "text",
        "key": "title",
        "label": "Title",
        "defaultValue": "Title"
      },
      {
        "type": "text",
        "key": "subtitle",
        "label": "Subtitle",
        "defaultValue": "Subtitle"
      },
      {
        "type": "text",
        "key": "description",
        "label": "Description",
        "defaultValue": "Description"
      },
      {
        "type": "text",
        "key": "imageURL",
        "label": "Image URL"
      },
      {
        "type": "url",
        "key": "linkURL",
        "label": "Link URL"
      },
      {
        "type": "boolean",
        "key": "linkPeek",
        "label": "Open in modal"
      },
      {
        "type": "boolean",
        "key": "horizontal",
        "label": "Horizontal"
      },
      {
        "type": "boolean",
        "label": "Show button",
        "key": "showButton"
      },
      {
        "type": "text",
        "key": "buttonText",
        "label": "Button text",
        "dependsOn": "showButton"
      },
      {
        "type": "event",
        "label": "Click action",
        "key": "buttonOnClick"
      }
    ]
  },
  "dynamicfilter": {
    "name": "Dynamic Filter",
    "icon": "Filter",
    "size": {
      "width": 100,
      "height": 35
    },
    "grid": {
      "hAlign": "center",
      "vAlign": "center"
    },
    "settings": [
      {
        "type": "dataProvider",
        "label": "Provider",
        "key": "dataProvider",
        "required": true
      },
      {
        "type": "columns/basic",
        "label": "Allowed filter columns",
        "key": "allowedFields",
        "dependsOn": "dataProvider"
      },
      {
        "type": "select",
        "label": "Button size",
        "showInBar": true,
        "key": "size",
        "options": [
          {
            "label": "Small",
            "value": "S"
          },
          {
            "label": "Medium",
            "value": "M"
          },
          {
            "label": "Large",
            "value": "L"
          },
          {
            "label": "Extra large",
            "value": "XL"
          }
        ],
        "defaultValue": "M"
      }
    ]
  },
  "chartblock": {
    "documentationLink": "https://docs.budibase.com/docs/chart",
    "block": true,
    "name": "Chart Block",
    "icon": "GraphPie",
    "hasChildren": false,
    "size": {
      "width": 600,
      "height": 420
    },
    "grid": {
      "hAlign": "stretch",
      "vAlign": "center"
    },
    "settings": [
      {
        "type": "select",
        "label": "Chart type",
        "key": "chartType",
        "required": true,
        "options": [
          {
            "label": "Pie",
            "value": "pie"
          },
          {
            "label": "Bar",
            "value": "bar"
          },
          {
            "label": "Histogram",
            "value": "histogram"
          },
          {
            "label": "Line",
            "value": "line"
          },
          {
            "label": "Donut",
            "value": "donut"
          },
          {
            "label": "Candlestick",
            "value": "candlestick"
          },
          {
            "label": "Area",
            "value": "area"
          }
        ]
      },
      {
        "type": "dataSource",
        "label": "Data",
        "key": "dataSource",
        "required": true
      },
      {
        "type": "select",
        "label": "Auto-refresh",
        "key": "autoRefresh",
        "license": "premium",
        "placeholder": "Never",
        "options": [
          {
            "label": "10 seconds",
            "value": 10
          },
          {
            "label": "30 seconds",
            "value": 30
          },
          {
            "label": "1 minute",
            "value": 60
          },
          {
            "label": "5 minutes",
            "value": 300
          },
          {
            "label": "10 minutes",
            "value": 600
          }
        ]
      },
      {
        "type": "text",
        "label": "Title",
        "key": "chartTitle"
      },
      {
        "type": "filter",
        "label": "Filtering",
        "key": "filter",
        "nested": true
      },
      {
        "type": "field",
        "label": "Sort column",
        "key": "sortColumn"
      },
      {
        "type": "select",
        "label": "Sort order",
        "key": "sortOrder",
        "options": ["Ascending", "Descending"],
        "defaultValue": "Ascending"
      },
      {
        "type": "number",
        "label": "Limit",
        "key": "limit",
        "defaultValue": 50
      },
      {
        "type": "text",
        "label": "Width",
        "key": "width"
      },
      {
        "type": "text",
        "label": "Height",
        "key": "height",
        "defaultValue": "400"
      },
      {
        "type": "select",
        "label": "Colors",
        "key": "palette",
        "defaultValue": "Palette 1",
        "options": [
          "Custom",
          "Palette 1",
          "Palette 2",
          "Palette 3",
          "Palette 4",
          "Palette 5",
          "Palette 6",
          "Palette 7",
          "Palette 8",
          "Palette 9",
          "Palette 10"
        ]
      },
      {
        "type": "color",
        "label": "C1",
        "key": "c1",
        "dependsOn": {
          "setting": "palette",
          "value": "Custom"
        }
      },
      {
        "type": "color",
        "label": "C2",
        "key": "c2",
        "dependsOn": {
          "setting": "palette",
          "value": "Custom"
        }
      },
      {
        "type": "color",
        "label": "C3",
        "key": "c3",
        "dependsOn": {
          "setting": "palette",
          "value": "Custom"
        }
      },
      {
        "type": "color",
        "label": "C4",
        "key": "c4",
        "dependsOn": {
          "setting": "palette",
          "value": "Custom"
        }
      },
      {
        "type": "color",
        "label": "C5",
        "key": "c5",
        "dependsOn": {
          "setting": "palette",
          "value": "Custom"
        }
      },
      {
        "type": "boolean",
        "label": "Data labels",
        "key": "dataLabels",
        "defaultValue": false
      },
      {
        "type": "boolean",
        "label": "Legend",
        "key": "legend",
        "defaultValue": true
      },
      {
        "type": "boolean",
        "label": "Animate",
        "key": "animate",
        "defaultValue": false
      },
      {
        "section": true,
        "name": "Pie Chart",
        "icon": "GraphPie",
        "dependsOn": {
          "setting": "chartType",
          "value": "pie"
        },
        "settings": [
          {
            "type": "field",
            "label": "Label column",
            "key": "labelColumn",
            "dependsOn": "dataSource",
            "explanation": {
              "typeSupport": {
                "preset": "stringLike"
              }
            },
            "required": true
          },
          {
            "type": "field",
            "label": "Data column",
            "key": "valueColumn",
            "dependsOn": "dataSource",
            "explanation": {
              "typeSupport": {
                "preset": "numberLike"
              }
            },
            "required": true
          }
        ]
      },
      {
        "section": true,
        "name": "Donut Chart",
        "icon": "GraphDonut",
        "dependsOn": {
          "setting": "chartType",
          "value": "donut"
        },
        "settings": [
          {
            "type": "field",
            "label": "Label column",
            "key": "labelColumn",
            "dependsOn": "dataSource",
            "explanation": {
              "typeSupport": {
                "preset": "stringLike"
              }
            },
            "required": true
          },
          {
            "type": "field",
            "label": "Data column",
            "key": "valueColumn",
            "dependsOn": "dataSource",
            "explanation": {
              "typeSupport": {
                "preset": "numberLike"
              }
            },
            "required": true
          }
        ]
      },
      {
        "section": true,
        "name": "Bar Chart",
        "icon": "GraphBarVertical",
        "dependsOn": {
          "setting": "chartType",
          "value": "bar"
        },
        "settings": [
          {
            "type": "field",
            "label": "Label column",
            "key": "labelColumn",
            "dependsOn": "dataSource",
            "explanation": {
              "typeSupport": {
                "preset": "stringLike"
              }
            },
            "required": true
          },
          {
            "type": "multifield",
            "label": "Data columns",
            "key": "valueColumns",
            "dependsOn": "dataSource",
            "explanation": {
              "typeSupport": {
                "preset": "numberLike"
              }
            },
            "required": true
          },
          {
            "type": "select",
            "label": "Format",
            "key": "yAxisUnits",
            "options": ["Default", "Thousands", "Millions"],
            "defaultValue": "Default"
          },
          {
            "type": "text",
            "label": "Y axis label",
            "key": "yAxisLabel"
          },
          {
            "type": "text",
            "label": "X axis label",
            "key": "xAxisLabel"
          },
          {
            "type": "boolean",
            "label": "Stacked",
            "key": "stacked",
            "defaultValue": false
          },
          {
            "type": "boolean",
            "label": "Horizontal",
            "key": "horizontal",
            "defaultValue": false
          }
        ]
      },
      {
        "section": true,
        "name": "Histogram Chart",
        "icon": "Histogram",
        "dependsOn": {
          "setting": "chartType",
          "value": "histogram"
        },
        "settings": [
          {
            "type": "field",
            "label": "Value column",
            "key": "valueColumn",
            "dependsOn": "dataSource",
            "explanation": {
              "typeSupport": {
                "preset": "numberLike"
              }
            },
            "required": true
          },
          {
            "type": "text",
            "label": "Y axis label",
            "key": "yAxisLabel"
          },
          {
            "type": "text",
            "label": "X axis label",
            "key": "xAxisLabel"
          },
          {
            "type": "boolean",
            "label": "Horizontal",
            "key": "horizontal",
            "defaultValue": false
          },
          {
            "type": "number",
            "label": "Bucket count",
            "key": "bucketCount",
            "defaultValue": 10,
            "min": 2
          }
        ]
      },
      {
        "section": true,
        "name": "Line Chart",
        "icon": "GraphTrend",
        "dependsOn": {
          "setting": "chartType",
          "value": "line"
        },
        "settings": [
          {
            "type": "field",
            "label": "Label column",
            "key": "labelColumn",
            "dependsOn": "dataSource",
            "explanation": {
              "typeSupport": {
                "preset": "stringLike"
              }
            },
            "required": true
          },
          {
            "type": "multifield",
            "label": "Data columns",
            "key": "valueColumns",
            "dependsOn": "dataSource",
            "explanation": {
              "typeSupport": {
                "preset": "numberLike"
              }
            },
            "required": true
          },
          {
            "type": "select",
            "label": "Format",
            "key": "yAxisUnits",
            "options": ["Default", "Thousands", "Millions"],
            "defaultValue": "Default"
          },
          {
            "type": "text",
            "label": "Y axis label",
            "key": "yAxisLabel"
          },
          {
            "type": "text",
            "label": "X axis label",
            "key": "xAxisLabel"
          },
          {
            "type": "select",
            "label": "Curve",
            "key": "curve",
            "options": ["Smooth", "Straight", "Stepline"],
            "defaultValue": "Smooth"
          }
        ]
      },
      {
        "section": true,
        "name": "Area Chart",
        "icon": "GraphAreaStacked",
        "dependsOn": {
          "setting": "chartType",
          "value": "area"
        },
        "settings": [
          {
            "type": "field",
            "label": "Label columns",
            "key": "labelColumn",
            "dependsOn": "dataSource",
            "explanation": {
              "typeSupport": {
                "preset": "stringLike"
              }
            },
            "required": true
          },
          {
            "type": "multifield",
            "label": "Data columns",
            "key": "valueColumns",
            "dependsOn": "dataSource",
            "explanation": {
              "typeSupport": {
                "preset": "numberLike"
              }
            },
            "required": true
          },
          {
            "type": "select",
            "label": "Format",
            "key": "yAxisUnits",
            "options": ["Default", "Thousands", "Millions"],
            "defaultValue": "Default"
          },
          {
            "type": "text",
            "label": "Y axis label",
            "key": "yAxisLabel"
          },
          {
            "type": "text",
            "label": "X axis label",
            "key": "xAxisLabel"
          },
          {
            "type": "select",
            "label": "Curve",
            "key": "curve",
            "options": ["Smooth", "Straight", "Stepline"],
            "defaultValue": "Smooth"
          },
          {
            "type": "boolean",
            "label": "Stacked",
            "key": "stacked",
            "defaultValue": true
          },
          {
            "type": "boolean",
            "label": "Gradient",
            "key": "gradient",
            "defaultValue": false
          }
        ]
      },
      {
        "section": true,
        "name": "Candlestick Chart",
        "icon": "GraphBarVerticalStacked",
        "dependsOn": {
          "setting": "chartType",
          "value": "candlestick"
        },
        "settings": [
          {
            "type": "field",
            "label": "Date column",
            "key": "dateColumn",
            "dependsOn": "dataSource",
            "explanation": {
              "typeSupport": {
                "preset": "datetimeLike"
              }
            },
            "required": true
          },
          {
            "type": "field",
            "label": "Open column",
            "key": "openColumn",
            "dependsOn": "dataSource",
            "explanation": {
              "typeSupport": {
                "preset": "numberLike"
              }
            },
            "required": true
          },
          {
            "type": "field",
            "label": "Close column",
            "key": "closeColumn",
            "dependsOn": "dataSource",
            "explanation": {
              "typeSupport": {
                "preset": "numberLike"
              }
            },
            "required": true
          },
          {
            "type": "field",
            "label": "High column",
            "key": "highColumn",
            "dependsOn": "dataSource",
            "explanation": {
              "typeSupport": {
                "preset": "numberLike"
              }
            },
            "required": true
          },
          {
            "type": "field",
            "label": "Low column",
            "key": "lowColumn",
            "dependsOn": "dataSource",
            "explanation": {
              "typeSupport": {
                "preset": "numberLike"
              }
            },
            "required": true
          },
          {
            "type": "select",
            "label": "Format",
            "key": "yAxisUnits",
            "options": ["Default", "Thousands", "Millions"],
            "defaultValue": "Default"
          },
          {
            "type": "text",
            "label": "Y axis label",
            "key": "yAxisLabel"
          },
          {
            "type": "text",
            "label": "X axis label",
            "key": "xAxisLabel"
          }
        ]
      }
    ]
  },
  "tableblock": {
    "deprecated": true,
    "block": true,
    "name": "Table Block",
    "icon": "Table",
    "styles": ["size"],
    "size": {
      "width": 600,
      "height": 400
    },
    "settings": [
      {
        "type": "text",
        "label": "Title",
        "key": "title"
      },
      {
        "section": true,
        "name": "Table",
        "settings": [
          {
            "type": "dataSource",
            "label": "Data",
            "key": "dataSource",
            "required": true
          },
          {
            "type": "select",
            "label": "Auto-refresh",
            "key": "autoRefresh",
            "license": "premium",
            "placeholder": "Never",
            "options": [
              {
                "label": "10 seconds",
                "value": 10
              },
              {
                "label": "30 seconds",
                "value": 30
              },
              {
                "label": "1 minute",
                "value": 60
              },
              {
                "label": "5 minutes",
                "value": 300
              },
              {
                "label": "10 minutes",
                "value": 600
              }
            ]
          },
          {
            "type": "columns",
            "label": "Columns",
            "key": "tableColumns",
            "dependsOn": "dataSource",
            "placeholder": "All columns",
            "nested": true
          },
          {
            "type": "field/sortable",
            "label": "Sort by",
            "key": "sortColumn",
            "placeholder": "Default"
          },
          {
            "type": "select",
            "label": "Sort order",
            "key": "sortOrder",
            "options": ["Ascending", "Descending"],
            "defaultValue": "Ascending",
            "dependsOn": "sortColumn"
          },
          {
            "type": "select",
            "label": "Size",
            "key": "size",
            "defaultValue": "spectrum--medium",
            "options": [
              {
                "label": "Medium",
                "value": "spectrum--medium"
              },
              {
                "label": "Large",
                "value": "spectrum--large"
              }
            ]
          },
          {
            "type": "number",
            "label": "Scroll limit",
            "key": "rowCount",
            "defaultValue": 8
          },
          {
            "type": "boolean",
            "label": "Paginate",
            "key": "paginate",
            "defaultValue": true
          },
          {
            "type": "boolean",
            "label": "Quiet",
            "key": "quiet"
          },
          {
            "type": "boolean",
            "label": "Compact",
            "key": "compact"
          },
          {
            "type": "boolean",
            "label": "Row selection",
            "key": "allowSelectRows",
            "info": "Row selection is only compatible with internal or SQL tables"
          },
          {
            "type": "filter",
            "label": "Filtering",
            "key": "filter",
            "nested": true
          },
          {
            "type": "text",
            "label": "Empty text",
            "key": "noRowsMessage",
            "defaultValue": "No rows found"
          },
          {
            "type": "searchfield",
            "label": "Search fields",
            "key": "searchColumns",
            "placeholder": "Choose search fields",
            "info": "Only the first 5 fields will be used"
          }
        ]
      },
      {
        "section": true,
        "name": "On row click",
        "settings": [
          {
            "label": "Behaviour",
            "labelHidden": true,
            "type": "radio",
            "key": "clickBehaviour",
            "sendEvents": true,
            "defaultValue": "actions",
            "info": "Details side panel is only compatible with internal or SQL tables",
            "options": [
              {
                "label": "Run actions",
                "value": "actions"
              },
              {
                "label": "Show details side panel",
                "value": "details"
              }
            ]
          },
          {
            "label": "Actions",
            "labelHidden": true,
            "type": "event",
            "key": "onClick",
            "nested": true,
            "dependsOn": {
              "setting": "clickBehaviour",
              "value": "actions"
            },
            "context": [
              {
                "label": "Clicked row",
                "key": "row"
              }
            ]
          },
          {
            "label": "",
            "type": "fieldConfiguration",
            "key": "sidePanelFields",
            "nested": true,
            "dependsOn": {
              "setting": "clickBehaviour",
              "value": "details"
            },
            "resetOn": "dataSource"
          },
          {
            "label": "Save button",
            "type": "text",
            "key": "sidePanelSaveLabel",
            "defaultValue": "Save",
            "nested": true,
            "dependsOn": {
              "setting": "clickBehaviour",
              "value": "details"
            }
          },
          {
            "label": "Delete button",
            "type": "text",
            "key": "sidePanelDeleteLabel",
            "defaultValue": "Delete",
            "nested": true,
            "dependsOn": {
              "setting": "clickBehaviour",
              "value": "details"
            }
          },
          {
            "type": "boolean",
            "label": "Hide notifications",
            "key": "notificationOverride",
            "defaultValue": false,
            "dependsOn": {
              "setting": "clickBehaviour",
              "value": "details"
            }
          }
        ]
      },
      {
        "section": true,
        "name": "Button",
        "settings": [
          {
            "type": "boolean",
            "key": "showTitleButton",
            "label": "Show button",
            "defaultValue": false
          },
          {
            "type": "text",
            "key": "titleButtonText",
            "label": "Text",
            "defaultValue": "Create row",
            "dependsOn": "showTitleButton"
          },
          {
            "type": "radio",
            "key": "titleButtonClickBehaviour",
            "label": "Behaviour",
            "dependsOn": "showTitleButton",
            "defaultValue": "actions",
            "info": "New row side panel is only compatible with internal or SQL tables",
            "options": [
              {
                "label": "Run actions",
                "value": "actions"
              },
              {
                "label": "Show new row side panel",
                "value": "new"
              }
            ]
          },
          {
            "type": "event",
            "label": "On click",
            "key": "onClickTitleButton",
            "nested": true,
            "dependsOn": {
              "setting": "titleButtonClickBehaviour",
              "value": "actions"
            }
          }
        ]
      }
    ],
    "context": [
      {
        "type": "static",
        "suffix": "provider",
        "values": [
          {
            "label": "Rows",
            "key": "rows",
            "type": "array"
          },
          {
            "label": "Extra Info",
            "key": "info",
            "type": "string"
          },
          {
            "label": "Rows Length",
            "key": "rowsLength",
            "type": "number"
          },
          {
            "label": "Schema",
            "key": "schema",
            "type": "object"
          },
          {
            "label": "Page Number",
            "key": "pageNumber",
            "type": "number"
          }
        ]
      },
      {
        "type": "static",
        "suffix": "table",
        "values": [
          {
            "label": "Selected Rows",
            "key": "selectedRows",
            "type": "array"
          }
        ]
      }
    ]
  },
  "cardsblock": {
    "block": true,
    "name": "Cards Block",
    "icon": "PersonalizationField",
    "styles": ["size"],
    "size": {
      "width": 600,
      "height": 400
    },
    "grid": {
      "hAlign": "stretch",
      "vAlign": "stretch"
    },
    "settings": [
      {
        "type": "text",
        "label": "Title",
        "key": "title"
      },
      {
        "type": "dataSource",
        "label": "Data",
        "key": "dataSource",
        "required": true
      },
      {
        "type": "select",
        "label": "Auto-refresh",
        "key": "autoRefresh",
        "license": "premium",
        "placeholder": "Never",
        "options": [
          {
            "label": "10 seconds",
            "value": 10
          },
          {
            "label": "30 seconds",
            "value": 30
          },
          {
            "label": "1 minute",
            "value": 60
          },
          {
            "label": "5 minutes",
            "value": 300
          },
          {
            "label": "10 minutes",
            "value": 600
          }
        ]
      },
      {
        "type": "searchfield",
        "label": "Search columns",
        "key": "searchColumns",
        "placeholder": "Choose search columns",
        "info": "Max 5 columns will be used"
      },
      {
        "type": "filter",
        "label": "Filtering",
        "key": "filter",
        "nested": true
      },
      {
        "type": "field/sortable",
        "label": "Sort column",
        "key": "sortColumn",
        "placeholder": "None"
      },
      {
        "type": "select",
        "label": "Sort order",
        "key": "sortOrder",
        "options": ["Ascending", "Descending"],
        "defaultValue": "Descending"
      },
      {
        "type": "number",
        "label": "Limit",
        "key": "limit",
        "defaultValue": 8
      },
      {
        "type": "boolean",
        "label": "Paginate",
        "key": "paginate"
      },
      {
        "type": "text",
        "label": "Empty text",
        "key": "noRowsMessage",
        "defaultValue": "No rows found"
      },
      {
        "section": true,
        "name": "Cards",
        "settings": [
          {
            "type": "text",
            "key": "cardTitle",
            "label": "Title",
            "nested": true,
            "resetOn": "dataSource"
          },
          {
            "type": "text",
            "key": "cardSubtitle",
            "label": "Subtitle",
            "nested": true,
            "resetOn": "dataSource"
          },
          {
            "type": "text",
            "key": "cardDescription",
            "label": "Description",
            "nested": true,
            "resetOn": "dataSource"
          },
          {
            "type": "text",
            "key": "cardImageURL",
            "label": "Image URL",
            "nested": true,
            "resetOn": "dataSource"
          },
          {
            "type": "boolean",
            "key": "linkCardTitle",
            "label": "Link card title"
          },
          {
            "type": "boolean",
            "key": "cardPeek",
            "label": "Open in modal"
          },
          {
            "type": "url",
            "label": "Link screen",
            "key": "cardURL",
            "nested": true
          },
          {
            "type": "boolean",
            "key": "cardHorizontal",
            "label": "Horizontal"
          },
          {
            "type": "boolean",
            "label": "Add button",
            "key": "showCardButton"
          },
          {
            "type": "text",
            "key": "cardButtonText",
            "label": "Button text",
            "nested": true,
            "dependsOn": "showCardButton"
          },
          {
            "type": "event",
            "label": "Click action",
            "key": "cardButtonOnClick",
            "nested": true
          }
        ]
      },
      {
        "section": true,
        "name": "Title button",
        "settings": [
          {
            "type": "boolean",
            "key": "showTitleButton",
            "label": "Show button"
          },
          {
            "type": "boolean",
            "label": "Open in modal",
            "key": "titleButtonPeek"
          },
          {
            "type": "text",
            "key": "titleButtonText",
            "label": "Button text"
          },
          {
            "type": "url",
            "label": "Button link",
            "key": "titleButtonURL"
          }
        ]
      },
      {
        "section": true,
        "name": "Advanced",
        "settings": [
          {
            "type": "field",
            "label": "ID column",
            "key": "linkColumn",
            "placeholder": "Default"
          }
        ]
      }
    ],
    "context": {
      "type": "schema",
      "suffix": "repeater",
      "scope": "local"
    }
  },
  "repeaterblock": {
    "block": true,
    "name": "Repeater Block",
    "icon": "ViewList",
    "illegalChildren": ["section", "rowexplorer"],
    "hasChildren": true,
    "size": {
      "width": 500,
      "height": 200
    },
    "grid": {
      "hAlign": "stretch",
      "vAlign": "stretch"
    },
    "settings": [
      {
        "type": "dataSource",
        "label": "Data",
        "key": "dataSource",
        "required": true
      },
      {
        "type": "select",
        "label": "Auto-refresh",
        "key": "autoRefresh",
        "license": "premium",
        "placeholder": "Never",
        "options": [
          {
            "label": "10 seconds",
            "value": 10
          },
          {
            "label": "30 seconds",
            "value": 30
          },
          {
            "label": "1 minute",
            "value": 60
          },
          {
            "label": "5 minutes",
            "value": 300
          },
          {
            "label": "10 minutes",
            "value": 600
          }
        ]
      },
      {
        "type": "filter",
        "label": "Filtering",
        "key": "filter",
        "nested": true
      },
      {
        "type": "field/sortable",
        "label": "Sort column",
        "key": "sortColumn",
        "placeholder": "None"
      },
      {
        "type": "select",
        "label": "Sort order",
        "key": "sortOrder",
        "options": ["Ascending", "Descending"],
        "defaultValue": "Descending"
      },
      {
        "type": "number",
        "label": "Limit",
        "key": "limit",
        "defaultValue": 10
      },
      {
        "type": "boolean",
        "label": "Paginate",
        "key": "paginate"
      },
      {
        "section": true,
        "name": "Layout settings",
        "settings": [
          {
            "type": "text",
            "label": "Empty text",
            "key": "noRowsMessage",
            "defaultValue": "No rows found"
          },
          {
            "type": "select",
            "label": "Direction",
            "key": "direction",
            "showInBar": true,
            "barStyle": "buttons",
            "options": [
              {
                "label": "Column",
                "value": "column",
                "barIcon": "TableSelectColumn",
                "barTitle": "Column layout"
              },
              {
                "label": "Row",
                "value": "row",
                "barIcon": "TableSelectRow",
                "barTitle": "Row layout"
              }
            ],
            "defaultValue": "column"
          },
          {
            "type": "select",
            "label": "Horiz. align",
            "key": "hAlign",
            "showInBar": true,
            "barStyle": "buttons",
            "options": [
              {
                "label": "Left",
                "value": "left",
                "barIcon": "AlignLeft",
                "barTitle": "Align left"
              },
              {
                "label": "Center",
                "value": "center",
                "barIcon": "AlignCenter",
                "barTitle": "Align center"
              },
              {
                "label": "Right",
                "value": "right",
                "barIcon": "AlignRight",
                "barTitle": "Align right"
              },
              {
                "label": "Stretch",
                "value": "stretch",
                "barIcon": "MoveLeftRight",
                "barTitle": "Align stretched horizontally"
              }
            ],
            "defaultValue": "stretch"
          },
          {
            "type": "select",
            "label": "Vert. align",
            "key": "vAlign",
            "showInBar": true,
            "barStyle": "buttons",
            "options": [
              {
                "label": "Top",
                "value": "top",
                "barIcon": "AlignTop",
                "barTitle": "Align top"
              },
              {
                "label": "Middle",
                "value": "middle",
                "barIcon": "AlignMiddle",
                "barTitle": "Align middle"
              },
              {
                "label": "Bottom",
                "value": "bottom",
                "barIcon": "AlignBottom",
                "barTitle": "Align bottom"
              },
              {
                "label": "Stretch",
                "value": "stretch",
                "barIcon": "MoveUpDown",
                "barTitle": "Align stretched vertically"
              }
            ],
            "defaultValue": "top"
          },
          {
            "type": "select",
            "label": "Gap",
            "key": "gap",
            "showInBar": true,
            "barStyle": "picker",
            "options": [
              {
                "label": "None",
                "value": "N"
              },
              {
                "label": "Small",
                "value": "S"
              },
              {
                "label": "Medium",
                "value": "M"
              },
              {
                "label": "Large",
                "value": "L"
              }
            ],
            "defaultValue": "M"
          }
        ]
      }
    ],
    "context": [
      {
        "type": "static",
        "suffix": "provider",
        "values": [
          {
            "label": "Rows",
            "key": "rows",
            "type": "array"
          },
          {
            "label": "Extra Info",
            "key": "info",
            "type": "string"
          },
          {
            "label": "Rows Length",
            "key": "rowsLength",
            "type": "number"
          },
          {
            "label": "Schema",
            "key": "schema",
            "type": "object"
          },
          {
            "label": "Page Number",
            "key": "pageNumber",
            "type": "number"
          }
        ]
      },
      {
        "type": "static",
        "suffix": "repeater",
        "values": [
          {
            "label": "Row Index",
            "key": "index",
            "type": "number"
          }
        ]
      },
      {
        "type": "schema",
        "suffix": "repeater",
        "scope": "local"
      }
    ]
  },
  "markdownviewer": {
    "name": "Markdown Viewer",
    "icon": "Preview",
    "styles": ["size"],
    "size": {
      "width": 400,
      "height": 100
    },
    "grid": {
      "hAlign": "stretch",
      "vAlign": "start"
    },
    "settings": [
      {
        "type": "text",
        "label": "Markdown",
        "key": "value",
        "required": true
      }
    ]
  },
  "multistepformblock": {
    "name": "Multi-step Form Block",
    "icon": "AssetsAdded",
    "block": true,
    "hasChildren": false,
    "ejectable": false,
    "size": {
      "width": 600,
      "height": 400
    },
    "grid": {
      "hAlign": "stretch",
      "vAlign": "start"
    },
    "styles": ["padding", "size", "background", "border", "shadow"],
    "settings": [
      {
        "type": "table",
        "label": "Data",
        "key": "dataSource"
      },
      {
        "type": "radio",
        "label": "Type",
        "key": "actionType",
        "options": ["Create", "Update", "View"],
        "defaultValue": "Create"
      },
      {
        "section": true,
        "dependsOn": {
          "setting": "actionType",
          "value": "Create",
          "invert": true
        },
        "name": "Row ID",
        "info": "<a href='https://docs.budibase.com/docs/form-block' target='_blank'>How to pass a row ID using bindings</a>",
        "settings": [
          {
            "type": "text",
            "label": "Row ID",
            "key": "rowId",
            "nested": true
          },
          {
            "type": "text",
            "label": "No rows found",
            "key": "noRowsMessage",
            "defaultValue": "We couldn't find a row to display",
            "nested": true
          }
        ]
      },
      {
        "section": true,
        "name": "Details",
        "settings": [
          {
            "type": "stepConfiguration",
            "key": "steps",
            "nested": true,
            "labelHidden": true,
            "resetOn": ["dataSource", "actionType"],
            "defaultValue": [{}]
          }
        ]
      },
      {
        "tag": "style",
        "type": "select",
        "label": "Button position",
        "key": "buttonPosition",
        "options": [
          {
            "label": "Bottom",
            "value": "bottom"
          },
          {
            "label": "Top",
            "value": "top"
          }
        ],
        "defaultValue": "bottom"
      },
      {
        "tag": "style",
        "type": "select",
        "label": "Size",
        "key": "size",
        "options": [
          {
            "label": "Medium",
            "value": "spectrum--medium"
          },
          {
            "label": "Large",
            "value": "spectrum--large"
          }
        ],
        "defaultValue": "spectrum--medium"
      }
    ],
    "actions": [
      {
        "type": "ValidateForm",
        "suffix": "form"
      },
      {
        "type": "ClearForm",
        "suffix": "form"
      },
      {
        "type": "UpdateFieldValue",
        "suffix": "form"
      },
      {
        "type": "ScrollTo",
        "suffix": "form"
      },
      {
        "type": "ChangeFormStep",
        "suffix": "form"
      },
      {
        "type": "RefreshDatasource",
        "suffix": "provider"
      }
    ],
    "context": [
      {
        "type": "form",
        "suffix": "form"
      },
      {
        "type": "schema",
        "suffix": "repeater"
      },
      {
        "type": "static",
        "suffix": "form",
        "values": [
          {
            "label": "Value",
            "key": "__value",
            "type": "object"
          },
          {
            "label": "Valid",
            "key": "__valid",
            "type": "boolean"
          },
          {
            "label": "Current Step",
            "key": "__currentStep",
            "type": "number"
          },
          {
            "label": "Current Step Valid",
            "key": "__currentStepValid",
            "type": "boolean"
          }
        ]
      }
    ]
  },
  "multistepformblockstep": {
    "name": "Multi-step Form Block Step",
    "settings": [
      {
        "type": "formStepControls",
        "label": "Steps",
        "key": "steps"
      },
      {
        "type": "text",
        "label": "Title",
        "key": "title",
        "nested": true
      },
      {
        "type": "text",
        "label": "Description",
        "key": "desc",
        "nested": true
      },
      {
        "type": "fieldConfiguration",
        "key": "fields",
        "nested": true
      },
      {
        "type": "buttonConfiguration",
        "label": "Buttons",
        "key": "buttons",
        "wide": true,
        "nested": true
      },
      {
        "type": "boolean",
        "label": "Collapse",
        "key": "buttonsCollapsed"
      },
      {
        "type": "text",
        "label": "Collapsed text",
        "key": "buttonsCollapsedText",
        "dependsOn": "buttonsCollapsed",
        "placeholder": "Action"
      }
    ]
  },
  "formblock": {
    "name": "Form Block",
    "icon": "Form",
    "styles": ["padding", "size", "background", "border", "shadow"],
    "block": true,
    "info": "Form blocks are only compatible with internal or SQL tables",
    "size": {
      "width": 600,
      "height": 400
    },
    "grid": {
      "hAlign": "stretch",
      "vAlign": "start"
    },
    "settings": [
      {
        "type": "table",
        "label": "Data",
        "key": "dataSource"
      },
      {
        "type": "radio",
        "label": "Type",
        "key": "actionType",
        "options": ["Create", "Update", "View"],
        "defaultValue": "Create"
      },
      {
        "section": true,
        "dependsOn": {
          "setting": "actionType",
          "value": "Create",
          "invert": true
        },
        "name": "Row ID",
        "info": "<a href='https://docs.budibase.com/docs/form-block' target='_blank'>How to pass a row ID using bindings</a>",
        "settings": [
          {
            "type": "text",
            "label": "Row ID",
            "key": "rowId",
            "nested": true
          },
          {
            "type": "text",
            "label": "No rows found",
            "key": "noRowsMessage",
            "defaultValue": "We couldn't find a row to display",
            "nested": true
          }
        ]
      },
      {
        "section": true,
        "name": "Details",
        "settings": [
          {
            "type": "text",
            "label": "Title",
            "key": "title",
            "nested": true
          },
          {
            "type": "text",
            "label": "Description",
            "key": "description",
            "nested": true
          },
          {
            "type": "fieldConfiguration",
            "key": "fields",
            "nested": true,
            "resetOn": "dataSource",
            "selectAllFields": true
          },
          {
            "type": "boolean",
            "label": "Disabled",
            "key": "disabled",
            "defaultValue": false
          }
        ]
      },
      {
        "tag": "style",
        "type": "select",
        "label": "Button position",
        "key": "buttonPosition",
        "options": [
          {
            "label": "Bottom",
            "value": "bottom"
          },
          {
            "label": "Top",
            "value": "top"
          }
        ],
        "defaultValue": "bottom"
      },
      {
        "section": true,
        "name": "Buttons",
        "settings": [
          {
            "type": "buttonConfiguration",
            "key": "buttons",
            "nested": true,
            "resetOn": ["actionType", "dataSource"]
          },
          {
            "type": "boolean",
            "label": "Collapse",
            "key": "buttonsCollapsed"
          },
          {
            "type": "text",
            "label": "Collapsed text",
            "key": "buttonsCollapsedText",
            "dependsOn": "buttonsCollapsed",
            "placeholder": "Action"
          }
        ]
      },
      {
        "tag": "style",
        "type": "select",
        "label": "Size",
        "key": "size",
        "options": [
          {
            "label": "Medium",
            "value": "spectrum--medium"
          },
          {
            "label": "Large",
            "value": "spectrum--large"
          }
        ],
        "defaultValue": "spectrum--medium"
      }
    ],
    "actions": [
      {
        "type": "ValidateForm",
        "suffix": "form"
      },
      {
        "type": "ClearForm",
        "suffix": "form"
      },
      {
        "type": "UpdateFieldValue",
        "suffix": "form"
      },
      {
        "type": "ScrollTo",
        "suffix": "form"
      },
      {
        "type": "RefreshDatasource",
        "suffix": "provider"
      }
    ],
    "context": [
      {
        "type": "form",
        "suffix": "form"
      },
      {
        "type": "schema",
        "suffix": "repeater"
      }
    ]
  },
  "sidepanel": {
    "name": "Side Panel",
    "icon": "RailRight",
    "hasChildren": true,
    "ignoresLayout": true,
    "illegalChildren": ["section", "sidepanel", "modal"],
    "showEmptyState": false,
    "draggable": false,
    "info": "Side panels are hidden by default. They will only be revealed when triggered by the 'Open Side Panel' action.",
    "settings": [
      {
        "type": "boolean",
        "key": "ignoreClicksOutside",
        "label": "Ignore clicks outside",
        "defaultValue": false
      },
      {
        "type": "event",
        "key": "onClose",
        "label": "On close"
      }
    ]
  },
  "modal": {
    "name": "Modal",
    "icon": "MBox",
    "hasChildren": true,
    "illegalChildren": ["section", "modal", "sidepanel"],
    "ignoresLayout": true,
    "showEmptyState": false,
    "draggable": false,
    "info": "Modals are hidden by default. They will only be revealed when triggered by the 'Open Modal' action.",
    "settings": [
      {
        "type": "boolean",
        "key": "ignoreClicksOutside",
        "label": "Ignore clicks outside",
        "defaultValue": false
      },
      {
        "type": "event",
        "key": "onClose",
        "label": "On close"
      },
      {
        "type": "select",
        "label": "Size",
        "key": "size",
        "defaultValue": "small",
        "options": [
          {
            "label": "Small",
            "value": "small"
          },
          {
            "label": "Medium",
            "value": "medium"
          },
          {
            "label": "Large",
            "value": "large"
          },
          {
            "label": "Fullscreen",
            "value": "fullscreen"
          }
        ]
      }
    ]
  },
  "rowexplorer": {
    "block": true,
    "name": "Row Explorer Block",
    "icon": "PersonalizationField",
    "size": {
      "width": 800,
      "height": 426
    },
    "grid": {
      "hAlign": "stretch",
      "vAlign": "stretch"
    },
    "settings": [
      {
        "type": "table",
        "label": "Data",
        "key": "dataSource",
        "required": true
      },
      {
        "type": "select",
        "label": "Auto-refresh",
        "key": "autoRefresh",
        "license": "premium",
        "placeholder": "Never",
        "options": [
          {
            "label": "10 seconds",
            "value": 10
          },
          {
            "label": "30 seconds",
            "value": 30
          },
          {
            "label": "1 minute",
            "value": 60
          },
          {
            "label": "5 minutes",
            "value": 300
          },
          {
            "label": "10 minutes",
            "value": 600
          }
        ]
      },
      {
        "type": "text",
        "label": "Height",
        "key": "height",
        "defaultValue": "426px"
      },
      {
        "type": "text",
        "label": "Empty text",
        "key": "noRowsMessage",
        "defaultValue": "No data"
      },
      {
        "section": true,
        "name": "Cards",
        "settings": [
          {
            "type": "field",
            "label": "Search field",
            "key": "cardSearchField",
            "nested": true
          },
          {
            "type": "text",
            "key": "cardTitle",
            "label": "Title",
            "nested": true,
            "defaultValue": "Title"
          },
          {
            "type": "text",
            "key": "cardSubtitle",
            "label": "Subtitle",
            "nested": true,
            "defaultValue": "Subtitle"
          },
          {
            "type": "text",
            "key": "cardDescription",
            "label": "Description",
            "nested": true,
            "defaultValue": "Description"
          },
          {
            "type": "text",
            "key": "cardImageURL",
            "label": "Image URL",
            "nested": true
          }
        ]
      },
      {
        "section": true,
        "name": "Details",
        "settings": [
          {
            "type": "text",
            "key": "detailTitle",
            "label": "Title"
          },
          {
            "type": "multifield",
            "label": "Fields",
            "key": "detailFields",
            "nested": true,
            "selectAllFields": true
          }
        ]
      }
    ],
    "context": {
      "type": "schema",
      "suffix": "repeater",
      "scope": "local"
    }
  },
  "gridblock": {
    "name": "Table",
    "icon": "Table",
    "styles": ["size"],
    "cssVariables": [
      {
        "label": "Header color",
        "variable": "--custom-header-cell-background",
        "type": "color"
      },
      {
        "label": "Stripe color",
        "variable": "--custom-stripe-cell-background",
        "type": "color"
      }
    ],
    "size": {
      "width": 600,
      "height": 400
    },
    "grid": {
      "hAlign": "stretch",
      "vAlign": "stretch"
    },
    "settings": [
      {
        "type": "dataSource",
        "label": "Data",
        "key": "table",
        "required": true
      },
      {
        "type": "filter",
        "label": "Filtering",
        "key": "initialFilter",
        "dependsOn": {
          "setting": "table.type",
          "value": "custom",
          "invert": true
        }
      },
      {
        "type": "field/sortable",
        "label": "Sort column",
        "key": "initialSortColumn",
        "placeholder": "Default",
        "dependsOn": {
          "setting": "table.type",
          "value": "custom",
          "invert": true
        }
      },
      {
        "type": "select",
        "label": "Sort order",
        "key": "initialSortOrder",
        "options": ["Ascending", "Descending"],
        "defaultValue": "Ascending",
        "dependsOn": "initialSortColumn"
      },
      {
        "type": "select",
        "label": "Row height",
        "key": "fixedRowHeight",
        "placeholder": "Default",
        "options": [
          {
            "label": "Small",
            "value": 36
          },
          {
            "label": "Medium",
            "value": 64
          },
          {
            "label": "Large",
            "value": 92
          }
        ]
      },
      {
        "type": "event",
        "label": "On row click",
        "key": "onRowClick",
        "context": [
          {
            "label": "Clicked row",
            "key": "row"
          }
        ]
      },
      {
        "type": "boolean",
        "label": "Add rows",
        "key": "allowAddRows",
        "defaultValue": true,
        "dependsOn": {
          "setting": "table.type",
          "value": ["table", "viewV2"]
        }
      },
      {
        "type": "boolean",
        "label": "Edit rows",
        "key": "allowEditRows",
        "defaultValue": true,
        "dependsOn": {
          "setting": "table.type",
          "value": ["table", "viewV2"]
        }
      },
      {
        "type": "boolean",
        "label": "Delete rows",
        "key": "allowDeleteRows",
        "defaultValue": true,
        "dependsOn": {
          "setting": "table.type",
          "value": ["table", "viewV2"]
        }
      },
      {
        "type": "boolean",
        "label": "Striped rows",
        "key": "stripeRows",
        "defaultValue": false
      },
      {
        "type": "boolean",
        "label": "Quiet",
        "key": "quiet",
        "defaultValue": false
      },
      {
        "section": true,
        "name": "Columns",
        "settings": [
          {
            "type": "columns/grid",
            "key": "columns",
            "resetOn": "table",
            "nested": true
          }
        ]
      },
      {
        "section": true,
        "name": "Buttons",
        "settings": [
          {
            "type": "buttonConfiguration",
            "key": "buttons",
            "nested": true,
            "context": [
              {
                "label": "Clicked row",
                "key": "row"
              }
            ]
          },
          {
            "type": "boolean",
            "label": "Collapse",
            "key": "buttonsCollapsed"
          },
          {
            "type": "text",
            "label": "Collapsed text",
            "key": "buttonsCollapsedText",
            "dependsOn": "buttonsCollapsed",
            "placeholder": "Action"
          }
        ]
      }
    ],
    "context": [
      {
        "type": "schema",
        "scope": "local"
      },
      {
        "type": "static",
        "values": [
          {
            "label": "Selected rows",
            "key": "selectedRows",
            "type": "array"
          }
        ]
      }
    ],
    "actions": ["RefreshDatasource"]
  },
  "bbreferencefield": {
    "devComment": "As bb reference is only used for user subtype for now, we are using user for icon and labels",
    "name": "User List Field",
    "icon": "UserGroup",
    "styles": ["size"],
    "editable": true,
    "size": {
      "width": 400,
      "height": 50
    },
    "settings": [
      {
        "type": "field/bb_reference",
        "label": "Field",
        "key": "field"
      },
      {
        "type": "text",
        "label": "Label",
        "key": "label"
      },
      {
        "type": "text",
        "label": "Placeholder",
        "key": "placeholder"
      },
      {
        "type": "text",
        "label": "Default value",
        "key": "defaultValue"
      },
      {
        "type": "text",
        "label": "Help text",
        "key": "helpText"
      },
      {
        "type": "event",
        "label": "On change",
        "key": "onChange",
        "context": [
          {
            "label": "Field Value",
            "key": "value"
          }
        ]
      },
      {
        "type": "validation/link",
        "label": "Validation",
        "key": "validation"
      },
      {
        "type": "boolean",
        "label": "Search",
        "key": "autocomplete",
        "defaultValue": true
      },
      {
        "type": "boolean",
        "label": "Disabled",
        "key": "disabled",
        "defaultValue": false
      },
      {
        "type": "boolean",
        "label": "Read only",
        "key": "readonly",
        "defaultValue": false,
        "dependsOn": {
          "setting": "disabled",
          "value": true,
          "invert": true
        }
      },
      {
        "type": "select",
        "label": "Layout",
        "key": "span",
        "defaultValue": 6,
        "hidden": true,
        "showInBar": true,
        "barStyle": "buttons",
        "options": [
          {
            "label": "1 column",
            "value": 6,
            "barIcon": "Stop",
            "barTitle": "1 column"
          },
          {
            "label": "2 columns",
            "value": 3,
            "barIcon": "ColumnTwoA",
            "barTitle": "2 columns"
          },
          {
            "label": "3 columns",
            "value": 2,
            "barIcon": "ViewColumn",
            "barTitle": "3 columns"
          }
        ]
      }
    ],
    "context": {
      "type": "static",
      "values": [
        {
          "label": "Value",
          "key": "value",
          "type": "array"
        }
      ]
    }
  },
  "bbreferencesinglefield": {
    "devComment": "As bb reference is only used for user subtype for now, we are using user for icon and labels",
    "name": "User Field",
    "icon": "User",
    "styles": ["size"],
    "editable": true,
    "size": {
      "width": 400,
      "height": 50
    },
    "settings": [
      {
        "type": "field/bb_reference_single",
        "label": "Field",
        "key": "field"
      },
      {
        "type": "text",
        "label": "Label",
        "key": "label"
      },
      {
        "type": "text",
        "label": "Placeholder",
        "key": "placeholder"
      },
      {
        "type": "text",
        "label": "Default value",
        "key": "defaultValue"
      },
      {
        "type": "text",
        "label": "Help text",
        "key": "helpText"
      },
      {
        "type": "event",
        "label": "On change",
        "key": "onChange",
        "context": [
          {
            "label": "Field Value",
            "key": "value"
          }
        ]
      },
      {
        "type": "validation/link",
        "label": "Validation",
        "key": "validation"
      },
      {
        "type": "boolean",
        "label": "Search",
        "key": "autocomplete",
        "defaultValue": true
      },
      {
        "type": "boolean",
        "label": "Disabled",
        "key": "disabled",
        "defaultValue": false
      },
      {
        "type": "boolean",
        "label": "Read only",
        "key": "readonly",
        "defaultValue": false,
        "dependsOn": {
          "setting": "disabled",
          "value": true,
          "invert": true
        }
      },
      {
        "type": "select",
        "label": "Layout",
        "key": "span",
        "defaultValue": 6,
        "hidden": true,
        "showInBar": true,
        "barStyle": "buttons",
        "options": [
          {
            "label": "1 column",
            "value": 6,
            "barIcon": "Stop",
            "barTitle": "1 column"
          },
          {
            "label": "2 columns",
            "value": 3,
            "barIcon": "ColumnTwoA",
            "barTitle": "2 columns"
          },
          {
            "label": "3 columns",
            "value": 2,
            "barIcon": "ViewColumn",
            "barTitle": "3 columns"
          }
        ]
      }
    ],
    "context": {
      "type": "static",
      "values": [
        {
          "label": "Value",
          "key": "value",
          "type": "string"
        }
      ]
    }
  },
  "textv2": {
    "name": "Text",
    "description": "A component for displaying text",
    "icon": "Text",
    "size": {
      "width": 400,
      "height": 24
    },
    "settings": [
      {
        "type": "text/multiline",
        "label": "Text (Markdown supported)",
        "key": "text",
        "wide": true
      },
      {
        "type": "select",
        "label": "Size",
        "key": "size",
        "defaultValue": "14px",
        "showInBar": true,
        "placeholder": "Default",
        "options": [
          {
            "label": "Small",
            "value": "12px"
          },
          {
            "label": "Medium",
            "value": "14px"
          },
          {
            "label": "Large",
            "value": "18px"
          },
          {
            "label": "Extra large",
            "value": "24px"
          }
        ]
      },
      {
        "type": "select",
        "label": "Alignment",
        "key": "align",
        "defaultValue": "left",
        "showInBar": true,
        "barStyle": "buttons",
        "options": [
          {
            "label": "Left",
            "value": "left",
            "barIcon": "TextAlignLeft",
            "barTitle": "Align left"
          },
          {
            "label": "Center",
            "value": "center",
            "barIcon": "TextAlignCenter",
            "barTitle": "Align center"
          },
          {
            "label": "Right",
            "value": "right",
            "barIcon": "TextAlignRight",
            "barTitle": "Align right"
          },
          {
            "label": "Justify",
            "value": "justify",
            "barIcon": "TextAlignJustify",
            "barTitle": "Justify text"
          }
        ]
      },
      {
        "type": "color",
        "label": "Color",
        "key": "color",
        "showInBar": true
      }
    ]
  },
<<<<<<< HEAD
  "ratingfield": {
    "name": "Rating Field",
    "icon": "Star",
    "styles": ["size"],
    "editable": true,
    "new": true,
    "size": {
      "width": 400,
      "height": 60
    },
    "settings": [
      {
        "type": "field/number",
        "label": "Field",
        "key": "field"
      },
      {
        "type": "text",
        "label": "Label",
        "key": "label"
      },
      {
        "type": "number",
        "label": "Number of stars",
        "key": "numberOfStars",
        "min": 1,
        "max": 25,
        "defaultValue": 5
      },
      {
        "type": "select",
        "label": "Size",
        "key": "size",
        "options": ["XS", "S", "M", "L", "XL", "Custom"],
        "defaultValue": "L"
      },
      {
        "type": "number",
        "label": "Custom size (px)",
        "key": "customSize",
        "min": 1,
        "max": 72,
        "defaultValue": 32,
        "dependsOn": {
          "setting": "size",
          "value": "Custom"
        }
      },
      {
        "type": "select",
        "label": "Icon type",
        "key": "type",
        "options": ["Star", "Heart"],
        "defaultValue": "Star"
      },
      {
        "type": "select",
        "label": "Colour variant",
        "key": "variant",
        "options": ["Primary", "Secondary", "Mono", "Gold", "Red", "Custom"],
        "defaultValue": "Primary"
      },
      {
        "type": "color",
        "label": "Custom colour",
        "key": "colour",
        "dependsOn": {
          "setting": "variant",
          "value": "Custom"
        }
      },
      {
        "type": "validation",
        "key": "validation",
        "label": "Validation"
      },
      {
        "type": "boolean",
        "label": "Disabled",
        "key": "disabled",
        "defaultValue": false
      },
      {
        "type": "boolean",
        "label": "Read only",
        "key": "readonly",
        "defaultValue": false,
        "dependsOn": {
          "setting": "disabled",
          "value": true,
          "invert": true
        }
      },
      {
        "type": "event",
        "label": "On change",
        "key": "onChange",
        "context": [
          {
            "label": "Field Value",
            "key": "value"
          }
        ]
      }
    ],
    "context": {
      "type": "static",
      "values": [
        {
          "label": "Value",
          "key": "value",
          "type": "number"
        }
      ]
=======
  "pdf": {
    "name": "PDF Generator",
    "icon": "Document",
    "hasChildren": true,
    "showEmptyState": false,
    "illegalChildren": ["sidepanel", "modal", "gridblock"],
    "grid": {
      "hAlign": "center",
      "vAlign": "start"
    },
    "size": {
      "width": 800,
      "height": 1200
    },
    "description": "A component to render PDFs from other Budibase components",
    "settings": [
      {
        "type": "text",
        "label": "PDF title",
        "key": "fileName",
        "defaultValue": "Report"
      },
      {
        "type": "text",
        "label": "Button text",
        "key": "buttonText",
        "defaultValue": "Download PDF"
      }
    ]
  },
  "pdftable": {
    "name": "PDF Table",
    "icon": "Table",
    "styles": ["size"],
    "size": {
      "width": 600,
      "height": 304
    },
    "grid": {
      "hAlign": "stretch",
      "vAlign": "stretch"
    },
    "settings": [
      {
        "type": "dataSource",
        "label": "Data",
        "key": "datasource",
        "required": true
      },
      {
        "type": "filter",
        "label": "Filtering",
        "key": "filter",
        "resetOn": "datasource",
        "dependsOn": {
          "setting": "datasource.type",
          "value": "custom",
          "invert": true
        }
      },
      {
        "type": "field/sortable",
        "label": "Sort column",
        "key": "sortColumn",
        "placeholder": "Default",
        "resetOn": "datasource",
        "dependsOn": {
          "setting": "datasource.type",
          "value": "custom",
          "invert": true
        }
      },
      {
        "type": "select",
        "label": "Sort order",
        "key": "sortOrder",
        "resetOn": "datasource",
        "options": ["Ascending", "Descending"],
        "defaultValue": "Ascending",
        "dependsOn": "sortColumn"
      },
      {
        "type": "columns/toplevel",
        "label": "Columns",
        "key": "columns",
        "resetOn": "datasource",
        "placeholder": "First 3 columns"
      },
      {
        "type": "number",
        "label": "Limit",
        "key": "limit",
        "defaultValue": 10
      }
    ]
  },
  "singlerowprovider": {
    "name": "Single Row Provider",
    "icon": "SQLQuery",
    "hasChildren": true,
    "actions": ["RefreshDatasource"],
    "size": {
      "width": 500,
      "height": 200
    },
    "grid": {
      "hAlign": "stretch",
      "vAlign": "stretch"
    },
    "settings": [
      {
        "type": "table",
        "label": "Datasource",
        "key": "datasource",
        "required": true
      },
      {
        "type": "text",
        "label": "Row ID",
        "key": "rowId",
        "required": true,
        "resetOn": "datasource"
      }
    ],
    "context": {
      "type": "schema"
>>>>>>> 9e98af7b
    }
  }
}<|MERGE_RESOLUTION|>--- conflicted
+++ resolved
@@ -8088,122 +8088,6 @@
       }
     ]
   },
-<<<<<<< HEAD
-  "ratingfield": {
-    "name": "Rating Field",
-    "icon": "Star",
-    "styles": ["size"],
-    "editable": true,
-    "new": true,
-    "size": {
-      "width": 400,
-      "height": 60
-    },
-    "settings": [
-      {
-        "type": "field/number",
-        "label": "Field",
-        "key": "field"
-      },
-      {
-        "type": "text",
-        "label": "Label",
-        "key": "label"
-      },
-      {
-        "type": "number",
-        "label": "Number of stars",
-        "key": "numberOfStars",
-        "min": 1,
-        "max": 25,
-        "defaultValue": 5
-      },
-      {
-        "type": "select",
-        "label": "Size",
-        "key": "size",
-        "options": ["XS", "S", "M", "L", "XL", "Custom"],
-        "defaultValue": "L"
-      },
-      {
-        "type": "number",
-        "label": "Custom size (px)",
-        "key": "customSize",
-        "min": 1,
-        "max": 72,
-        "defaultValue": 32,
-        "dependsOn": {
-          "setting": "size",
-          "value": "Custom"
-        }
-      },
-      {
-        "type": "select",
-        "label": "Icon type",
-        "key": "type",
-        "options": ["Star", "Heart"],
-        "defaultValue": "Star"
-      },
-      {
-        "type": "select",
-        "label": "Colour variant",
-        "key": "variant",
-        "options": ["Primary", "Secondary", "Mono", "Gold", "Red", "Custom"],
-        "defaultValue": "Primary"
-      },
-      {
-        "type": "color",
-        "label": "Custom colour",
-        "key": "colour",
-        "dependsOn": {
-          "setting": "variant",
-          "value": "Custom"
-        }
-      },
-      {
-        "type": "validation",
-        "key": "validation",
-        "label": "Validation"
-      },
-      {
-        "type": "boolean",
-        "label": "Disabled",
-        "key": "disabled",
-        "defaultValue": false
-      },
-      {
-        "type": "boolean",
-        "label": "Read only",
-        "key": "readonly",
-        "defaultValue": false,
-        "dependsOn": {
-          "setting": "disabled",
-          "value": true,
-          "invert": true
-        }
-      },
-      {
-        "type": "event",
-        "label": "On change",
-        "key": "onChange",
-        "context": [
-          {
-            "label": "Field Value",
-            "key": "value"
-          }
-        ]
-      }
-    ],
-    "context": {
-      "type": "static",
-      "values": [
-        {
-          "label": "Value",
-          "key": "value",
-          "type": "number"
-        }
-      ]
-=======
   "pdf": {
     "name": "PDF Generator",
     "icon": "Document",
@@ -8330,7 +8214,122 @@
     ],
     "context": {
       "type": "schema"
->>>>>>> 9e98af7b
+    }
+  },
+  "ratingfield": {
+    "name": "Rating Field",
+    "icon": "Star",
+    "styles": ["size"],
+    "editable": true,
+    "new": true,
+    "size": {
+      "width": 400,
+      "height": 60
+    },
+    "settings": [
+      {
+        "type": "field/number",
+        "label": "Field",
+        "key": "field"
+      },
+      {
+        "type": "text",
+        "label": "Label",
+        "key": "label"
+      },
+      {
+        "type": "number",
+        "label": "Number of stars",
+        "key": "numberOfStars",
+        "min": 1,
+        "max": 25,
+        "defaultValue": 5
+      },
+      {
+        "type": "select",
+        "label": "Size",
+        "key": "size",
+        "options": ["XS", "S", "M", "L", "XL", "Custom"],
+        "defaultValue": "L"
+      },
+      {
+        "type": "number",
+        "label": "Custom size (px)",
+        "key": "customSize",
+        "min": 1,
+        "max": 72,
+        "defaultValue": 32,
+        "dependsOn": {
+          "setting": "size",
+          "value": "Custom"
+        }
+      },
+      {
+        "type": "select",
+        "label": "Icon type",
+        "key": "type",
+        "options": ["Star", "Heart"],
+        "defaultValue": "Star"
+      },
+      {
+        "type": "select",
+        "label": "Colour variant",
+        "key": "variant",
+        "options": ["Primary", "Secondary", "Mono", "Gold", "Red", "Custom"],
+        "defaultValue": "Primary"
+      },
+      {
+        "type": "color",
+        "label": "Custom colour",
+        "key": "colour",
+        "dependsOn": {
+          "setting": "variant",
+          "value": "Custom"
+        }
+      },
+      {
+        "type": "validation",
+        "key": "validation",
+        "label": "Validation"
+      },
+      {
+        "type": "boolean",
+        "label": "Disabled",
+        "key": "disabled",
+        "defaultValue": false
+      },
+      {
+        "type": "boolean",
+        "label": "Read only",
+        "key": "readonly",
+        "defaultValue": false,
+        "dependsOn": {
+          "setting": "disabled",
+          "value": true,
+          "invert": true
+        }
+      },
+      {
+        "type": "event",
+        "label": "On change",
+        "key": "onChange",
+        "context": [
+          {
+            "label": "Field Value",
+            "key": "value"
+          }
+        ]
+      }
+    ],
+    "context": {
+      "type": "static",
+      "values": [
+        {
+          "label": "Value",
+          "key": "value",
+          "type": "number"
+        }
+      ]
     }
   }
 }