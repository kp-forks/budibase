--- conflicted
+++ resolved
@@ -4282,7 +4282,6 @@
         "defaultValue": false
       },
       {
-<<<<<<< HEAD
         "type": "boolean",
         "label": "Read only",
         "key": "readonly",
@@ -4292,7 +4291,8 @@
           "value": true,
           "invert": true
         }
-=======
+      },
+      {
         "type": "select",
         "label": "Layout",
         "key": "span",
@@ -4320,7 +4320,6 @@
             "barTitle": "3 columns"
           }
         ]
->>>>>>> 466d5350
       }
     ]
   },
@@ -4375,7 +4374,6 @@
         "defaultValue": false
       },
       {
-<<<<<<< HEAD
         "type": "boolean",
         "label": "Read only",
         "key": "readonly",
@@ -4385,7 +4383,8 @@
           "value": true,
           "invert": true
         }
-=======
+      },
+      {
         "type": "select",
         "label": "Layout",
         "key": "span",
@@ -4413,7 +4412,6 @@
             "barTitle": "3 columns"
           }
         ]
->>>>>>> 466d5350
       }
     ]
   },
