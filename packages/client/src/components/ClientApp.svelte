--- conflicted
+++ resolved
@@ -120,24 +120,6 @@
                 {/if}
               {/key}
 
-<<<<<<< HEAD
-            <!-- Clip boundary for selection indicators -->
-            <div
-              id="clip-root"
-              class:preview={$builderStore.inBuilder}
-              class:tablet-preview={$builderStore.previewDevice === "tablet"}
-              class:mobile-preview={$builderStore.previewDevice === "mobile"}
-            >
-              <!-- Actual app -->
-              <div id="app-root">
-                {#if isDevPreview}
-                  <DevToolsHeader />
-                {/if}
-
-                <div id="app-body">
-                  <CustomThemeWrapper>
-                    {#key $screenStore.activeLayout._id}
-=======
               <!-- Clip boundary for selection indicators -->
               <div
                 id="clip-root"
@@ -147,71 +129,55 @@
               >
                 <!-- Actual app -->
                 <div id="app-root">
-                  <CustomThemeWrapper>
-                    {#key `${$screenStore.activeLayout._id}-${$builderStore.previewType}`}
->>>>>>> 57f5f573
-                      <Component
-                        isLayout
-                        instance={$screenStore.activeLayout.props}
-                      />
-                    {/key}
-
-                    <!--
-<<<<<<< HEAD
+                  {#if isDevPreview}
+                    <DevToolsHeader />
+                  {/if}
+
+                  <div id="app-body">
+                    <CustomThemeWrapper>
+                      {#key `${$screenStore.activeLayout._id}-${$builderStore.previewType}`}
+                        <Component
+                          isLayout
+                          instance={$screenStore.activeLayout.props}
+                        />
+                      {/key}
+
+                      <!--
                       Flatpickr needs to be inside the theme wrapper.
                       It also needs its own container because otherwise it hijacks
                       key events on the whole page. It is painful to work with.
                     -->
-=======
-                    Flatpickr needs to be inside the theme wrapper.
-                    It also needs its own container because otherwise it hijacks
-                    key events on the whole page. It is painful to work with.
-                  -->
->>>>>>> 57f5f573
-                    <div id="flatpickr-root" />
-
-                    <!-- Modal container to ensure they sit on top -->
-                    <div class="modal-container" />
-
-                    <!-- Layers on top of app -->
-                    <NotificationDisplay />
-                    <ConfirmationDisplay />
-                    <PeekScreenDisplay />
-                  </CustomThemeWrapper>
-<<<<<<< HEAD
-
-                  {#if $appStore.isDevApp && !$builderStore.inBuilder}
-                    <DevTools />
-                  {/if}
+                      <div id="flatpickr-root" />
+
+                      <!-- Modal container to ensure they sit on top -->
+                      <div class="modal-container" />
+
+                      <!-- Layers on top of app -->
+                      <NotificationDisplay />
+                      <ConfirmationDisplay />
+                      <PeekScreenDisplay />
+                    </CustomThemeWrapper>
+
+                    {#if $appStore.isDevApp && !$builderStore.inBuilder}
+                      <DevTools />
+                    {/if}
+                  </div>
                 </div>
-              </div>
-=======
-                </div>
->>>>>>> 57f5f573
 
                 <!-- Selection indicators should be bounded by device -->
                 <!--
-                We don't want to key these by componentID as they control their own
-                re-mounting to avoid flashes.
-              -->
-<<<<<<< HEAD
-              <SelectionIndicator />
-              {#if $builderStore.inBuilder || $devToolsStore.allowSelection}
-                <HoverIndicator />
-              {/if}
-              {#if $builderStore.inBuilder}
-                <DNDHandler />
-              {/if}
-            </div>
-=======
+                  We don't want to key these by componentID as they control their own
+                  re-mounting to avoid flashes.
+                -->
+                <SelectionIndicator />
+                {#if $builderStore.inBuilder || $devToolsStore.allowSelection}
+                  <HoverIndicator />
+                {/if}
                 {#if $builderStore.inBuilder}
-                  <SelectionIndicator />
-                  <HoverIndicator />
                   <DNDHandler />
                 {/if}
               </div>
             </RowSelectionProvider>
->>>>>>> 57f5f573
           </StateBindingsProvider>
         </DeviceBindingsProvider>
       </UserBindingsProvider>
