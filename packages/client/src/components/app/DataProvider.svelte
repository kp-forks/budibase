<script>
  import { getContext } from "svelte"
  import { Pagination, ProgressCircle } from "@budibase/bbui"
  import { fetchData, QueryUtils } from "@budibase/frontend-core"
  import { LogicalOperator, EmptyFilterOption } from "@budibase/types"

  export let dataSource
  export let filter
  export let sortColumn
  export let sortOrder
  export let limit
  export let paginate
  export let autoRefresh

  const { styleable, Provider, ActionTypes, API } = getContext("sdk")
  const component = getContext("component")

  let interval
  let queryExtensions = {}

  $: defaultQuery = QueryUtils.buildQuery(filter)

  // We need to manage our lucene query manually as we want to allow components
  // to extend it
  $: query = extendQuery(defaultQuery, queryExtensions)
  $: fetch = createFetch(dataSource)
  $: fetch.update({
    query,
    sortColumn,
    sortOrder,
    limit,
    paginate,
  })
  $: schema = sanitizeSchema($fetch.schema)
  $: setUpAutoRefresh(autoRefresh)
  $: actions = [
    {
      type: ActionTypes.RefreshDatasource,
      callback: () => fetch.refresh(),
      metadata: { dataSource },
    },
    {
      type: ActionTypes.AddDataProviderQueryExtension,
      callback: addQueryExtension,
    },
    {
      type: ActionTypes.RemoveDataProviderQueryExtension,
      callback: removeQueryExtension,
    },
    {
      type: ActionTypes.SetDataProviderSorting,
      callback: ({ column, order }) => {
        let newOptions = {}
        if (column) {
          newOptions.sortColumn = column
        }
        if (order) {
          newOptions.sortOrder = order
        }
        if (Object.keys(newOptions)?.length) {
          fetch.update(newOptions)
        }
      },
    },
  ]
  $: dataContext = {
    rows: $fetch.rows,
    info: $fetch.info,
    datasource: dataSource || {},
    schema,
    rowsLength: $fetch.rows.length,
    pageNumber: $fetch.pageNumber + 1,
    // Undocumented properties. These aren't supposed to be used in builder
    // bindings, but are used internally by other components
    id: $component?.id,
    state: {
      query: $fetch.query,
      sortColumn: $fetch.sortColumn,
      sortOrder: $fetch.sortOrder,
    },
    limit,
    primaryDisplay: $fetch.definition?.primaryDisplay,
  }

  const createFetch = datasource => {
    return fetchData({
      API,
      datasource,
      options: {
        query,
        sortColumn,
        sortOrder,
        limit,
        paginate,
      },
    })
  }

  const sanitizeSchema = schema => {
    if (!schema) {
      return schema
    }
    let cloned = { ...schema }
    Object.entries(cloned).forEach(([field, fieldSchema]) => {
      if (fieldSchema.visible === false) {
        delete cloned[field]
      }
    })
    return cloned
  }

  const addQueryExtension = (key, extension) => {
    if (!key || !extension) {
      return
    }
    queryExtensions = { ...queryExtensions, [key]: extension }
  }

  const removeQueryExtension = key => {
    if (!key) {
      return
    }
    const newQueryExtensions = { ...queryExtensions }
    delete newQueryExtensions[key]
    queryExtensions = newQueryExtensions
  }

  const extendQuery = (defaultQuery, extensions) => {
<<<<<<< HEAD
=======
    if (!Object.keys(extensions).length) {
      return defaultQuery
    }
>>>>>>> 02a60ba5
    const extended = {
      [LogicalOperator.AND]: {
        conditions: [
          ...(defaultQuery ? [defaultQuery] : []),
          ...Object.values(extensions || {}),
        ],
      },
      onEmptyFilter: EmptyFilterOption.RETURN_NONE,
    }

    // If there are no conditions applied at all, clear the request.
    return extended[LogicalOperator.AND]?.conditions?.length > 0
      ? extended
      : null
  }

  const setUpAutoRefresh = autoRefresh => {
    clearInterval(interval)
    if (autoRefresh) {
      interval = setInterval(fetch.refresh, Math.max(10000, autoRefresh * 1000))
    }
  }
</script>

<div use:styleable={$component.styles} class="container">
  <Provider {actions} data={dataContext}>
    {#if !$fetch.loaded}
      <div class="loading">
        <ProgressCircle />
      </div>
    {:else}
      <slot />
      {#if paginate && $fetch.supportsPagination}
        <div class="pagination">
          <Pagination
            page={$fetch.pageNumber + 1}
            hasPrevPage={$fetch.hasPrevPage}
            hasNextPage={$fetch.hasNextPage}
            goToPrevPage={fetch.prevPage}
            goToNextPage={fetch.nextPage}
          />
        </div>
      {/if}
    {/if}
  </Provider>
</div>

<style>
  .container {
    display: flex;
    flex-direction: column;
    justify-content: flex-start;
    align-items: stretch;
  }
  .loading {
    display: flex;
    flex-direction: row;
    justify-content: center;
    align-items: center;
    height: 100px;
  }
  .pagination {
    display: flex;
    flex-direction: row;
    justify-content: flex-end;
    align-items: center;
    margin-top: var(--spacing-xl);
  }
</style><|MERGE_RESOLUTION|>--- conflicted
+++ resolved
@@ -126,12 +126,9 @@
   }
 
   const extendQuery = (defaultQuery, extensions) => {
-<<<<<<< HEAD
-=======
     if (!Object.keys(extensions).length) {
       return defaultQuery
     }
->>>>>>> 02a60ba5
     const extended = {
       [LogicalOperator.AND]: {
         conditions: [
