--- conflicted
+++ resolved
@@ -64,13 +64,8 @@
       const stringType = column.type === "string" || column.type === "formula"
       enrichedFilter.push({
         field: column.name,
-<<<<<<< HEAD
-        operator: column.type === "string" ? "string" : "equal",
         type: column.type,
-=======
         operator: stringType ? "string" : "equal",
-        type: stringType ? "string" : "number",
->>>>>>> 6107f147
         valueType: "Binding",
         value: `{{ ${safe(formId)}.${safePath} }}`,
       })
