--- conflicted
+++ resolved
@@ -45,13 +45,9 @@
   let enrichedSearchColumns
   let schemaLoaded = false
 
-<<<<<<< HEAD
-  $: isDSPlus = dataSource?.type === "table" || dataSource?.type === "viewV2"
-=======
   // Accommodate old config to ensure delete button does not reappear
   $: deleteLabel = sidePanelShowDelete === false ? "" : sidePanelDeleteLabel
-
->>>>>>> 0d07329e
+  $: isDSPlus = dataSource?.type === "table" || dataSource?.type === "viewV2"
   $: fetchSchema(dataSource)
   $: enrichSearchColumns(searchColumns, schema).then(
     val => (enrichedSearchColumns = val)
