<script context="module" lang="ts">
  type BasicRelatedRow = { _id: string; primaryDisplay: string }
  type OptionsMap = Record<string, BasicRelatedRow>
</script>

<script lang="ts" generics="ValueType extends string | string[]">
  import { CoreSelect, CoreMultiselect } from "@budibase/bbui"
  import {
    BasicOperator,
    EmptyFilterOption,
    FieldType,
    InternalTable,
    UILogicalOperator,
    type LegacyFilter,
    type SearchFilterGroup,
    type UISearchFilter,
    type RelationshipFieldMetadata,
    type Row,
    type UIFieldValidationRule,
    type DataFetchDatasource,
  } from "@budibase/types"
<<<<<<< HEAD
  import {
    fetchData,
    Utils,
    createWorkspaceTranslationStore,
  } from "@budibase/frontend-core"
  import { getContext, createEventDispatcher } from "svelte"
=======
  import { fetchData, Utils, Constants } from "@budibase/frontend-core"
  import { getContext } from "svelte"
>>>>>>> 29b91835
  import Field from "./Field.svelte"
  import type { FieldApi, FieldState } from "@/types"
  import { utils } from "@budibase/shared-core"

  export let field: string | undefined = undefined
  export let label: string | undefined = undefined
  export let placeholder: string | undefined = undefined
  export let disabled: boolean = false
  export let readonly: boolean = false
  export let validation: UIFieldValidationRule[] | undefined = undefined
  export let autocomplete: boolean = true
  export let defaultValue: ValueType | undefined = undefined
  export let onChange: (_props: { value: ValueType; label?: string }) => void
  export let filter: UISearchFilter | LegacyFilter[] | undefined = undefined
  export let datasourceType: "table" | "user" = "table"
  export let primaryDisplay: string | undefined = undefined
  export let span: number | undefined = undefined
  export let helpText: string | undefined = undefined
  export let type:
    | FieldType.LINK
    | FieldType.BB_REFERENCE
    | FieldType.BB_REFERENCE_SINGLE = FieldType.LINK

  export let multi: boolean | undefined = undefined
  export let tableId: string | undefined = undefined
  export let defaultRows: Row[] | undefined = []

<<<<<<< HEAD
  const sdk = (getContext("sdk") as any) ?? {}
  const { API } = sdk

  const pickerLabels = createWorkspaceTranslationStore("picker")
=======
  // Limit datasourceType "user" to app users only
  export let workspaceUsersOnly: boolean | undefined = false

  const { API } = getContext("sdk")
>>>>>>> 29b91835

  const dispatch = createEventDispatcher()

  // Field state
  let fieldState: FieldState<string | string[]> | undefined
  let fieldApi: FieldApi
  let fieldSchema: RelationshipFieldMetadata | undefined

  // Local UI state
  let searchTerm: string
  let open: boolean = false

  // Options state
  let options: BasicRelatedRow[] = []
  let optionsMap: OptionsMap = {}
  let loadingMissingOptions: boolean = false

  // Reset the available options when our base filter changes
  $: filter, workspaceUsersOnly, (optionsMap = {})
  // Determine if we can select multiple rows or not
  $: multiselect =
    multi ??
    ([FieldType.LINK, FieldType.BB_REFERENCE].includes(type) &&
      fieldSchema?.relationshipType !== "one-to-many")

  // Get the proper string representation of the value
  $: realValue = fieldState?.value as ValueType
  $: selectedValue = parseSelectedValue(realValue, multiselect)
  $: selectedIDs = getSelectedIDs(selectedValue)

  // If writable, we use a fetch to load options
  $: linkedTableId = tableId ?? fieldSchema?.tableId
  $: writable = !disabled && !readonly
  $: migratedFilter = migrateFilter(filter)
  $: fetch = createFetch(
    writable,
    datasourceType,
    migratedFilter,
    linkedTableId,
    workspaceUsersOnly
  )

  // Attempt to determine the primary display field to use
  $: tableDefinition = $fetch?.definition
<<<<<<< HEAD
  $: primaryDisplayField = primaryDisplay || tableDefinition?.primaryDisplay
  $: relationshipPickerPlaceholder = primaryDisplayField
    ? $pickerLabels.searchByFieldPlaceholder.replace(
        "{field}",
        primaryDisplayField
      )
    : $pickerLabels.searchPlaceholder
=======
  $: primaryDisplayField =
    primaryDisplay ||
    (tableDefinition && "primaryDisplay" in tableDefinition
      ? tableDefinition.primaryDisplay
      : undefined)
>>>>>>> 29b91835

  // Build our options map
  $: rows = $fetch?.rows || []
  $: rows && dispatch("rows", rows)

  $: processOptions(
    realValue,
    [...rows, ...(defaultRows || [])],
    primaryDisplayField
  )

  // If we ever have a value selected for which we don't have an option, we must
  // fetch those rows to ensure we can render them as options
  $: missingIDs = selectedIDs.filter(id => !optionsMap[id])
  $: loadMissingOptions(missingIDs, linkedTableId, primaryDisplayField)

  // Convert our options map into an array for display
  $: updateOptions(optionsMap)
  $: !open && sortOptions()

  // Search for new options when search term changes
  $: debouncedSearchOptions(searchTerm || "", primaryDisplayField)

  // Ensure backwards compatibility
  $: enrichedDefaultValue = enrichDefaultValue(defaultValue)

  // We need to cast value to pass it down, as those components aren't typed
  $: emptyValue = multiselect ? [] : undefined
  $: displayValue = (missingIDs.length ? emptyValue : selectedValue) as any

  // Ensures that we flatten any objects so that only the IDs of the selected
  // rows are passed down. Not sure how this can be an object to begin with?
  const parseSelectedValue = (
    value: ValueType | undefined,
    multiselect: boolean
  ): undefined | string | string[] => {
    return multiselect ? flatten(value) : flatten(value)[0]
  }

  // Where applicable, creates the fetch instance to load row options
  const createFetch = (
    writable: boolean,
    dsType: typeof datasourceType,
    filter: UISearchFilter | undefined,
    linkedTableId?: string,
    workspaceUsersOnly?: boolean
  ) => {
    const datasource: DataFetchDatasource =
      dsType === "table"
        ? {
            type: dsType,
            tableId: linkedTableId!,
          }
        : {
            type: workspaceUsersOnly ? "table" : dsType,
            tableId: InternalTable.USER_METADATA,
          }
    return fetchData({
      API,
      datasource,
      options: {
        filter,
        limit: writable ? 100 : 1,
      },
    })
  }

  // Small helper to represent the selected value as an array
  const getSelectedIDs = (
    selectedValue: undefined | string | string[]
  ): string[] => {
    if (!selectedValue) {
      return []
    }
    return Array.isArray(selectedValue) ? selectedValue : [selectedValue]
  }

  // Builds a map of all available options, in a consistent structure
  const processOptions = (
    realValue: ValueType | undefined,
    rows: Row[],
    primaryDisplay?: string
  ) => {
    // First ensure that all options included in the value are present as valid
    // options. These can be basic related row shapes which already include
    // a value for primary display
    if (realValue) {
      const valueArray = Array.isArray(realValue) ? realValue : [realValue]
      for (let val of valueArray) {
        const option = parseOption(val, primaryDisplay)
        if (option) {
          optionsMap[option._id] = option
        }
      }
    }

    // Process all rows loaded from our fetch
    for (let row of rows) {
      const option = parseOption(row, primaryDisplay)
      if (option) {
        optionsMap[option._id] = option
      }
    }

    // Reassign to trigger reactivity
    optionsMap = optionsMap
  }

  const parseId = (id: string) => {
    // Normalise app table users to the global format.
    if (datasourceType === "user" && workspaceUsersOnly) {
      return id.replace(`ro_${Constants.TableNames.USERS}_`, "")
    }
    return id
  }

  // Parses a row-like structure into a properly shaped option
  const parseOption = (
    option: string | BasicRelatedRow | Row,
    primaryDisplay?: string
  ): BasicRelatedRow | null => {
    // For plain strings, check if we already have this option available
    if (typeof option === "string" && optionsMap[option]) {
      return optionsMap[option]
    }

    // Otherwise ensure we have a valid option object
    if (!option || typeof option !== "object" || !option?._id) {
      return null
    }

    // If this is a basic related row shape (_id and PD only) then just use
    // that
    if (Object.keys(option).length === 2 && "primaryDisplay" in option) {
      return {
        _id: parseId(option._id),
        primaryDisplay: ensureString(option.primaryDisplay),
      }
    }
    // Otherwise use the primary display field specified
    if (primaryDisplay) {
      return {
        _id: parseId(option._id),
        primaryDisplay: ensureString(
          option[primaryDisplay as keyof typeof option]
        ),
      }
    } else {
      return {
        _id: parseId(option._id),
        primaryDisplay: option._id,
      }
    }
  }

  // Loads any rows which are selected and aren't present in the currently
  // available option set. This is typically only IDs specified as default
  // values.
  const loadMissingOptions = async (
    missingIDs: string[],
    linkedTableId?: string,
    primaryDisplay?: string
  ) => {
    if (
      loadingMissingOptions ||
      !missingIDs.length ||
      !linkedTableId ||
      !primaryDisplay
    ) {
      return
    }
    loadingMissingOptions = true
    try {
      const res = await API.searchTable(linkedTableId, {
        query: {
          oneOf: {
            _id: missingIDs,
          },
        },
      })
      for (let row of res.rows) {
        const option = parseOption(row, primaryDisplay)
        if (option) {
          optionsMap[option._id] = option
        }
      }

      // Reassign to trigger reactivity
      optionsMap = optionsMap
      updateOptions(optionsMap)
    } catch (error) {
      console.error("Error loading missing row IDs", error)
    } finally {
      // Ensure we have some sort of option for all IDs
      for (let id of missingIDs) {
        if (!optionsMap[id]) {
          optionsMap[id] = {
            _id: id,
            primaryDisplay: id,
          }
        }
      }
      loadingMissingOptions = false
    }
  }

  // Updates the options list to reflect the currently available options
  const updateOptions = (optionsMap: OptionsMap) => {
    let newOptions = Object.values(optionsMap)

    // Only override options if the quantity of options changes
    if (newOptions.length !== options.length) {
      options = newOptions
      sortOptions()
    }
  }

  // Sorts the options list by selected state, then by primary display
  const sortOptions = () => {
    // Create a quick lookup map so we can test whether options are selected
    const selectedMap: Record<string, boolean> = selectedIDs.reduce(
      (map, id) => ({ ...map, [id]: true }),
      {}
    )
    options.sort((a, b) => {
      const aSelected = !!selectedMap[a._id]
      const bSelected = !!selectedMap[b._id]
      if (aSelected === bSelected) {
        return a.primaryDisplay < b.primaryDisplay ? -1 : 1
      } else {
        return aSelected ? -1 : 1
      }
    })
  }

  // Util to ensure a value is stringified
  const ensureString = (val: any): string => {
    return typeof val === "string" ? val : JSON.stringify(val)
  }

  // We previously included logic to manually process default value, which
  // should not be done as it is handled by the core form logic.
  // This logic included handling a comma separated list of IDs, so for
  // backwards compatibility we must now unfortunately continue to handle that
  // at this level.
  const enrichDefaultValue = (val: any) => {
    if (!val || typeof val !== "string") {
      return val
    }
    return val.includes(",") ? val.split(",") : val
  }

  // We may need to migrate the filter structure, in the case of this being
  // an old app with LegacyFilter[] saved
  const migrateFilter = (
    filter: UISearchFilter | LegacyFilter[] | undefined
  ): UISearchFilter | undefined => {
    if (Array.isArray(filter)) {
      return utils.processSearchFilters(filter)
    }
    return filter
  }

  // Searches for new options matching the given term
  async function searchOptions(searchTerm: string, primaryDisplay?: string) {
    if (!primaryDisplay) {
      return
    }
    let newFilter: UISearchFilter | undefined = undefined
    let searchFilter: SearchFilterGroup = {
      logicalOperator: UILogicalOperator.ALL,
      filters: [
        {
          field: primaryDisplay,
          operator: BasicOperator.STRING,
          value: searchTerm,
        },
      ],
    }

    // Determine the new filter to apply to the fetch
    if (searchTerm && migratedFilter) {
      // If we have both a search term and existing filter, filter by both
      newFilter = {
        logicalOperator: UILogicalOperator.ALL,
        groups: [searchFilter, migratedFilter],
        onEmptyFilter: EmptyFilterOption.RETURN_NONE,
      }
    } else if (searchTerm) {
      // If we just have a search term them use that
      newFilter = {
        logicalOperator: UILogicalOperator.ALL,
        groups: [searchFilter],
        onEmptyFilter: EmptyFilterOption.RETURN_NONE,
      }
    } else {
      // Otherwise use the supplied filter untouched
      newFilter = migratedFilter
    }

    await fetch?.update({
      filter: newFilter,
    })
  }
  const debouncedSearchOptions = Utils.debounce(searchOptions, 250)

  // Flattens an array of row-like objects into a simple array of row IDs
  const flatten = (values: any | any[]): string[] => {
    if (!values) {
      return []
    }
    if (!Array.isArray(values)) {
      values = [values]
    }
    values = values.map((value: any) =>
      typeof value === "object" ? value._id : value
    )
    return values
  }

  const handleChange = (e: any) => {
    let value = e.detail
    if (!multiselect) {
      value = value == null ? [] : [value]
    }
    if (
      type === FieldType.BB_REFERENCE_SINGLE &&
      value &&
      Array.isArray(value)
    ) {
      value = value[0] || null
    }
    const changed = fieldApi.setValue(value)
    if (onChange && changed) {
      onChange({
        value,
      })
    }
  }
</script>

<Field
  {label}
  {field}
  {disabled}
  {readonly}
  {validation}
  {type}
  {span}
  {helpText}
  defaultValue={enrichedDefaultValue}
  bind:fieldState
  bind:fieldApi
  bind:fieldSchema
>
  {#if fieldState}
    <svelte:component
      this={multiselect ? CoreMultiselect : CoreSelect}
      value={displayValue}
      id={fieldState?.fieldId}
      disabled={fieldState?.disabled}
      readonly={fieldState?.readonly}
      loading={!!$fetch?.loading}
      getOptionLabel={option => option.primaryDisplay}
      getOptionValue={option => option._id}
      {options}
      {placeholder}
      {autocomplete}
      bind:searchTerm
      bind:open
      searchPlaceholder={relationshipPickerPlaceholder}
      on:change={handleChange}
    />
  {/if}
</Field><|MERGE_RESOLUTION|>--- conflicted
+++ resolved
@@ -19,17 +19,13 @@
     type UIFieldValidationRule,
     type DataFetchDatasource,
   } from "@budibase/types"
-<<<<<<< HEAD
+  import { getContext, createEventDispatcher } from "svelte"
   import {
     fetchData,
     Utils,
     createWorkspaceTranslationStore,
+    Constants,
   } from "@budibase/frontend-core"
-  import { getContext, createEventDispatcher } from "svelte"
-=======
-  import { fetchData, Utils, Constants } from "@budibase/frontend-core"
-  import { getContext } from "svelte"
->>>>>>> 29b91835
   import Field from "./Field.svelte"
   import type { FieldApi, FieldState } from "@/types"
   import { utils } from "@budibase/shared-core"
@@ -57,17 +53,12 @@
   export let tableId: string | undefined = undefined
   export let defaultRows: Row[] | undefined = []
 
-<<<<<<< HEAD
   const sdk = (getContext("sdk") as any) ?? {}
   const { API } = sdk
 
   const pickerLabels = createWorkspaceTranslationStore("picker")
-=======
   // Limit datasourceType "user" to app users only
   export let workspaceUsersOnly: boolean | undefined = false
-
-  const { API } = getContext("sdk")
->>>>>>> 29b91835
 
   const dispatch = createEventDispatcher()
 
@@ -112,7 +103,6 @@
 
   // Attempt to determine the primary display field to use
   $: tableDefinition = $fetch?.definition
-<<<<<<< HEAD
   $: primaryDisplayField = primaryDisplay || tableDefinition?.primaryDisplay
   $: relationshipPickerPlaceholder = primaryDisplayField
     ? $pickerLabels.searchByFieldPlaceholder.replace(
@@ -120,13 +110,6 @@
         primaryDisplayField
       )
     : $pickerLabels.searchPlaceholder
-=======
-  $: primaryDisplayField =
-    primaryDisplay ||
-    (tableDefinition && "primaryDisplay" in tableDefinition
-      ? tableDefinition.primaryDisplay
-      : undefined)
->>>>>>> 29b91835
 
   // Build our options map
   $: rows = $fetch?.rows || []
