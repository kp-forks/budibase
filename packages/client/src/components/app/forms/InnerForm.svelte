<script>
  import { setContext, getContext } from "svelte"
  import { derived, get, writable } from "svelte/store"
  import { createValidatorFromConstraints } from "./validation"
<<<<<<< HEAD
  import { Helpers } from "@budibase/bbui"
  import { cloneDeep } from "lodash/fp"
=======
  import { generateID } from "utils/helpers"
  import { cloneDeep, deepGet, deepSet } from "@budibase/bbui"
>>>>>>> 22bb9935

  export let dataSource
  export let disabled = false
  export let initialValues
  export let size
  export let schema
  export let table

  const component = getContext("component")
  const { styleable, Provider, ActionTypes } = getContext("sdk")

  let fields = []
  const currentStep = writable(1)
  const formState = writable({
    values: {},
    errors: {},
    valid: true,
    currentStep: 1,
  })

  // Reactive derived stores to derive form state from field array
  $: values = deriveFieldProperty(fields, f => f.fieldState.value)
  $: errors = deriveFieldProperty(fields, f => f.fieldState.error)
  $: enrichments = deriveBindingEnrichments(fields)
  $: valid = !Object.values($errors).some(error => error != null)

  // Derive whether the current form step is valid
  $: currentStepValid = derived(
    [currentStep, ...fields],
    ([currentStepValue, ...fieldsValue]) => {
      return !fieldsValue
        .filter(f => f.step === currentStepValue)
        .some(f => f.fieldState.error != null)
    }
  )

  // Update form state store from derived stores
  $: {
    formState.set({
      values: $values,
      errors: $errors,
      valid,
      currentStep: $currentStep,
    })
  }

  // Derive value of whole form
  $: formValue = deriveFormValue(initialValues, $values, $enrichments)

  // Create data context to provide
  $: dataContext = {
    ...formValue,

    // These static values are prefixed to avoid clashes with actual columns
    __value: formValue,
    __valid: valid,
    __currentStep: $currentStep,
    __currentStepValid: $currentStepValid,
  }

  // Generates a derived store from an array of fields, comprised of a map of
  // extracted values from the field array
  const deriveFieldProperty = (fieldStores, getProp) => {
    return derived(fieldStores, fieldValues => {
      const reducer = (map, field) => ({ ...map, [field.name]: getProp(field) })
      return fieldValues.reduce(reducer, {})
    })
  }

  // Derives any enrichments which need to be made so that bindings work for
  // special data types like attachments. Relationships are currently not
  // handled as we don't have the primaryDisplay field that is required.
  const deriveBindingEnrichments = fieldStores => {
    return derived(fieldStores, fieldValues => {
      let enrichments = {}
      fieldValues.forEach(field => {
        if (field.type === "attachment") {
          const value = field.fieldState.value
          let url = null
          if (Array.isArray(value) && value[0] != null) {
            url = value[0].url
          }
          enrichments[`${field.name}_first`] = url
        }
      })
      return enrichments
    })
  }

  // Derive the overall form value and deeply set all field paths so that we
  // can support things like JSON fields.
  const deriveFormValue = (initialValues, values, enrichments) => {
    let formValue = cloneDeep(initialValues || {})

    // We need to sort the keys to avoid a JSON field overwriting a nested field
    const sortedFields = Object.entries(values || {})
      .map(([key, value]) => {
        const field = getField(key)
        return {
          key,
          value,
          lastUpdate: get(field).fieldState?.lastUpdate || 0,
        }
      })
      .sort((a, b) => {
        return a.lastUpdate > b.lastUpdate
      })

    // Merge all values and enrichments into a single value
    sortedFields.forEach(({ key, value }) => {
      Helpers.deepSet(formValue, key, value)
    })
    Object.entries(enrichments || {}).forEach(([key, value]) => {
      Helpers.deepSet(formValue, key, value)
    })
    return formValue
  }

  // Searches the field array for a certain field
  const getField = name => {
    return fields.find(field => get(field).name === name)
  }

  const formApi = {
    registerField: (
      field,
      type,
      defaultValue = null,
      fieldDisabled = false,
      validationRules,
      step = 1
    ) => {
      if (!field) {
        return
      }

      // Create validation function based on field schema
      const schemaConstraints = schema?.[field]?.constraints
      const validator = createValidatorFromConstraints(
        schemaConstraints,
        validationRules,
        field,
        table
      )

      // If we've already registered this field then keep some existing state
      let initialValue = Helpers.deepGet(initialValues, field) ?? defaultValue
      let initialError = null
      let fieldId = `id-${Helpers.uuid()}`
      const existingField = getField(field)
      if (existingField) {
        const { fieldState } = get(existingField)
        fieldId = fieldState.fieldId

        // Use new default value if default value changed,
        // otherwise use the current value if possible
        if (defaultValue !== fieldState.defaultValue) {
          initialValue = defaultValue
        } else {
          initialValue = fieldState.value ?? initialValue
        }

        // If this field has already been registered and we previously had an
        // error set, then re-run the validator to see if we can unset it
        if (fieldState.error) {
          initialError = validator(initialValue)
        }
      }

      // Auto columns are always disabled
      const isAutoColumn = !!schema?.[field]?.autocolumn

      // Construct field info
      const fieldInfo = writable({
        name: field,
        type,
        step: step || 1,
        fieldState: {
          fieldId,
          value: initialValue,
          error: initialError,
          disabled: disabled || fieldDisabled || isAutoColumn,
          defaultValue,
          validator,
          lastUpdate: Date.now(),
        },
        fieldApi: makeFieldApi(field, defaultValue),
        fieldSchema: schema?.[field] ?? {},
      })

      // Add this field
      if (existingField) {
        const otherFields = fields.filter(info => get(info).name !== field)
        fields = [...otherFields, fieldInfo]
      } else {
        fields = [...fields, fieldInfo]
      }

      return fieldInfo
    },
    validate: (onlyCurrentStep = false) => {
      let valid = true
      let validationFields = fields

      // Reduce fields to only the current step if required
      if (onlyCurrentStep) {
        validationFields = fields.filter(f => get(f).step === get(currentStep))
      }

      // Validate fields and check if any are invalid
      validationFields.forEach(field => {
        if (!get(field).fieldApi.validate()) {
          valid = false
        }
      })
      return valid
    },
    clear: () => {
      // Clear the form by clearing each individual field
      fields.forEach(field => {
        get(field).fieldApi.clearValue()
      })
    },
    changeStep: ({ type, number }) => {
      if (type === "next") {
        currentStep.update(step => step + 1)
      } else if (type === "prev") {
        currentStep.update(step => Math.max(1, step - 1))
      } else if (type === "first") {
        currentStep.set(1)
      } else if (type === "specific" && number && !isNaN(number)) {
        currentStep.set(number)
      }
    },
    setStep: step => {
      if (step) {
        currentStep.set(step)
      }
    },
  }

  // Creates an API for a specific field
  const makeFieldApi = field => {
    // Sets the value for a certain field and invokes validation
    const setValue = (value, skipCheck = false) => {
      const fieldInfo = getField(field)
      const { fieldState } = get(fieldInfo)
      const { validator } = fieldState

      // Skip if the value is the same
      if (!skipCheck && fieldState.value === value) {
        return
      }

      // Update field state
      const error = validator ? validator(value) : null
      fieldInfo.update(state => {
        state.fieldState.value = value
        state.fieldState.error = error
        state.fieldState.lastUpdate = Date.now()
        return state
      })

      return !error
    }

    // Clears the value of a certain field back to the initial value
    const clearValue = () => {
      const fieldInfo = getField(field)
      const { fieldState } = get(fieldInfo)
      const newValue = initialValues[field] ?? fieldState.defaultValue

      // Update field state
      fieldInfo.update(state => {
        state.fieldState.value = newValue
        state.fieldState.error = null
        state.fieldState.lastUpdate = Date.now()
        return state
      })
    }

    // Updates the validator rules for a certain field
    const updateValidation = validationRules => {
      const fieldInfo = getField(field)
      const { fieldState } = get(fieldInfo)
      const { value, error } = fieldState

      // Create new validator
      const schemaConstraints = schema?.[field]?.constraints
      const validator = createValidatorFromConstraints(
        schemaConstraints,
        validationRules,
        field,
        table
      )

      // Update validator
      fieldInfo.update(state => {
        state.fieldState.validator = validator
        return state
      })

      // If there is currently an error, run the validator again in case
      // the error should be cleared by the new validation rules
      if (error) {
        setValue(value, true)
      }
    }

    // Updates the disabled state of a certain field
    const setDisabled = fieldDisabled => {
      const fieldInfo = getField(field)

      // Auto columns are always disabled
      const isAutoColumn = !!schema?.[field]?.autocolumn

      // Update disabled state
      fieldInfo.update(state => {
        state.fieldState.disabled = disabled || fieldDisabled || isAutoColumn
        return state
      })
    }

    return {
      setValue,
      clearValue,
      updateValidation,
      setDisabled,
      validate: () => {
        // Validate the field by force setting the same value again
        const { fieldState } = get(getField(field))
        return setValue(fieldState.value, true)
      },
    }
  }

  // Provide form state and api for full control by children
  setContext("form", {
    formState,
    formApi,

    // Data source is needed by attachment fields to be able to upload files
    // to the correct table ID
    dataSource,
  })

  // Provide form step context so that forms without any step components
  // register their fields to step 1
  setContext("form-step", writable(1))

  // Action context to pass to children
  const actions = [
    { type: ActionTypes.ValidateForm, callback: formApi.validate },
    { type: ActionTypes.ClearForm, callback: formApi.clear },
    { type: ActionTypes.ChangeFormStep, callback: formApi.changeStep },
  ]
</script>

<Provider {actions} data={dataContext}>
  <div use:styleable={$component.styles} class={size}>
    <slot />
  </div>
</Provider><|MERGE_RESOLUTION|>--- conflicted
+++ resolved
@@ -2,13 +2,7 @@
   import { setContext, getContext } from "svelte"
   import { derived, get, writable } from "svelte/store"
   import { createValidatorFromConstraints } from "./validation"
-<<<<<<< HEAD
-  import { Helpers } from "@budibase/bbui"
-  import { cloneDeep } from "lodash/fp"
-=======
-  import { generateID } from "utils/helpers"
-  import { cloneDeep, deepGet, deepSet } from "@budibase/bbui"
->>>>>>> 22bb9935
+  import { Helpers, cloneDeep } from "@budibase/bbui"
 
   export let dataSource
   export let disabled = false
