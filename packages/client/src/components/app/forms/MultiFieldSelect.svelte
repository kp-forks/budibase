--- conflicted
+++ resolved
@@ -98,12 +98,9 @@
         {placeholder}
         {options}
         {autocomplete}
-<<<<<<< HEAD
         searchPlaceholder={$pickerLabels.searchPlaceholder}
-=======
         {showSelectAll}
         {selectAllText}
->>>>>>> 29b91835
       />
     {:else if optionsType === "checkbox"}
       <CoreCheckboxGroup
