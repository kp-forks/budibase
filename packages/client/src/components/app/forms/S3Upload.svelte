<script>
  import Field from "./Field.svelte"
  import { CoreDropzone, ProgressCircle, Helpers } from "@budibase/bbui"
  import { getContext, onMount, onDestroy } from "svelte"
<<<<<<< HEAD
  import { builderStore } from "stores/builder"
=======
  import { builderStore } from "@/stores/builder.js"
>>>>>>> 6500de7e
  import { processStringSync } from "@budibase/string-templates"

  export let datasourceId
  export let bucket
  export let key
  export let field
  export let label
  export let disabled = false
  export let validation
  export let onChange

  const context = getContext("context")

  let fieldState
  let fieldApi
  let localFiles = []

  $: {
    // If the field state is reset, clear the local files
    if (!fieldState?.value?.length) {
      localFiles = []
    }
  }

  const { API, notificationStore, uploadStore } = getContext("sdk")
  const component = getContext("component")

  // 5GB cap per item sent via S3 REST API
  const MaxFileSize = 1000000000 * 5

  // Actual file data to upload
  let data
  let loading = false

  const handleFileTooLarge = () => {
    notificationStore.actions.warning(
      "Files cannot exceed 5GB. Please try again with a smaller file."
    )
  }

  // Process the file input and return a serializable structure expected by
  // the dropzone component to display the file
  const processFiles = async fileList => {
    if ($builderStore.inBuilder) {
      return []
    }
    return await new Promise(resolve => {
      if (!fileList?.length) {
        return []
      }

      // Don't read in non-image files
      data = fileList[0]
      if (!data.type?.startsWith("image")) {
        resolve([
          {
            name: data.name,
            type: data.type,
          },
        ])
      }

      // Read image files and display as preview
      const reader = new FileReader()
      reader.addEventListener(
        "load",
        () => {
          resolve([
            {
              url: reader.result,
              name: data.name,
              type: data.type,
            },
          ])
        },
        false
      )
      reader.readAsDataURL(fileList[0])
    })
  }

  const upload = async () => {
    const processedFileKey = processStringSync(key, $context)
    loading = true
    try {
      const res = await API.externalUpload(
        datasourceId,
        bucket,
        processedFileKey,
        data
      )
      notificationStore.actions.success("File uploaded successfully")
      loading = false
      return res
    } catch (error) {
      notificationStore.actions.error(
        `Error uploading file: ${error?.message || error}`
      )
      loading = false
    }
  }

  const handleChange = e => {
    localFiles = e.detail
    let files = Helpers.cloneDeep(e.detail) || []
    // remove URL as it contains the full base64 image data
    files.forEach(file => {
      if (file.type?.startsWith("image")) {
        delete file.url
      }
    })
    const changed = fieldApi.setValue(files)
    if (onChange && changed) {
      onChange({ value: files })
    }
  }

  onMount(() => {
    uploadStore.actions.registerFileUpload($component.id, upload)
  })

  onDestroy(() => {
    uploadStore.actions.unregisterFileUpload($component.id)
  })
</script>

<Field
  {label}
  {field}
  {disabled}
  {validation}
  type="s3upload"
  bind:fieldState
  bind:fieldApi
  defaultValue={[]}
>
  <div class="content" class:builder={$builderStore.inBuilder}>
    {#if fieldState}
      <CoreDropzone
        value={localFiles}
        disabled={loading || fieldState.disabled}
        error={fieldState.error}
        on:change={handleChange}
        {processFiles}
        {handleFileTooLarge}
        maximum={1}
        fileSizeLimit={MaxFileSize}
      />
    {/if}
    {#if loading}
      <div class="overlay" />
      <div class="loading">
        <ProgressCircle />
      </div>
    {/if}
  </div>
</Field>

<style>
  .content.builder :global(.spectrum-Dropzone) {
    pointer-events: none;
  }
  .content {
    position: relative;
  }
  .overlay,
  .loading {
    position: absolute;
    top: 0;
    height: 100%;
    width: 100%;
    display: grid;
    place-items: center;
  }
  .overlay {
    background-color: var(--spectrum-global-color-gray-50);
    opacity: 0.5;
  }
</style><|MERGE_RESOLUTION|>--- conflicted
+++ resolved
@@ -2,11 +2,7 @@
   import Field from "./Field.svelte"
   import { CoreDropzone, ProgressCircle, Helpers } from "@budibase/bbui"
   import { getContext, onMount, onDestroy } from "svelte"
-<<<<<<< HEAD
-  import { builderStore } from "stores/builder"
-=======
-  import { builderStore } from "@/stores/builder.js"
->>>>>>> 6500de7e
+  import { builderStore } from "@/stores/builder"
   import { processStringSync } from "@budibase/string-templates"
 
   export let datasourceId
