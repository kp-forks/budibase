--- conflicted
+++ resolved
@@ -31,15 +31,12 @@
   let table
 
   $: fetchSchema(dataSource)
-<<<<<<< HEAD
   $: schemaKey = generateSchemaKey(schema)
   $: initialValues = getInitialValues(actionType, dataSource, $context)
   $: resetKey = Helpers.hashString(
     schemaKey + JSON.stringify(initialValues) + disabled
   )
-=======
   $: loading.set($parentLoading || !loaded)
->>>>>>> fc961598
 
   // Returns the closes data context which isn't a built in context
   const getInitialValues = (type, dataSource, context) => {
@@ -76,7 +73,6 @@
     }
   }
 
-<<<<<<< HEAD
   // Generates a predictable string that uniquely identifies a schema. We can't
   // simply stringify the whole schema as there are array fields which have
   // random order.
@@ -88,15 +84,6 @@
     fields.sort()
     return fields.map(field => `${field}:${schema[field].type}`).join("-")
   }
-=======
-  $: initialValues = getInitialValues(actionType, dataSource, $context)
-  $: resetKey = Helpers.hashString(
-    loaded +
-      JSON.stringify(initialValues) +
-      JSON.stringify(dataSource) +
-      disabled
-  )
->>>>>>> fc961598
 </script>
 
 {#key resetKey}
