<script>
  // NOTE: this is not a block - it's just named as such to avoid confusing users,
  // because it functions similarly to one
  import { getContext, onMount } from "svelte"
  import { get, derived, readable } from "svelte/store"
  import { Grid } from "@budibase/frontend-core"

  // table is actually any datasource, but called table for legacy compatibility
  export let table
  export let allowAddRows = true
  export let allowEditRows = true
  export let allowDeleteRows = true
  export let stripeRows = false
  export let quiet = false
  export let initialFilter = null
  export let initialSortColumn = null
  export let initialSortOrder = null
  export let fixedRowHeight = null
  export let columns = null
  export let onRowClick = null
  export let buttons = null

  const context = getContext("context")
  const component = getContext("component")
  const { environmentStore } = getContext("sdk")
  const {
    styleable,
    API,
    builderStore,
    notificationStore,
    enrichButtonActions,
    ActionTypes,
    createContextStore,
    Provider,
    generateGoldenSample,
  } = getContext("sdk")

  let grid
  let gridContext
<<<<<<< HEAD
  let resizedColumns = {}
=======
  let minHeight
>>>>>>> 28e91959

  $: parsedColumns = getParsedColumns(columns)
  $: columnWhitelist = parsedColumns.filter(x => x.active).map(x => x.field)
  $: schemaOverrides = getSchemaOverrides(parsedColumns, resizedColumns)
  $: enrichedButtons = enrichButtons(buttons)
  $: selectedRows = deriveSelectedRows(gridContext)
<<<<<<< HEAD
  $: height = $component.styles?.normal?.height || "408px"
  $: styles = getSanitisedStyles($component.styles)
=======
  $: styles = patchStyles($component.styles, minHeight)
>>>>>>> 28e91959
  $: data = { selectedRows: $selectedRows }
  $: actions = [
    {
      type: ActionTypes.RefreshDatasource,
      callback: () => gridContext?.rows.actions.refreshData(),
      metadata: { dataSource: table },
    },
  ]

  // Provide additional data context for live binding eval
  export const getAdditionalDataContext = () => {
    const rows = get(grid?.getContext()?.rows)
    const goldenRow = generateGoldenSample(rows)
    const id = get(component).id
    return {
      [id]: goldenRow,
      eventContext: {
        row: goldenRow,
      },
    }
  }

  // Parses columns to fix older formats
  const getParsedColumns = columns => {
    if (!columns?.length) {
      return []
    }
    // If the first element has an active key all elements should be in the new format
    if (columns[0].active !== undefined) {
      return columns
    }
    return columns.map(column => ({
      label: column.displayName || column.name,
      field: column.name,
      active: true,
    }))
  }

  const getSchemaOverrides = (columns, resizedColumns) => {
    let overrides = {}
    columns.forEach(column => {
      overrides[column.field] = {
        displayName: column.label,
      }

      // Only use the specified width until we resize the column, at which point
      // we no longer want to override it
      if (!resizedColumns[column.field]) {
        overrides[column.field].width = column.width
      }
    })
    return overrides
  }

  const enrichButtons = buttons => {
    if (!buttons?.length) {
      return null
    }
    return buttons.map(settings => ({
      size: "M",
      text: settings.text,
      type: settings.type,
      onClick: async row => {
        // Create a fake, ephemeral context to run the buttons actions with
        const id = get(component).id
        const gridContext = createContextStore(context)
        gridContext.actions.provideData(id, row)
        const fn = enrichButtonActions(settings.onClick, get(gridContext))
        return await fn?.({ row })
      },
    }))
  }

  const deriveSelectedRows = gridContext => {
    if (!gridContext) {
      return readable([])
    }
    return derived(
      [gridContext.selectedRows, gridContext.rowLookupMap, gridContext.rows],
      ([$selectedRows, $rowLookupMap, $rows]) => {
        return Object.entries($selectedRows || {})
          .filter(([_, selected]) => selected)
          .map(([rowId]) => {
            const idx = $rowLookupMap[rowId]
            return gridContext.rows.actions.cleanRow($rows[idx])
          })
      }
    )
  }

  const patchStyles = (styles, minHeight) => {
    return {
      ...styles,
      normal: {
        ...styles?.normal,
        "min-height": `${minHeight}px`,
      },
    }
  }

  const onColumnResize = e => {
    // Mark that we've resized this column so we can remove this width from
    // schema overrides if present
    const { column } = e.detail
    resizedColumns = { ...resizedColumns, [column]: true }
  }

  onMount(() => {
    gridContext = grid.getContext()
    gridContext.minHeight.subscribe($height => (minHeight = $height))
  })
</script>

<div use:styleable={styles} class:in-builder={$builderStore.inBuilder}>
<<<<<<< HEAD
  <span style="--height:{height};">
    <Grid
      bind:this={grid}
      datasource={table}
      {API}
      {stripeRows}
      {quiet}
      {initialFilter}
      {initialSortColumn}
      {initialSortOrder}
      {fixedRowHeight}
      {columnWhitelist}
      {schemaOverrides}
      canAddRows={allowAddRows}
      canEditRows={allowEditRows}
      canDeleteRows={allowDeleteRows}
      canEditColumns={false}
      canExpandRows={false}
      canSaveSchema={false}
      canSelectRows={true}
      showControls={false}
      notifySuccess={notificationStore.actions.success}
      notifyError={notificationStore.actions.error}
      buttons={enrichedButtons}
      on:rowclick={e => onRowClick?.({ row: e.detail })}
      on:columnresize={onColumnResize}
    />
  </span>
=======
  <Grid
    bind:this={grid}
    datasource={table}
    {API}
    {stripeRows}
    {quiet}
    {initialFilter}
    {initialSortColumn}
    {initialSortOrder}
    {fixedRowHeight}
    {columnWhitelist}
    {schemaOverrides}
    canAddRows={allowAddRows}
    canEditRows={allowEditRows}
    canDeleteRows={allowDeleteRows}
    canEditColumns={false}
    canExpandRows={false}
    canSaveSchema={false}
    canSelectRows={true}
    showControls={false}
    notifySuccess={notificationStore.actions.success}
    notifyError={notificationStore.actions.error}
    buttons={enrichedButtons}
    isCloud={$environmentStore.cloud}
    on:rowclick={e => onRowClick?.({ row: e.detail })}
  />
>>>>>>> 28e91959
</div>

<Provider {data} {actions} />

<style>
  div {
    display: flex;
    flex-direction: column;
    align-items: stretch;
    border: 1px solid var(--spectrum-global-color-gray-300);
    border-radius: 4px;
    overflow: hidden;
    height: 410px;
  }
  div.in-builder :global(*) {
    pointer-events: none;
  }
</style><|MERGE_RESOLUTION|>--- conflicted
+++ resolved
@@ -37,23 +37,16 @@
 
   let grid
   let gridContext
-<<<<<<< HEAD
+  let minHeight
   let resizedColumns = {}
-=======
-  let minHeight
->>>>>>> 28e91959
 
   $: parsedColumns = getParsedColumns(columns)
   $: columnWhitelist = parsedColumns.filter(x => x.active).map(x => x.field)
   $: schemaOverrides = getSchemaOverrides(parsedColumns, resizedColumns)
   $: enrichedButtons = enrichButtons(buttons)
   $: selectedRows = deriveSelectedRows(gridContext)
-<<<<<<< HEAD
   $: height = $component.styles?.normal?.height || "408px"
-  $: styles = getSanitisedStyles($component.styles)
-=======
   $: styles = patchStyles($component.styles, minHeight)
->>>>>>> 28e91959
   $: data = { selectedRows: $selectedRows }
   $: actions = [
     {
@@ -168,36 +161,6 @@
 </script>
 
 <div use:styleable={styles} class:in-builder={$builderStore.inBuilder}>
-<<<<<<< HEAD
-  <span style="--height:{height};">
-    <Grid
-      bind:this={grid}
-      datasource={table}
-      {API}
-      {stripeRows}
-      {quiet}
-      {initialFilter}
-      {initialSortColumn}
-      {initialSortOrder}
-      {fixedRowHeight}
-      {columnWhitelist}
-      {schemaOverrides}
-      canAddRows={allowAddRows}
-      canEditRows={allowEditRows}
-      canDeleteRows={allowDeleteRows}
-      canEditColumns={false}
-      canExpandRows={false}
-      canSaveSchema={false}
-      canSelectRows={true}
-      showControls={false}
-      notifySuccess={notificationStore.actions.success}
-      notifyError={notificationStore.actions.error}
-      buttons={enrichedButtons}
-      on:rowclick={e => onRowClick?.({ row: e.detail })}
-      on:columnresize={onColumnResize}
-    />
-  </span>
-=======
   <Grid
     bind:this={grid}
     datasource={table}
@@ -223,8 +186,8 @@
     buttons={enrichedButtons}
     isCloud={$environmentStore.cloud}
     on:rowclick={e => onRowClick?.({ row: e.detail })}
+    on:columnresize={onColumnResize}
   />
->>>>>>> 28e91959
 </div>
 
 <Provider {data} {actions} />
