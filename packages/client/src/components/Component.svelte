<script context="module">
  // Cache the definition of settings for each component type
  let SettingsDefinitionCache = {}
  let SettingsDefinitionMapCache = {}

  // Cache the settings of each component ID.
  // This speeds up remounting as well as repeaters.
  let InstanceSettingsCache = {}
</script>

<script>
  import { getContext, setContext, onMount, onDestroy } from "svelte"
  import { writable, get } from "svelte/store"
  import {
    enrichProps,
    propsAreSame,
    getSettingsDefinition,
  } from "utils/componentProps"
  import { builderStore, devToolsStore, componentStore, appStore } from "stores"
  import { Helpers } from "@budibase/bbui"
  import { getActiveConditions, reduceConditionActions } from "utils/conditions"
  import Placeholder from "components/app/Placeholder.svelte"
  import ScreenPlaceholder from "components/app/ScreenPlaceholder.svelte"
  import ComponentPlaceholder from "components/app/ComponentPlaceholder.svelte"

  export let instance = {}
  export let isLayout = false
  export let isScreen = false
  export let isBlock = false

  // Get parent contexts
  const context = getContext("context")
  const insideScreenslot = !!getContext("screenslot")

  // Create component context
  const store = writable({})
  setContext("component", store)

  // Ref to the svelte component
  let ref

  // Initial settings are passed in on first render of the component.
  // When the first instance of cachedSettings are set, this object is set to
  // reference cachedSettings, so that mutations to cachedSettings also affect
  // initialSettings, but it does not get caught by svelte invalidation - which
  // would happen if we spread cachedSettings directly to the component.
  let initialSettings

  // Dynamic settings contain bindings and need enriched
  let dynamicSettings

  // Static settings do not contain any bindings and can be passed on down
  let staticSettings

  // The enriched component settings
  let enrichedSettings

  // Any setting overrides that need to be applied due to conditional UI
  let conditionalSettings

  // Resultant cached settings which will be passed to the component instance.
  // These are a combination of the enriched, nested and conditional settings.
  let cachedSettings

  // Latest timestamp that we started a props update.
  // Due to enrichment now being async, we need to avoid overwriting newer
  // settings with old ones, depending on how long enrichment takes.
  let latestUpdateTime

  // Keep track of stringified representations of context and instance
  // to avoid enriching bindings as much as possible
  let lastContextKey
  let lastInstanceKey

  // Visibility flag used by conditional UI
  let visible = true

  // Component information derived during initialisation
  let constructor
  let definition
  let settingsDefinition
  let settingsDefinitionMap
  let missingRequiredSettings = false

  // Set up initial state for each new component instance
  $: initialise(instance)

  // Extract component instance info
  $: children = instance._children || []
  $: id = instance._id
  $: name = isScreen ? "Screen" : instance._instanceName
  $: icon = definition?.icon

  // Determine if the component is selected or is part of the critical path
  // leading to the selected component
  $: selected =
    $builderStore.inBuilder && $builderStore.selectedComponentId === id
  $: inSelectedPath = $componentStore.selectedComponentPath?.includes(id)
  $: inDragPath = inSelectedPath && $builderStore.editMode

  // Derive definition properties which can all be optional, so need to be
  // coerced to booleans
  $: hasChildren = !!definition?.hasChildren
  $: showEmptyState = definition?.showEmptyState !== false
  $: hasMissingRequiredSettings = missingRequiredSettings?.length > 0
  $: editable = !!definition?.editable && !hasMissingRequiredSettings

  // Interactive components can be selected, dragged and highlighted inside
  // the builder preview
  $: builderInteractive =
    $builderStore.inBuilder && insideScreenslot && !isBlock
  $: devToolsInteractive = $devToolsStore.allowSelection && !isBlock
  $: interactive = builderInteractive || devToolsInteractive
  $: editing = editable && selected && $builderStore.editMode
  $: draggable =
    !inDragPath &&
    interactive &&
    !isLayout &&
    !isScreen &&
    definition?.draggable !== false
  $: droppable = interactive && !isLayout && !isScreen
  $: builderHidden =
    $builderStore.inBuilder && $builderStore.hiddenComponentIds?.includes(id)

  // Empty components are those which accept children but do not have any.
  // Empty states can be shown for these components, but can be disabled
  // in the component manifest.
  $: empty =
    (interactive && !children.length && hasChildren) ||
    hasMissingRequiredSettings
  $: emptyState = empty && showEmptyState

  // Enrich component settings
  $: enrichComponentSettings($context, settingsDefinitionMap)

  // Evaluate conditional UI settings and store any component setting changes
  // which need to be made. This is broken into 2 lines to avoid svelte
  // reactivity re-evaluating conditions more often than necessary.
  $: conditions = enrichedSettings?._conditions
  $: evaluateConditions(conditions)

  // Determine and apply settings to the component
  $: applySettings(staticSettings, enrichedSettings, conditionalSettings)

  // Determine custom css.
  // Broken out as a separate variable to minimize reactivity updates.
  $: customCSS = cachedSettings?._css

  // Scroll the selected element into view
  $: selected && scrollIntoView()

  // Update component context
  $: store.set({
    id,
    children: children.length,
    styles: {
      ...instance._styles,
<<<<<<< HEAD
      normal: {
        ...instance._styles?.normal,
        ...(selected ? $builderStore.gridStyles : null),
      },
=======
      custom: customCSS,
>>>>>>> 60c8ef69
      id,
      empty: emptyState,
      interactive,
      draggable,
      editable,
    },
    empty: emptyState,
    selected,
    name,
    editing,
    type: instance._component,
    missingRequiredSettings,
  })

  const initialise = (instance, force = false) => {
    if (instance == null) {
      return
    }

    // Ensure we're processing a new instance
    const instanceKey = Helpers.hashString(JSON.stringify(instance))
    if (instanceKey === lastInstanceKey && !force) {
      return
    } else {
      lastInstanceKey = instanceKey
    }

    // Pull definition and constructor
    const component = instance._component
    constructor = componentStore.actions.getComponentConstructor(component)
    definition = componentStore.actions.getComponentDefinition(component)
    if (!definition) {
      return
    }

    // Get the settings definition for this component, and cache it
    if (SettingsDefinitionCache[definition.name]) {
      settingsDefinition = SettingsDefinitionCache[definition.name]
      settingsDefinitionMap = SettingsDefinitionMapCache[definition.name]
    } else {
      settingsDefinition = getSettingsDefinition(definition)
      settingsDefinitionMap = getSettingsDefinitionMap(settingsDefinition)
      SettingsDefinitionCache[definition.name] = settingsDefinition
      SettingsDefinitionMapCache[definition.name] = settingsDefinitionMap
    }

    // Parse the instance settings, and cache them
    let instanceSettings
    if (InstanceSettingsCache[instanceKey]) {
      instanceSettings = InstanceSettingsCache[instanceKey]
    } else {
      instanceSettings = getInstanceSettings(instance, settingsDefinition)
      InstanceSettingsCache[instanceKey] = instanceSettings
    }

    // Update the settings types
    staticSettings = instanceSettings.staticSettings
    dynamicSettings = instanceSettings.dynamicSettings

    // Check if we have any missing required settings
    missingRequiredSettings = settingsDefinition.filter(setting => {
      let empty = instance[setting.key] == null || instance[setting.key] === ""
      let missing = setting.required && empty

      // Check if this setting depends on another, as it may not be required
      if (setting.dependsOn) {
        const dependsOnKey = setting.dependsOn.setting || setting.dependsOn
        const dependsOnValue = setting.dependsOn.value
        const realDependentValue = instance[dependsOnKey]
        if (dependsOnValue == null && realDependentValue == null) {
          return false
        }
        if (dependsOnValue !== realDependentValue) {
          return false
        }
      }

      return missing
    })

    // Force an initial enrichment of the new settings
    enrichComponentSettings(get(context), settingsDefinitionMap, {
      force: true,
    })
  }

  const getSettingsDefinitionMap = settingsDefinition => {
    let map = {}
    settingsDefinition?.forEach(setting => {
      map[setting.key] = setting
    })
    return map
  }

  const getInstanceSettings = (instance, settingsDefinition) => {
    // Get raw settings
    let settings = {}
    Object.entries(instance)
      .filter(([name]) => !name.startsWith("_"))
      .forEach(([key, value]) => {
        settings[key] = value
      })
    let newStaticSettings = { ...settings }
    let newDynamicSettings = { ...settings }

    // Attach some internal properties
    newDynamicSettings["_conditions"] = instance._conditions
    newDynamicSettings["_css"] = instance._styles?.custom

    // Derive static, dynamic and nested settings if the instance changed
    settingsDefinition?.forEach(setting => {
      if (setting.nested) {
        delete newDynamicSettings[setting.key]
      } else {
        const value = settings[setting.key]
        if (value == null) {
          delete newDynamicSettings[setting.key]
        } else if (typeof value === "string" && value.includes("{{")) {
          // Strings can be trivially checked
          delete newStaticSettings[setting.key]
        } else if (setting.type === "event") {
          // Always treat button actions as dynamic
          delete newStaticSettings[setting.key]
        } else if (typeof value === "object") {
          // Stringify and check objects
          const stringified = JSON.stringify(value)
          if (stringified.includes("{{")) {
            delete newStaticSettings[setting.key]
          } else {
            delete newDynamicSettings[setting.key]
          }
        } else {
          // For other types, we can safely assume they are static
          delete newDynamicSettings[setting.key]
        }
      }
    })

    return {
      staticSettings: newStaticSettings,
      dynamicSettings: newDynamicSettings,
    }
  }

  // Enriches any string component props using handlebars
  const enrichComponentSettings = (
    context,
    settingsDefinitionMap,
    options = { force: false }
  ) => {
    const contextChanged = context.key !== lastContextKey
    if (!contextChanged && !options?.force) {
      return
    }
    lastContextKey = context.key

    // Record the timestamp so we can reference it after enrichment
    latestUpdateTime = Date.now()
    const enrichmentTime = latestUpdateTime

    // Enrich settings with context
    const newEnrichedSettings = enrichProps(
      dynamicSettings,
      context,
      settingsDefinitionMap
    )

    // Abandon this update if a newer update has started
    if (enrichmentTime !== latestUpdateTime) {
      return
    }

    enrichedSettings = newEnrichedSettings
  }

  // Evaluates the list of conditional UI conditions and determines any setting
  // or visibility changes required
  const evaluateConditions = conditions => {
    if (!conditions?.length) {
      return
    }

    // Default visible to false if there is a show condition
    let nextVisible = !conditions.find(condition => condition.action === "show")

    // Execute conditions and determine settings and visibility changes
    const activeConditions = getActiveConditions(conditions)
    const result = reduceConditionActions(activeConditions)
    if (result.visible != null) {
      nextVisible = result.visible
    }

    // Update state from condition results
    conditionalSettings = result.settingUpdates
    visible = nextVisible
  }

  // Combines and caches all settings which will be passed to the component
  // instance. Settings are aggressively memoized to avoid triggering svelte
  // reactive statements as much as possible.
  const applySettings = (
    staticSettings,
    enrichedSettings,
    conditionalSettings
  ) => {
    const allSettings = {
      ...staticSettings,
      ...enrichedSettings,
      ...conditionalSettings,
    }
    if (!cachedSettings) {
      cachedSettings = { ...allSettings }
      initialSettings = cachedSettings
    } else {
      Object.keys(allSettings).forEach(key => {
        const same = propsAreSame(allSettings[key], cachedSettings[key])
        if (!same) {
          // Updated cachedSettings (which is assigned by reference to
          // initialSettings) so that if we remount the component then the
          // initial props are up to date. By setting it this way rather than
          // setting it on initialSettings directly, we avoid a double render.
          cachedSettings[key] = allSettings[key]

          // Don't update components for internal properties
          if (key.startsWith("_")) {
            return
          }

          if (ref?.$$set) {
            // Programmatically set the prop to avoid svelte reactive statements
            // firing inside components. This circumvents the problems caused by
            // spreading a props object.
            ref.$$set({ [key]: allSettings[key] })
          } else {
            // Sometimes enrichment can occur multiple times before the
            // component has mounted and been assigned a ref.
            // In these cases, for some reason we need to update the
            // initial settings object, even though it is equivalent by
            // reference to cached settings. This solves the problem of multiple
            // initial enrichments, while also not causing wasted renders for
            // any components not affected by this issue.
            initialSettings[key] = allSettings[key]
          }
        }
      })
    }
  }

  const scrollIntoView = () => {
    const node = document.getElementsByClassName(id)?.[0]?.children[0]
    if (!node) {
      return
    }
    node.style.scrollMargin = "100px"
    node.scrollIntoView({
      behavior: "smooth",
      block: "start",
      inline: "start",
    })
  }

  onMount(() => {
    if (
      $appStore.isDevApp &&
      !componentStore.actions.isComponentRegistered(id)
    ) {
      componentStore.actions.registerInstance(id, {
        component: instance._component,
        getSettings: () => cachedSettings,
        getRawSettings: () => ({ ...staticSettings, ...dynamicSettings }),
        getDataContext: () => get(context),
        reload: () => initialise(instance, true),
      })
    }
  })

  onDestroy(() => {
    if (
      $appStore.isDevApp &&
      componentStore.actions.isComponentRegistered(id)
    ) {
      componentStore.actions.unregisterInstance(id)
    }
  })
</script>

{#if constructor && initialSettings && (visible || inSelectedPath) && !builderHidden}
  <!-- The ID is used as a class because getElementsByClassName is O(1) -->
  <!-- and the performance matters for the selection indicators -->
  <div
    class={`component ${id}`}
    class:draggable
    class:droppable
    class:empty
    class:interactive
    class:editing
    class:block={isBlock}
    data-id={id}
    data-name={name}
    data-icon={icon}
  >
    <svelte:component this={constructor} bind:this={ref} {...initialSettings}>
      {#if hasMissingRequiredSettings}
        <ComponentPlaceholder />
      {:else if children.length}
        {#each children as child (child._id)}
          <svelte:self instance={child} />
        {/each}
      {:else if emptyState}
        {#if isScreen}
          <ScreenPlaceholder />
        {:else}
          <Placeholder />
        {/if}
      {:else if isBlock}
        <slot />
      {/if}
    </svelte:component>
  </div>
{/if}

<style>
  .component {
    display: contents;
  }

  .interactive :global(*:hover) {
    cursor: pointer;
  }

  .draggable :global(*:hover) {
    cursor: grab;
  }

  .editing :global(*:hover) {
    cursor: auto;
  }
</style><|MERGE_RESOLUTION|>--- conflicted
+++ resolved
@@ -155,14 +155,11 @@
     children: children.length,
     styles: {
       ...instance._styles,
-<<<<<<< HEAD
       normal: {
         ...instance._styles?.normal,
         ...(selected ? $builderStore.gridStyles : null),
       },
-=======
       custom: customCSS,
->>>>>>> 60c8ef69
       id,
       empty: emptyState,
       interactive,
