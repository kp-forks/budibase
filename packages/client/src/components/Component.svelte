<script>
  import { getContext, setContext } from "svelte"
  import { writable, get } from "svelte/store"
  import * as ComponentLibrary from "@budibase/standard-components"
  import Router from "./Router.svelte"
  import { enrichProps, propsAreSame } from "../utils/componentProps"
<<<<<<< HEAD
  import { bindingStore, builderStore } from "../store"
  import { hashString } from "../utils/hash"
=======
  import { authStore, bindingStore, builderStore } from "../store"
>>>>>>> ea1ca745

  export let definition = {}

  // Props that will be passed to the component instance
  let componentProps

  // Props are hashed when inside the builder preview and used as a key, so that
  // components fully remount whenever any props change
  let propsHash = 0

  // Latest timestamp that we started a props update.
  // Due to enrichment now being async, we need to avoid overwriting newer
  // props with old ones, depending on how long enrichment takes.
  let latestUpdateTime

  // Get contexts
  const dataContext = getContext("data")

  // Create component context
  const componentStore = writable({})
  setContext("component", componentStore)

  // Extract component definition info
  $: constructor = getComponentConstructor(definition._component)
  $: children = definition._children || []
  $: id = definition._id
<<<<<<< HEAD
  $: updateComponentProps(definition, $dataContext, $bindingStore)
=======
  $: enrichComponentProps(definition, $dataContext, $bindingStore, $authStore)
  $: updateProps(enrichedProps)
>>>>>>> ea1ca745
  $: styles = definition._styles

  // Update component context
  $: componentStore.set({
    id,
    children: children.length,
    styles: { ...styles, id },
  })

  // Gets the component constructor for the specified component
  const getComponentConstructor = component => {
    const split = component?.split("/")
    const name = split?.[split.length - 1]
    if (name === "screenslot" && $builderStore.previewType !== "layout") {
      return Router
    }
    return ComponentLibrary[name]
  }

  // Enriches any string component props using handlebars
<<<<<<< HEAD
  const updateComponentProps = async (definition, context, bindingStore) => {
    // Record the timestamp so we can reference it after enrichment
    latestUpdateTime = Date.now()
    const enrichmentTime = latestUpdateTime
=======
  const enrichComponentProps = async (definition, context, bindings, user) => {
    enrichedProps = await enrichProps(definition, context, bindings, user)
  }
>>>>>>> ea1ca745

    // Enrich props with context
    const enrichedProps = await enrichProps(definition, context, bindingStore)

    // Abandon this update if a newer update has started
    if (enrichmentTime !== latestUpdateTime) {
      return
    }

    // Update the component props.
    // Most props are deeply compared so that svelte will only trigger reactive
    // statements on props that have actually changed.
    if (!enrichedProps) {
      return
    }
    let propsChanged = false
    if (!componentProps) {
      componentProps = {}
      propsChanged = true
    }
    Object.keys(enrichedProps).forEach(key => {
      if (!propsAreSame(enrichedProps[key], componentProps[key])) {
        propsChanged = true
        componentProps[key] = enrichedProps[key]
      }
    })

    // Update the hash if we're in the builder so we can fully remount this
    // component
    if (get(builderStore).inBuilder && propsChanged) {
      propsHash = hashString(JSON.stringify(componentProps))
    }
  }
</script>

{#if constructor && componentProps}
  {#key propsHash}
    <svelte:component this={constructor} {...componentProps}>
      {#if children.length}
        {#each children as child (child._id)}
          <svelte:self definition={child} />
        {/each}
      {/if}
    </svelte:component>
  {/key}
{/if}<|MERGE_RESOLUTION|>--- conflicted
+++ resolved
@@ -4,12 +4,8 @@
   import * as ComponentLibrary from "@budibase/standard-components"
   import Router from "./Router.svelte"
   import { enrichProps, propsAreSame } from "../utils/componentProps"
-<<<<<<< HEAD
-  import { bindingStore, builderStore } from "../store"
+  import { authStore, bindingStore, builderStore } from "../store"
   import { hashString } from "../utils/hash"
-=======
-  import { authStore, bindingStore, builderStore } from "../store"
->>>>>>> ea1ca745
 
   export let definition = {}
 
@@ -36,12 +32,7 @@
   $: constructor = getComponentConstructor(definition._component)
   $: children = definition._children || []
   $: id = definition._id
-<<<<<<< HEAD
-  $: updateComponentProps(definition, $dataContext, $bindingStore)
-=======
-  $: enrichComponentProps(definition, $dataContext, $bindingStore, $authStore)
-  $: updateProps(enrichedProps)
->>>>>>> ea1ca745
+  $: updateComponentProps(definition, $dataContext, $bindingStore, $authStore)
   $: styles = definition._styles
 
   // Update component context
@@ -62,19 +53,13 @@
   }
 
   // Enriches any string component props using handlebars
-<<<<<<< HEAD
-  const updateComponentProps = async (definition, context, bindingStore) => {
+  const updateComponentProps = async (definition, context, bindings, user) => {
     // Record the timestamp so we can reference it after enrichment
     latestUpdateTime = Date.now()
     const enrichmentTime = latestUpdateTime
-=======
-  const enrichComponentProps = async (definition, context, bindings, user) => {
-    enrichedProps = await enrichProps(definition, context, bindings, user)
-  }
->>>>>>> ea1ca745
 
     // Enrich props with context
-    const enrichedProps = await enrichProps(definition, context, bindingStore)
+    const enrichedProps = await enrichProps(definition, context, bindings, user)
 
     // Abandon this update if a newer update has started
     if (enrichmentTime !== latestUpdateTime) {
