--- conflicted
+++ resolved
@@ -17,11 +17,8 @@
 export { componentStore } from "./components"
 export { uploadStore } from "./uploads.js"
 export { rowSelectionStore } from "./rowSelection.js"
-<<<<<<< HEAD
 export { blockStore } from "./blocks.js"
-=======
 export { environmentStore } from "./environment"
->>>>>>> ac4d13e0
 
 // Context stores are layered and duplicated, so it is not a singleton
 export { createContextStore } from "./context"
