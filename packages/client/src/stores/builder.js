import { writable, get } from "svelte/store"
import { devToolsStore } from "./devTools.js"

const dispatchEvent = (type, data = {}) => {
  window.parent.postMessage({ type, data })
}

const createBuilderStore = () => {
  const initialState = {
    inBuilder: false,
    screen: null,
    selectedComponentId: null,
    editMode: false,
    previewId: null,
    selectedPath: [],
    theme: null,
    customTheme: null,
    previewDevice: "desktop",
    isDragging: false,
    navigation: null,

    // Legacy - allow the builder to specify a layout
    layout: null,
  }
  const store = writable(initialState)
  const actions = {
    selectComponent: id => {
      if (id === get(store).selectedComponentId) {
        return
      }
      store.update(state => ({
        ...state,
        editMode: false,
        selectedComponentId: id,
      }))
      devToolsStore.actions.setAllowSelection(false)
      dispatchEvent("select-component", { id })
    },
    updateProp: (prop, value) => {
      dispatchEvent("update-prop", { prop, value })
    },
    deleteComponent: id => {
      dispatchEvent("delete-component", { id })
    },
    duplicateComponent: id => {
      dispatchEvent("duplicate-component", { id })
    },
    notifyLoaded: () => {
      dispatchEvent("preview-loaded")
    },
<<<<<<< HEAD
    pingEndUser: async () => {
      try {
        await API.pingEndUser()
      } catch (error) {
        // Do nothing
      }
=======
    setSelectedPath: path => {
      store.update(state => ({ ...state, selectedPath: path }))
>>>>>>> eb3a7b44
    },
    moveComponent: (componentId, destinationComponentId, mode) => {
      dispatchEvent("move-component", {
        componentId,
        destinationComponentId,
        mode,
      })
    },
    setDragging: dragging => {
      if (dragging === get(store).isDragging) {
        return
      }
      store.update(state => ({ ...state, isDragging: dragging }))
    },
    setEditMode: enabled => {
      if (enabled === get(store).editMode) {
        return
      }
      store.update(state => ({ ...state, editMode: enabled }))
    },
<<<<<<< HEAD
    clickNav: () => {
      dispatchEvent("click-nav")
    },
    requestAddComponent: () => {
      dispatchEvent("request-add-component")
=======
    highlightSetting: setting => {
      dispatchEvent("highlight-setting", { setting })
>>>>>>> eb3a7b44
    },
  }
  return {
    ...store,
    set: state => store.set({ ...initialState, ...state }),
    actions,
  }
}

export const builderStore = createBuilderStore()<|MERGE_RESOLUTION|>--- conflicted
+++ resolved
@@ -12,7 +12,6 @@
     selectedComponentId: null,
     editMode: false,
     previewId: null,
-    selectedPath: [],
     theme: null,
     customTheme: null,
     previewDevice: "desktop",
@@ -48,18 +47,6 @@
     notifyLoaded: () => {
       dispatchEvent("preview-loaded")
     },
-<<<<<<< HEAD
-    pingEndUser: async () => {
-      try {
-        await API.pingEndUser()
-      } catch (error) {
-        // Do nothing
-      }
-=======
-    setSelectedPath: path => {
-      store.update(state => ({ ...state, selectedPath: path }))
->>>>>>> eb3a7b44
-    },
     moveComponent: (componentId, destinationComponentId, mode) => {
       dispatchEvent("move-component", {
         componentId,
@@ -79,16 +66,14 @@
       }
       store.update(state => ({ ...state, editMode: enabled }))
     },
-<<<<<<< HEAD
     clickNav: () => {
       dispatchEvent("click-nav")
     },
     requestAddComponent: () => {
       dispatchEvent("request-add-component")
-=======
+    },
     highlightSetting: setting => {
       dispatchEvent("highlight-setting", { setting })
->>>>>>> eb3a7b44
     },
   }
   return {
