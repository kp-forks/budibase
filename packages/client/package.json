{
  "name": "@budibase/client",
<<<<<<< HEAD
  "version": "0.9.146-alpha.6",
=======
  "version": "0.9.146",
>>>>>>> ba673064
  "license": "MPL-2.0",
  "module": "dist/budibase-client.js",
  "main": "dist/budibase-client.js",
  "type": "module",
  "svelte": "src/index.js",
  "exports": {
    ".": {
      "import": "./dist/budibase-client.js",
      "require": "./dist/budibase-client.js"
    },
    "./package.json": "./package.json",
    "./manifest.json": "./manifest.json"
  },
  "scripts": {
    "build": "rollup -c",
    "dev:builder": "rollup -cw"
  },
  "dependencies": {
<<<<<<< HEAD
    "@budibase/bbui": "^0.9.146-alpha.6",
    "@budibase/standard-components": "^0.9.139",
    "@budibase/string-templates": "^0.9.146-alpha.6",
=======
    "@budibase/bbui": "^0.9.146",
    "@budibase/standard-components": "^0.9.139",
    "@budibase/string-templates": "^0.9.146",
>>>>>>> ba673064
    "regexparam": "^1.3.0",
    "shortid": "^2.2.15",
    "svelte-spa-router": "^3.0.5"
  },
  "devDependencies": {
    "@rollup/plugin-alias": "^3.1.5",
    "@rollup/plugin-commonjs": "^18.0.0",
    "@rollup/plugin-node-resolve": "^11.2.1",
    "@spectrum-css/button": "^3.0.3",
    "@spectrum-css/card": "^3.0.3",
    "@spectrum-css/divider": "^1.0.3",
    "@spectrum-css/link": "^3.1.3",
    "@spectrum-css/page": "^3.0.1",
    "@spectrum-css/typography": "^3.0.2",
    "@spectrum-css/vars": "^3.0.1",
    "apexcharts": "^3.22.1",
    "dayjs": "^1.10.5",
    "fs-extra": "^8.1.0",
    "jsdom": "^16.0.1",
    "postcss": "^8.2.10",
    "rollup": "^2.44.0",
    "rollup-plugin-json": "^4.0.0",
    "rollup-plugin-node-builtins": "^2.1.2",
    "rollup-plugin-node-globals": "^1.4.0",
    "rollup-plugin-postcss": "^4.0.0",
    "rollup-plugin-svelte": "^7.1.0",
    "rollup-plugin-svg": "^2.0.0",
    "rollup-plugin-terser": "^7.0.2",
    "svelte": "^3.38.2",
    "svelte-apexcharts": "^1.0.2",
    "svelte-flatpickr": "^3.1.0"
  },
  "gitHead": "d1836a898cab3f8ab80ee6d8f42be1a9eed7dcdc"
}<|MERGE_RESOLUTION|>--- conflicted
+++ resolved
@@ -1,10 +1,6 @@
 {
   "name": "@budibase/client",
-<<<<<<< HEAD
-  "version": "0.9.146-alpha.6",
-=======
   "version": "0.9.146",
->>>>>>> ba673064
   "license": "MPL-2.0",
   "module": "dist/budibase-client.js",
   "main": "dist/budibase-client.js",
@@ -23,15 +19,9 @@
     "dev:builder": "rollup -cw"
   },
   "dependencies": {
-<<<<<<< HEAD
-    "@budibase/bbui": "^0.9.146-alpha.6",
-    "@budibase/standard-components": "^0.9.139",
-    "@budibase/string-templates": "^0.9.146-alpha.6",
-=======
     "@budibase/bbui": "^0.9.146",
     "@budibase/standard-components": "^0.9.139",
     "@budibase/string-templates": "^0.9.146",
->>>>>>> ba673064
     "regexparam": "^1.3.0",
     "shortid": "^2.2.15",
     "svelte-spa-router": "^3.0.5"
