--- conflicted
+++ resolved
@@ -1,10 +1,6 @@
 {
   "name": "@budibase/client",
-<<<<<<< HEAD
   "version": "1.0.75",
-=======
-  "version": "1.0.74-alpha.2",
->>>>>>> 002f8169
   "license": "MPL-2.0",
   "module": "dist/budibase-client.js",
   "main": "dist/budibase-client.js",
@@ -23,14 +19,9 @@
     "dev:builder": "rollup -cw"
   },
   "dependencies": {
-<<<<<<< HEAD
     "@budibase/bbui": "^1.0.75",
     "@budibase/frontend-core": "^1.0.75",
     "@budibase/string-templates": "^1.0.75",
-=======
-    "@budibase/bbui": "^1.0.74-alpha.2",
-    "@budibase/frontend-core": "^1.0.74-alpha.2",
-    "@budibase/string-templates": "^1.0.74-alpha.2",
     "@spectrum-css/button": "^3.0.3",
     "@spectrum-css/card": "^3.0.3",
     "@spectrum-css/divider": "^1.0.3",
@@ -41,7 +32,6 @@
     "@spectrum-css/vars": "^3.0.1",
     "apexcharts": "^3.22.1",
     "dayjs": "^1.10.5",
->>>>>>> 002f8169
     "regexparam": "^1.3.0",
     "rollup-plugin-polyfill-node": "^0.8.0",
     "shortid": "^2.2.15",
