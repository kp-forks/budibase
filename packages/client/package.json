--- conflicted
+++ resolved
@@ -1,10 +1,6 @@
 {
   "name": "@budibase/client",
-<<<<<<< HEAD
-  "version": "1.4.18-alpha.1",
-=======
   "version": "2.0.6",
->>>>>>> 0e054c33
   "license": "MPL-2.0",
   "module": "dist/budibase-client.js",
   "main": "dist/budibase-client.js",
@@ -23,15 +19,9 @@
     "dev:builder": "rollup -cw"
   },
   "dependencies": {
-<<<<<<< HEAD
-    "@budibase/bbui": "1.4.18-alpha.1",
-    "@budibase/frontend-core": "1.4.18-alpha.1",
-    "@budibase/string-templates": "1.4.18-alpha.1",
-=======
     "@budibase/bbui": "^2.0.6",
     "@budibase/frontend-core": "^2.0.6",
     "@budibase/string-templates": "^2.0.6",
->>>>>>> 0e054c33
     "@spectrum-css/button": "^3.0.3",
     "@spectrum-css/card": "^3.0.3",
     "@spectrum-css/divider": "^1.0.3",
