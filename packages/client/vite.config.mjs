<<<<<<< HEAD
import { svelte, vitePreprocess } from "@sveltejs/vite-plugin-svelte"
import { defineConfig } from "vite"
=======
import { svelte } from "@sveltejs/vite-plugin-svelte"
>>>>>>> 5c6d4bfe
import path from "path"
import { visualizer } from "rollup-plugin-visualizer"
import { defineConfig } from "vite"
import cssInjectedByJsPlugin from "vite-plugin-css-injected-by-js"
import { rmSync } from "fs"

const ignoredWarnings = [
  "unused-export-let",
  "css-unused-selector",
  "module-script-reactive-declaration",
  "a11y-no-onchange",
  "a11y-click-events-have-key-events",
  "element_invalid_self_closing_tag",
]

export default defineConfig(({ mode }) => {
  const isProduction = mode === "production"
  const isModuleBuild = process.env.BUNDLE_VERSION === "esm"

  return {
    server: {
      open: false,
    },
    build: {
      lib: {
        entry: "src/index.ts",
        formats: isModuleBuild ? ["es"] : ["iife"],
        outDir: "dist",
        name: "budibase_client",
        fileName: () =>
          isModuleBuild ? "budibase-client.esm.js" : "budibase-client.js",
      },
      emptyOutDir: false,
      minify: isProduction,
      rollupOptions: {
        output: {
          chunkFileNames: "chunks/[name]-[hash].js",
        },
        onwarn(warning, warn) {
          if (warning.code === "CYCLIC_CROSS_CHUNK_REEXPORT") {
            throw new Error(warning.message)
          }
          warn(warning) // keep the default behaviour for everything else
        },
      },
    },
    plugins: [
      svelte({
        emitCss: true,
        // preprocess: vitePreprocess({ script: true }),
        onwarn: (warning, handler) => {
          // Ignore some warnings
          if (!ignoredWarnings.includes(warning.code)) {
            handler(warning)
          }
        },
      }),
      cssInjectedByJsPlugin(),
      visualizer({
        filename: `dist/budibase-client-analysis.${process.env.BUNDLE_VERSION}.html`,
        open: false,
      }),
      {
        // TODO: Remove when shipping a single version, setting emptyOutDir to true
        name: "watch-logger",
        buildStart() {
          if (isModuleBuild) {
            rmSync("dist/budibase-client.esm.js", { force: true })
            rmSync("dist/budibase-client-analysis.esm.html", { force: true })
            rmSync("dist/chunks", { recursive: true, force: true })
          } else {
            rmSync("dist/budibase-client.js", { force: true })
            rmSync("dist/budibase-client-analysis.iife.html", { force: true })
          }
        },
      },
    ],
    resolve: {
      dedupe: ["svelte", "svelte/internal"],
      alias: [
        {
          find: "manifest.json",
          replacement: path.resolve("./manifest.json"),
        },
        {
          find: "@budibase/types",
          replacement: path.resolve("../types/src"),
        },
        {
          find: "@budibase/shared-core",
          replacement: path.resolve("../shared-core/src"),
        },
        {
          find: "@budibase/bbui",
          replacement: path.resolve("../bbui/src"),
        },
        {
          find: "@",
          replacement: path.resolve(__dirname, "src"),
        },
        {
          find: "leaflet/dist/leaflet.css",
          replacement: path.resolve(
            __dirname,
            "../../node_modules/leaflet/dist/leaflet.css"
          ),
        },
        {
          find: "leaflet",
          replacement: path.resolve(
            __dirname,
            "../../node_modules/leaflet/dist/leaflet.js"
          ),
        },
        {
          find: "html2canvas",
          replacement: path.resolve(
            __dirname,
            "../../node_modules/html2canvas/dist/html2canvas.min.js"
          ),
        },
      ],
    },
  }
})<|MERGE_RESOLUTION|>--- conflicted
+++ resolved
@@ -1,9 +1,5 @@
-<<<<<<< HEAD
-import { svelte, vitePreprocess } from "@sveltejs/vite-plugin-svelte"
+import { svelte } from "@sveltejs/vite-plugin-svelte"
 import { defineConfig } from "vite"
-=======
-import { svelte } from "@sveltejs/vite-plugin-svelte"
->>>>>>> 5c6d4bfe
 import path from "path"
 import { visualizer } from "rollup-plugin-visualizer"
 import { defineConfig } from "vite"
