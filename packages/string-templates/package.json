{
  "name": "@budibase/string-templates",
<<<<<<< HEAD
  "version": "1.4.18-alpha.1",
=======
  "version": "2.0.6",
>>>>>>> 0e054c33
  "description": "Handlebars wrapper for Budibase templating.",
  "main": "src/index.cjs",
  "module": "dist/bundle.mjs",
  "license": "MPL-2.0",
  "types": "dist/index.d.ts",
  "exports": {
    ".": {
      "require": "./src/index.cjs",
      "import": "./dist/bundle.mjs"
    },
    "./package.json": "./package.json"
  },
  "files": [
    "dist",
    "src",
    "manifest.json"
  ],
  "scripts": {
    "build": "tsc && rollup -c",
    "dev:builder": "tsc && rollup -cw",
    "test": "jest",
    "manifest": "node ./scripts/gen-collection-info.js"
  },
  "dependencies": {
    "@budibase/handlebars-helpers": "^0.11.8",
    "dayjs": "^1.10.4",
    "handlebars": "^4.7.6",
    "handlebars-utils": "^1.0.6",
    "lodash": "^4.17.20",
    "vm2": "^3.9.4"
  },
  "devDependencies": {
    "@rollup/plugin-commonjs": "^17.1.0",
    "@rollup/plugin-json": "^4.1.0",
    "doctrine": "^3.0.0",
    "jest": "^26.6.3",
    "marked": "^4.0.10",
    "rollup": "^2.36.2",
    "rollup-plugin-inject-process-env": "^1.3.1",
    "rollup-plugin-node-builtins": "^2.1.2",
    "rollup-plugin-node-globals": "^1.4.0",
    "rollup-plugin-node-resolve": "^5.2.0",
    "rollup-plugin-terser": "^7.0.2",
    "typescript": "^4.5.5"
  },
  "gitHead": "d1836a898cab3f8ab80ee6d8f42be1a9eed7dcdc"
}<|MERGE_RESOLUTION|>--- conflicted
+++ resolved
@@ -1,10 +1,6 @@
 {
   "name": "@budibase/string-templates",
-<<<<<<< HEAD
-  "version": "1.4.18-alpha.1",
-=======
   "version": "2.0.6",
->>>>>>> 0e054c33
   "description": "Handlebars wrapper for Budibase templating.",
   "main": "src/index.cjs",
   "module": "dist/bundle.mjs",
