{
  "name": "@budibase/string-templates",
<<<<<<< HEAD
  "version": "1.0.46-alpha.8",
=======
  "version": "1.0.48",
>>>>>>> 86ffa65d
  "description": "Handlebars wrapper for Budibase templating.",
  "main": "src/index.cjs",
  "module": "dist/bundle.mjs",
  "license": "MPL-2.0",
  "types": "dist/index.d.ts",
  "exports": {
    ".": {
      "require": "./src/index.cjs",
      "import": "./dist/bundle.mjs"
    },
    "./package.json": "./package.json"
  },
  "scripts": {
    "build": "tsc && rollup -c",
    "dev:builder": "tsc && rollup -cw",
    "test": "jest",
    "manifest": "node ./scripts/gen-collection-info.js"
  },
  "dependencies": {
    "@budibase/handlebars-helpers": "^0.11.7",
    "dayjs": "^1.10.4",
    "handlebars": "^4.7.6",
    "handlebars-utils": "^1.0.6",
    "lodash": "^4.17.20",
    "vm2": "^3.9.4"
  },
  "devDependencies": {
    "@rollup/plugin-commonjs": "^17.1.0",
    "@rollup/plugin-json": "^4.1.0",
    "doctrine": "^3.0.0",
    "jest": "^26.6.3",
    "marked": "^4.0.10",
    "rollup": "^2.36.2",
    "rollup-plugin-node-builtins": "^2.1.2",
    "rollup-plugin-node-globals": "^1.4.0",
    "rollup-plugin-node-resolve": "^5.2.0",
    "rollup-plugin-terser": "^7.0.2",
    "typescript": "^4.1.3"
  },
  "gitHead": "d1836a898cab3f8ab80ee6d8f42be1a9eed7dcdc"
}<|MERGE_RESOLUTION|>--- conflicted
+++ resolved
@@ -1,10 +1,6 @@
 {
   "name": "@budibase/string-templates",
-<<<<<<< HEAD
-  "version": "1.0.46-alpha.8",
-=======
   "version": "1.0.48",
->>>>>>> 86ffa65d
   "description": "Handlebars wrapper for Budibase templating.",
   "main": "src/index.cjs",
   "module": "dist/bundle.mjs",
