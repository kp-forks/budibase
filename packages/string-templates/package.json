--- conflicted
+++ resolved
@@ -1,10 +1,6 @@
 {
   "name": "@budibase/string-templates",
-<<<<<<< HEAD
-  "version": "1.0.200-alpha.5",
-=======
   "version": "1.0.200",
->>>>>>> 2ddee190
   "description": "Handlebars wrapper for Budibase templating.",
   "main": "src/index.cjs",
   "module": "dist/bundle.mjs",
