--- conflicted
+++ resolved
@@ -2,6 +2,7 @@
   "name": "@budibase/string-templates",
   "version": "0.0.0",
   "description": "Handlebars wrapper for Budibase templating.",
+  "main": "src/index.cjs",
   "module": "dist/bundle.mjs",
   "license": "MPL-2.0",
   "types": "dist/index.d.ts",
@@ -30,13 +31,8 @@
     "@budibase/handlebars-helpers": "^0.13.1",
     "dayjs": "^1.10.8",
     "handlebars": "^4.7.6",
-<<<<<<< HEAD
-    "isolated-vm": "^4.6.0",
-    "lodash": "4.17.21"
-=======
     "lodash.clonedeep": "^4.5.0",
     "vm2": "^3.9.19"
->>>>>>> 8dfcc3ae
   },
   "devDependencies": {
     "@rollup/plugin-commonjs": "^17.1.0",
