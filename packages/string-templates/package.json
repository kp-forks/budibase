--- conflicted
+++ resolved
@@ -1,10 +1,6 @@
 {
   "name": "@budibase/string-templates",
-<<<<<<< HEAD
-  "version": "1.0.81-alpha.4",
-=======
   "version": "1.0.80-alpha.5",
->>>>>>> f62d76c6
   "description": "Handlebars wrapper for Budibase templating.",
   "main": "src/index.cjs",
   "module": "dist/bundle.mjs",
