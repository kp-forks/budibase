const handlebars = require("handlebars")
const { registerAll } = require("./helpers/index")
const processors = require("./processors")
const { atob, btoa } = require("./utilities")
const manifest = require("../manifest.json")
const { FIND_HBS_REGEX, FIND_DOUBLE_HBS_REGEX } = require("./utilities")

const hbsInstance = handlebars.create()
registerAll(hbsInstance)
const hbsInstanceNoHelpers = handlebars.create()
<<<<<<< HEAD
const defaultOpts = { noHelpers: false, cacheTemplates: false }
=======
const defaultOpts = { noHelpers: false, noEscaping: false }
>>>>>>> a3eef9f5

/**
 * Utility function to check if the object is valid.
 */
function testObject(object) {
  // JSON stringify will fail if there are any cycles, stops infinite recursion
  try {
    JSON.stringify(object)
  } catch (err) {
    throw "Unable to process inputs to JSON, cannot recurse"
  }
}

/**
 * Creates a HBS template function for a given string, and optionally caches it.
 */
let templateCache = {}
function createTemplate(string, noHelpers, cache) {
  // Finalising adds a helper, can't do this with no helpers
  const shouldFinalise = !noHelpers
  const key = `${string}${shouldFinalise}`

  // Reuse the cached template is possible
  if (cache && templateCache[key]) {
    return templateCache[key]
  }

  string = processors.preprocess(string, shouldFinalise)

  // This does not throw an error when template can't be fulfilled,
  // have to try correct beforehand
  const instance = noHelpers ? hbsInstanceNoHelpers : hbsInstance
  const template = instance.compile(string, {
    strict: false,
  })
  templateCache[key] = template
  return template
}

/**
 * Given an input object this will recurse through all props to try and update any handlebars statements within.
 * @param {object|array} object The input structure which is to be recursed, it is important to note that
 * if the structure contains any cycles then this will fail.
 * @param {object} context The context that handlebars should fill data from.
 * @param {object|undefined} opts optional - specify some options for processing.
 * @returns {Promise<object|array>} The structure input, as fully updated as possible.
 */
module.exports.processObject = async (object, context, opts) => {
  testObject(object)
  for (let key of Object.keys(object || {})) {
    if (object[key] != null) {
      let val = object[key]
      if (typeof val === "string") {
        object[key] = await module.exports.processString(
          object[key],
          context,
          opts
        )
      } else if (typeof val === "object") {
        object[key] = await module.exports.processObject(
          object[key],
          context,
          opts
        )
      }
    }
  }
  return object
}

/**
 * This will process a single handlebars containing string. If the string passed in has no valid handlebars statements
 * then nothing will occur.
 * @param {string} string The template string which is the filled from the context object.
 * @param {object} context An object of information which will be used to enrich the string.
 * @param {object|undefined} opts optional - specify some options for processing.
 * @returns {Promise<string>} The enriched string, all templates should have been replaced if they can be.
 */
module.exports.processString = async (string, context, opts) => {
  // TODO: carry out any async calls before carrying out async call
  return module.exports.processStringSync(string, context, opts)
}

/**
 * Given an input object this will recurse through all props to try and update any handlebars statements within. This is
 * a pure sync call and therefore does not have the full functionality of the async call.
 * @param {object|array} object The input structure which is to be recursed, it is important to note that
 * if the structure contains any cycles then this will fail.
 * @param {object} context The context that handlebars should fill data from.
 * @param {object|undefined} opts optional - specify some options for processing.
 * @returns {object|array} The structure input, as fully updated as possible.
 */
module.exports.processObjectSync = (object, context, opts) => {
  testObject(object)
  for (let key of Object.keys(object || {})) {
    let val = object[key]
    if (typeof val === "string") {
      object[key] = module.exports.processStringSync(object[key], context, opts)
    } else if (typeof val === "object") {
      object[key] = module.exports.processObjectSync(object[key], context, opts)
    }
  }
  return object
}

/**
 * This will process a single handlebars containing string. If the string passed in has no valid handlebars statements
 * then nothing will occur. This is a pure sync call and therefore does not have the full functionality of the async call.
 * @param {string} string The template string which is the filled from the context object.
 * @param {object} context An object of information which will be used to enrich the string.
 * @param {object|undefined} opts optional - specify some options for processing.
 * @returns {string} The enriched string, all templates should have been replaced if they can be.
 */
module.exports.processStringSync = (string, context, opts) => {
  opts = { ...defaultOpts, ...opts }

  // take a copy of input in case of error
  const input = string
  if (typeof string !== "string") {
    throw "Cannot process non-string types."
  }
  try {
<<<<<<< HEAD
    const template = createTemplate(string, opts.noHelpers, opts.cacheTemplates)
=======
    // finalising adds a helper, can't do this with no helpers
    const shouldFinalise = !opts.noHelpers
    string = processors.preprocess(string, shouldFinalise)
    // this does not throw an error when template can't be fulfilled, have to try correct beforehand
    const instance = opts.noHelpers ? hbsInstanceNoHelpers : hbsInstance
    const templateString =
      opts && opts.noEscaping ? exports.disableEscaping(string) : string
    const template = instance.compile(templateString, {
      strict: false,
    })
>>>>>>> a3eef9f5
    const now = Math.floor(Date.now() / 1000) * 1000
    return processors.postprocess(
      template({
        now: new Date(now).toISOString(),
        ...context,
      })
    )
  } catch (err) {
    return input
  }
}

/**
 * By default with expressions like {{ name }} handlebars will escape various
 * characters, which can be problematic. To fix this we use the syntax {{{ name }}},
 * this function will find any double braces and switch to triple.
 * @param string the string to have double HBS statements converted to triple.
 */
module.exports.disableEscaping = string => {
  let regexp = new RegExp(FIND_DOUBLE_HBS_REGEX)
  const matches = string.match(regexp)
  if (matches == null) {
    return string
  }
  for (let match of matches) {
    string = string.replace(match, `{${match}}`)
  }
  return string
}

/**
 * Simple utility function which makes sure that a templating property has been wrapped in literal specifiers correctly.
 * @param {string} property The property which is to be wrapped.
 * @returns {string} The wrapped property ready to be added to a templating string.
 */
module.exports.makePropSafe = property => {
  return `[${property}]`.replace("[[", "[").replace("]]", "]")
}

/**
 * Checks whether or not a template string contains totally valid syntax (simply tries running it)
 * @param string The string to test for valid syntax - this may contain no templates and will be considered valid.
 * @param opts optional - specify some options for processing.
 * @returns {boolean} Whether or not the input string is valid.
 */
module.exports.isValid = (string, opts) => {
  opts = { ...defaultOpts, ...opts }
  const validCases = [
    "string",
    "number",
    "object",
    "array",
    "cannot read property",
    "undefined",
  ]
  // this is a portion of a specific string always output by handlebars in the case of a syntax error
  const invalidCases = [`expecting '`]
  // don't really need a real context to check if its valid
  const context = {}
  try {
    const template = createTemplate(string, opts.noHelpers, opts.cache)
    template(context)
    return true
  } catch (err) {
    const msg = err && err.message ? err.message : err
    if (!msg) {
      return false
    }
    const invalidCase = invalidCases.some(invalidCase =>
      msg.toLowerCase().includes(invalidCase)
    )
    const validCase = validCases.some(validCase =>
      msg.toLowerCase().includes(validCase)
    )
    // special case for maths functions - don't have inputs yet
    return validCase && !invalidCase
  }
}

/**
 * We have generated a static manifest file from the helpers that this string templating package makes use of.
 * This manifest provides information about each of the helpers and how it can be used.
 * @returns The manifest JSON which has been generated from the helpers.
 */
module.exports.getManifest = () => {
  return manifest
}

/**
 * Checks if a HBS expression is a valid JS HBS expression
 * @param handlebars the HBS expression to check
 * @returns {boolean} whether the expression is JS or not
 */
module.exports.isJSBinding = handlebars => {
  return module.exports.decodeJSBinding(handlebars) != null
}

/**
 * Encodes a raw JS string as a JS HBS expression
 * @param javascript the JS code to encode
 * @returns {string} the JS HBS expression
 */
module.exports.encodeJSBinding = javascript => {
  return `{{ js "${btoa(javascript)}" }}`
}

/**
 * Decodes a JS HBS expression to the raw JS code
 * @param handlebars the JS HBS expression
 * @returns {string|null} the raw JS code
 */
module.exports.decodeJSBinding = handlebars => {
  if (!handlebars || typeof handlebars !== "string") {
    return null
  }

  // JS is only valid if it is the only HBS expression
  if (!handlebars.trim().startsWith("{{ js ")) {
    return null
  }

  const captureJSRegex = new RegExp(/{{ js "(.*)" }}/)
  const match = handlebars.match(captureJSRegex)
  if (!match || match.length < 2) {
    return null
  }
  return atob(match[1])
}

/**
 * Same as the doesContainString function, but will check for all the strings
 * before confirming it contains.
 * @param {string} template The template string to search.
 * @param {string[]} strings The strings to look for.
 * @returns {boolean} Will return true if all strings found in HBS statement.
 */
module.exports.doesContainStrings = (template, strings) => {
  let regexp = new RegExp(FIND_HBS_REGEX)
  let matches = template.match(regexp)
  if (matches == null) {
    return false
  }
  for (let match of matches) {
    let hbs = match
    if (exports.isJSBinding(match)) {
      hbs = exports.decodeJSBinding(match)
    }
    let allFound = true
    for (let string of strings) {
      if (!hbs.includes(string)) {
        allFound = false
      }
    }
    if (allFound) {
      return true
    }
  }
  return false
}

/**
 * This function looks in the supplied template for handlebars instances, if they contain
 * JS the JS will be decoded and then the supplied string will be looked for. For example
 * if the template "Hello, your name is {{ related }}" this function would return that true
 * for the string "related" but not for "name" as it is not within the handlebars statement.
 * @param {string} template A template string to search for handlebars instances.
 * @param {string} string The word or sentence to search for.
 * @returns {boolean} The this return true if the string is found, false if not.
 */
module.exports.doesContainString = (template, string) => {
  return exports.doesContainStrings(template, [string])
}<|MERGE_RESOLUTION|>--- conflicted
+++ resolved
@@ -8,11 +8,11 @@
 const hbsInstance = handlebars.create()
 registerAll(hbsInstance)
 const hbsInstanceNoHelpers = handlebars.create()
-<<<<<<< HEAD
-const defaultOpts = { noHelpers: false, cacheTemplates: false }
-=======
-const defaultOpts = { noHelpers: false, noEscaping: false }
->>>>>>> a3eef9f5
+const defaultOpts = {
+  noHelpers: false,
+  cacheTemplates: false,
+  noEscaping: false,
+}
 
 /**
  * Utility function to check if the object is valid.
@@ -30,21 +30,28 @@
  * Creates a HBS template function for a given string, and optionally caches it.
  */
 let templateCache = {}
-function createTemplate(string, noHelpers, cache) {
+function createTemplate(string, opts) {
+  opts = { ...defaultOpts, ...opts }
+
   // Finalising adds a helper, can't do this with no helpers
-  const shouldFinalise = !noHelpers
-  const key = `${string}${shouldFinalise}`
+  const shouldFinalise = !opts.noHelpers
+  const key = `${string}${shouldFinalise}${opts.noEscaping}`
 
   // Reuse the cached template is possible
-  if (cache && templateCache[key]) {
+  if (opts.cacheTemplates && templateCache[key]) {
     return templateCache[key]
   }
 
   string = processors.preprocess(string, shouldFinalise)
+
+  // Optionally disable built in HBS escaping
+  if (opts.noEscaping) {
+    string = exports.disableEscaping(string)
+  }
 
   // This does not throw an error when template can't be fulfilled,
   // have to try correct beforehand
-  const instance = noHelpers ? hbsInstanceNoHelpers : hbsInstance
+  const instance = opts.noHelpers ? hbsInstanceNoHelpers : hbsInstance
   const template = instance.compile(string, {
     strict: false,
   })
@@ -127,28 +134,13 @@
  * @returns {string} The enriched string, all templates should have been replaced if they can be.
  */
 module.exports.processStringSync = (string, context, opts) => {
-  opts = { ...defaultOpts, ...opts }
-
-  // take a copy of input in case of error
+  // Take a copy of input in case of error
   const input = string
   if (typeof string !== "string") {
     throw "Cannot process non-string types."
   }
   try {
-<<<<<<< HEAD
-    const template = createTemplate(string, opts.noHelpers, opts.cacheTemplates)
-=======
-    // finalising adds a helper, can't do this with no helpers
-    const shouldFinalise = !opts.noHelpers
-    string = processors.preprocess(string, shouldFinalise)
-    // this does not throw an error when template can't be fulfilled, have to try correct beforehand
-    const instance = opts.noHelpers ? hbsInstanceNoHelpers : hbsInstance
-    const templateString =
-      opts && opts.noEscaping ? exports.disableEscaping(string) : string
-    const template = instance.compile(templateString, {
-      strict: false,
-    })
->>>>>>> a3eef9f5
+    const template = createTemplate(string, opts)
     const now = Math.floor(Date.now() / 1000) * 1000
     return processors.postprocess(
       template({
@@ -195,7 +187,6 @@
  * @returns {boolean} Whether or not the input string is valid.
  */
 module.exports.isValid = (string, opts) => {
-  opts = { ...defaultOpts, ...opts }
   const validCases = [
     "string",
     "number",
@@ -209,7 +200,7 @@
   // don't really need a real context to check if its valid
   const context = {}
   try {
-    const template = createTemplate(string, opts.noHelpers, opts.cache)
+    const template = createTemplate(string, opts)
     template(context)
     return true
   } catch (err) {
