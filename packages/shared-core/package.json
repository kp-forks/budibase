--- conflicted
+++ resolved
@@ -1,10 +1,6 @@
 {
   "name": "@budibase/shared-core",
-<<<<<<< HEAD
-  "version": "2.4.44-alpha.26",
-=======
   "version": "2.5.4",
->>>>>>> dc3d0e5e
   "description": "Shared data utils",
   "main": "dist/cjs/src/index.js",
   "types": "dist/mjs/src/index.d.ts",
@@ -24,11 +20,7 @@
     "dev:builder": "yarn prebuild && concurrently \"tsc -p tsconfig.build.json --watch\" \"tsc -p tsconfig-cjs.build.json --watch\""
   },
   "dependencies": {
-<<<<<<< HEAD
-    "@budibase/types": "2.4.44-alpha.26"
-=======
     "@budibase/types": "^2.5.4"
->>>>>>> dc3d0e5e
   },
   "devDependencies": {
     "concurrently": "^7.6.0",
