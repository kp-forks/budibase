--- conflicted
+++ resolved
@@ -1,10 +1,6 @@
 {
   "name": "@budibase/shared-core",
-<<<<<<< HEAD
-  "version": "2.5.6-alpha.45",
-=======
   "version": "2.5.9",
->>>>>>> 778da79a
   "description": "Shared data utils",
   "main": "dist/cjs/src/index.js",
   "types": "dist/mjs/src/index.d.ts",
@@ -24,11 +20,7 @@
     "dev:builder": "yarn prebuild && concurrently \"tsc -p tsconfig.build.json --watch\" \"tsc -p tsconfig-cjs.build.json --watch\""
   },
   "dependencies": {
-<<<<<<< HEAD
-    "@budibase/types": "2.5.6-alpha.45"
-=======
     "@budibase/types": "^2.5.9"
->>>>>>> 778da79a
   },
   "devDependencies": {
     "concurrently": "^7.6.0",
