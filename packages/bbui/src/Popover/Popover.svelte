--- conflicted
+++ resolved
@@ -1,13 +1,3 @@
-<<<<<<< HEAD
-=======
-<script context="module" lang="ts">
-  export interface PopoverAPI {
-    show: () => void
-    hide: () => void
-  }
-</script>
-
->>>>>>> 5139485e
 <script lang="ts">
   import "@spectrum-css/popover/dist/index-vars.css"
   import Portal from "svelte-portal"
@@ -21,25 +11,6 @@
   const dispatch = createEventDispatcher()
 
   export let anchor: HTMLElement | undefined = undefined
-<<<<<<< HEAD
-  export let align: string | undefined = "right"
-  export let portalTarget: any | undefined = undefined
-  export let minWidth: number | undefined = undefined
-  export let maxWidth: number | undefined = undefined
-  export let maxHeight: number | undefined = undefined
-  export let open: boolean | undefined = false
-  export let useAnchorWidth: boolean | undefined = false
-  export let dismissible: boolean | undefined = true
-  export let offset: number | undefined = 4
-  export let customHeight: number | undefined = undefined
-  export let animate: boolean | undefined = true
-  export let customZindex: number | undefined = undefined
-  export let handlePostionUpdate: () => void | undefined = undefined
-  export let showPopover: boolean | undefined = true
-  export let clickOutsideOverride: boolean | undefined = false
-  export let resizable: boolean | undefined = true
-  export let wrap: boolean | undefined = false
-=======
   export let align: PopoverAlignment = PopoverAlignment.Right
   export let portalTarget: string | undefined = undefined
   export let minWidth: number | undefined = undefined
@@ -57,7 +28,6 @@
   export let clickOutsideOverride: boolean = false
   export let resizable: boolean = true
   export let wrap: boolean = false
->>>>>>> 5139485e
 
   const animationDuration = 260
 
