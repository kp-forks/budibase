--- conflicted
+++ resolved
@@ -12,10 +12,6 @@
   export let portalTarget
   export let dataCy
 
-<<<<<<< HEAD
-  let clazz
-  export { clazz as class }
-=======
   export let direction = "bottom"
   export let showTip = false
 
@@ -25,7 +21,6 @@
   $: tooltipClasses = showTip
     ? `spectrum-Popover--withTip spectrum-Popover--${direction}`
     : ""
->>>>>>> a024db7d
 
   export const show = () => {
     dispatch("open")
@@ -53,11 +48,7 @@
       use:positionDropdown={{ anchor, align }}
       use:clickOutside={hide}
       on:keydown={handleEscape}
-<<<<<<< HEAD
-      class={"spectrum-Popover is-open " + (clazz || "")}
-=======
       class={"spectrum-Popover is-open " + (tooltipClasses || "")}
->>>>>>> a024db7d
       role="presentation"
       data-cy={dataCy}
     >
