<script lang="ts">
  import "@spectrum-css/textfield/dist/index-vars.css"
  import { createEventDispatcher } from "svelte"
  import { FocusEventHandler } from "svelte/elements"

<<<<<<< HEAD
  export let value: string | null = null
  export let placeholder: string | null = null
  export let disabled = false
  export let readonly = false
  export let id: string | null = null
  export let height: number | null = null
  export let minHeight: number | null = null
  export let align = null

  let isFocused = false
  let textarea: HTMLTextAreaElement
  const dispatch = createEventDispatcher<{ change: string }>()
  const onChange: FocusEventHandler<HTMLTextAreaElement> = event => {
    dispatch("change", event.currentTarget.value)
    isFocused = false
  }

  export function focus() {
    textarea.focus()
  }

  export function contents() {
    return textarea.value
  }

  const getStyleString = (attribute: string, value: number | null) => {
=======
  export let value = ""
  export let placeholder: string | undefined = undefined
  export let disabled = false
  export let readonly = false
  export let id: string | undefined = undefined
  export let height: string | number | undefined = undefined
  export let minHeight: string | number | undefined = undefined
  export const getCaretPosition = () => ({
    start: textarea.selectionStart,
    end: textarea.selectionEnd,
  })
  export let align = null

  let focus = false
  let textarea: any
  const dispatch = createEventDispatcher()
  const onChange = (event: any) => {
    dispatch("change", event.target.value)
    focus = false
  }

  const getStyleString = (
    attribute: string,
    value: string | number | undefined
  ) => {
>>>>>>> d0026f84
    if (!attribute || value == null) {
      return ""
    }
    if (typeof value === "number" && isNaN(value)) {
      return `${attribute}:${value};`
    }
    return `${attribute}:${value}px;`
  }

  $: heightString = getStyleString("height", height)
  $: minHeightString = getStyleString("min-height", minHeight)
</script>

<div
  style={`${heightString}${minHeightString}`}
  class="spectrum-Textfield spectrum-Textfield--multiline"
  class:is-disabled={disabled}
  class:is-focused={isFocused}
>
  <!-- prettier-ignore -->
  <textarea
    bind:this={textarea}
    placeholder={placeholder || ""}
    class="spectrum-Textfield-input"
    style={align ? `text-align: ${align}` : ""}
    {disabled}
    {readonly}
    {id}
    on:focus={() => (isFocused = true)}
    on:blur={onChange}
    on:keypress
  >{value || ""}</textarea>
</div>

<style>
  .spectrum-Textfield {
    width: 100%;
  }
  textarea {
    resize: vertical;
    min-height: 80px !important;
  }
</style><|MERGE_RESOLUTION|>--- conflicted
+++ resolved
@@ -3,7 +3,6 @@
   import { createEventDispatcher } from "svelte"
   import { FocusEventHandler } from "svelte/elements"
 
-<<<<<<< HEAD
   export let value: string | null = null
   export let placeholder: string | null = null
   export let disabled = false
@@ -30,33 +29,6 @@
   }
 
   const getStyleString = (attribute: string, value: number | null) => {
-=======
-  export let value = ""
-  export let placeholder: string | undefined = undefined
-  export let disabled = false
-  export let readonly = false
-  export let id: string | undefined = undefined
-  export let height: string | number | undefined = undefined
-  export let minHeight: string | number | undefined = undefined
-  export const getCaretPosition = () => ({
-    start: textarea.selectionStart,
-    end: textarea.selectionEnd,
-  })
-  export let align = null
-
-  let focus = false
-  let textarea: any
-  const dispatch = createEventDispatcher()
-  const onChange = (event: any) => {
-    dispatch("change", event.target.value)
-    focus = false
-  }
-
-  const getStyleString = (
-    attribute: string,
-    value: string | number | undefined
-  ) => {
->>>>>>> d0026f84
     if (!attribute || value == null) {
       return ""
     }
