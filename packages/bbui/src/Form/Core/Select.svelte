--- conflicted
+++ resolved
@@ -24,21 +24,6 @@
     option?.subtitle ?? undefined
   export let compare = (option: O, value: V) => option === value
   export let useOptionIconImage = false
-<<<<<<< HEAD
-  export let isOptionEnabled
-  export let readonly = false
-  export let quiet = false
-  export let autoWidth = false
-  export let autocomplete = false
-  export let sort = false
-  export let align
-  export let footer = null
-  export let open = false
-  export let tag = null
-  export let searchTerm = null
-  export let filter = true
-  export let loading
-=======
   export let isOptionEnabled = (option: O, _index?: number) =>
     option as unknown as boolean
   export let readonly: boolean = false
@@ -51,7 +36,6 @@
   export let open: boolean = false
   export let searchTerm: string | undefined = undefined
   export let loading: boolean | undefined = undefined
->>>>>>> 18b296a8
   export let onOptionMouseenter = () => {}
   export let onOptionMouseleave = () => {}
   export let customPopoverHeight: string | undefined = undefined
@@ -128,7 +112,6 @@
   {useOptionIconImage}
   {isOptionEnabled}
   {autocomplete}
-  {filter}
   {sort}
   {onOptionMouseenter}
   {onOptionMouseleave}
