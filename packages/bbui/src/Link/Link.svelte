<script>
  import "@spectrum-css/link/dist/index-vars.css"
  import { createEventDispatcher } from "svelte"
  import Tooltip from "../Tooltip/Tooltip.svelte"

  export let href = "#"
  export let size = "M"
  export let quiet = false
  export let primary = false
  export let secondary = false
  export let overBackground = false
<<<<<<< HEAD
  export let target
  export let download = null
=======
  export let target = undefined
  export let download = undefined
>>>>>>> 7b13b54b
  export let disabled = false
  export let tooltip = null

  const dispatch = createEventDispatcher()

  const onClick = () => {
    if (!disabled) {
      dispatch("click")
    }
  }
</script>

<a
  on:click={onClick}
  {href}
  {target}
  {download}
  class:disabled
  class:spectrum-Link--primary={primary}
  class:spectrum-Link--secondary={secondary}
  class:spectrum-Link--overBackground={overBackground}
  class:spectrum-Link--quiet={quiet}
  class="spectrum-Link spectrum-Link--size{size}"
>
  <slot />
  {#if tooltip}
    <div class="tooltip">
      <Tooltip textWrapping direction="bottom" text={tooltip} />
    </div>
  {/if}
</a>

<style>
  a {
    position: relative;
  }
  a.disabled {
    color: var(--spectrum-global-color-gray-500);
  }
  a.disabled:hover {
    text-decoration: none;
    cursor: default;
  }
  .tooltip {
    position: absolute;
    left: 50%;
    top: 100%;
    transform: translateX(-50%);
    opacity: 0;
    transition: 130ms ease-out;
    pointer-events: none;
    z-index: 100;
  }
  a:hover .tooltip {
    opacity: 1;
  }
</style><|MERGE_RESOLUTION|>--- conflicted
+++ resolved
@@ -9,13 +9,8 @@
   export let primary = false
   export let secondary = false
   export let overBackground = false
-<<<<<<< HEAD
-  export let target
-  export let download = null
-=======
   export let target = undefined
   export let download = undefined
->>>>>>> 7b13b54b
   export let disabled = false
   export let tooltip = null
 
