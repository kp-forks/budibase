--- conflicted
+++ resolved
@@ -80,16 +80,10 @@
 </div>
 
 <style>
-<<<<<<< HEAD
-  .spectrum-Dialog--XL {
+  .spectrum-Dialog--extraLarge {
     width: 1000px;
   }
 
-=======
-  .spectrum-Dialog--extraLarge {
-    width: 1000px;
-  }
->>>>>>> f406fb8e
   .content-grid {
     display: grid;
     position: relative;
