<script>
  import "@spectrum-css/actionbutton/dist/index-vars.css"
  import { createEventDispatcher } from "svelte"
  const dispatch = createEventDispatcher()

  export let quiet = false
  export let emphasized = false
  export let selected = false
  export let longPressable = false
  export let disabled = false
  export let icon = ""
  export let dataCy = null
  export let size = "M"
  export let active = false
  export let fullWidth = false
  export let noPadding = false

  function longPress(element) {
    if (!longPressable) return
    let timer

    const listener = () => {
      timer = setTimeout(() => {
        dispatch("longpress")
      }, 700)
    }

    element.addEventListener("pointerdown", listener)

    return {
      destroy() {
        clearTimeout(timer)
        element.removeEventListener("pointerdown", longPress)
      },
    }
  }
</script>

<button
  data-cy={dataCy}
  use:longPress
  class:spectrum-ActionButton--quiet={quiet}
  class:spectrum-ActionButton--emphasized={emphasized}
  class:is-selected={selected}
  class:noPadding
  class:fullWidth
  class="spectrum-ActionButton spectrum-ActionButton--size{size}"
  class:active
  {disabled}
  on:longPress
  on:click|preventDefault
>
  {#if longPressable}
    <svg
      class="spectrum-Icon spectrum-UIIcon-CornerTriangle100 spectrum-ActionButton-hold"
      focusable="false"
      aria-hidden="true"
    >
      <use xlink:href="#spectrum-css-icon-CornerTriangle100" />
    </svg>
  {/if}
  {#if icon}
    <svg
      class="spectrum-Icon spectrum-Icon--size{size}"
      focusable="false"
      aria-hidden="true"
      aria-label={icon}
    >
      <use xlink:href="#spectrum-icon-18-{icon}" />
    </svg>
  {/if}
  {#if $$slots}
    <span class="spectrum-ActionButton-label"><slot /></span>
  {/if}
</button>

<style>
  .fullWidth {
    width: 100%;
  }
  .active,
  .active svg {
    color: var(--spectrum-global-color-blue-600);
  }
<<<<<<< HEAD
  :global([dir="ltr"] .spectrum-ActionButton .spectrum-Icon) {
    margin-left: 0;
  }
  .is-selected:not(.spectrum-ActionButton--emphasized) {
    background: var(--spectrum-global-color-gray-300);
=======
  .noPadding {
    padding: 0;
    min-width: 0;
>>>>>>> adb26556
  }
</style><|MERGE_RESOLUTION|>--- conflicted
+++ resolved
@@ -82,16 +82,14 @@
   .active svg {
     color: var(--spectrum-global-color-blue-600);
   }
-<<<<<<< HEAD
   :global([dir="ltr"] .spectrum-ActionButton .spectrum-Icon) {
     margin-left: 0;
   }
   .is-selected:not(.spectrum-ActionButton--emphasized) {
     background: var(--spectrum-global-color-gray-300);
-=======
+  }
   .noPadding {
     padding: 0;
     min-width: 0;
->>>>>>> adb26556
   }
 </style>