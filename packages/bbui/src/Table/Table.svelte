<script>
  import { createEventDispatcher } from "svelte"
  import "@spectrum-css/table/dist/index-vars.css"
  import CellRenderer from "./CellRenderer.svelte"
  import SelectEditRenderer from "./SelectEditRenderer.svelte"
  import { cloneDeep, deepGet } from "../helpers"
  import ProgressCircle from "../ProgressCircle/ProgressCircle.svelte"
  import Checkbox from "../Form/Checkbox.svelte"

  /**
   * The expected schema is our normal couch schemas for our tables.
   * Each field schema can be enriched with a few extra properties to customise
   * the behaviour.
   * All of these are optional and do not need to be added.
   * displayName: Overrides the field name displayed as the column title
   * sortable: Set to false to disable sorting data by a certain column
   * editable: Set to false to disable editing a certain column if the
   *  allowEditColumns prop is true
   * width: the width of the column
   * align: the alignment of the column
   * template: a HBS or JS binding to use as the value
   * background: the background color
   * color: the text color
   * borderLeft: show a left border
   * borderRight: show a right border
   */
  export let data = []
  export let schema = {}
  export let showAutoColumns = false
  export let rowCount = 0
  export let quiet = false
  export let loading = false
  export let allowSelectRows
  export let allowEditRows = true
  export let allowEditColumns = true
  export let allowClickRows = true
  export let selectedRows = []
  export let customRenderers = []
  export let disableSorting = false
  export let autoSortColumns = true
  export let compact = false
  export let customPlaceholder = false
  export let showHeaderBorder = true
  export let placeholderText = "No rows found"

  const dispatch = createEventDispatcher()

  // Config
  const headerHeight = 36
  $: rowHeight = compact ? 46 : 55

  // Sorting state
  let sortColumn
  let sortOrder

  // Table state
  let height = 0
  let loaded = false
  let checkboxStatus = false

  $: schema = fixSchema(schema)
  $: if (!loading) loaded = true
  $: fields = getFields(schema, showAutoColumns, autoSortColumns)
  $: rows = fields?.length ? data || [] : []
  $: totalRowCount = rows?.length || 0
  $: visibleRowCount = getVisibleRowCount(
    loaded,
    height,
    rows.length,
    rowCount,
    rowHeight
  )
  $: heightStyle = getHeightStyle(
    visibleRowCount,
    rowCount,
    totalRowCount,
    rowHeight,
    loading
  )
  $: sortedRows = sortRows(rows, sortColumn, sortOrder)
  $: gridStyle = getGridStyle(fields, schema, showEditColumn)
  $: showEditColumn = allowEditRows || allowSelectRows
  $: cellStyles = computeCellStyles(schema)

  // Deselect the "select all" checkbox when the user navigates to a new page
  $: {
    let checkRowCount = rows.filter(o1 =>
      selectedRows.some(o2 => o1._id === o2._id)
    )
    if (checkRowCount.length === 0) {
      checkboxStatus = false
    }
  }

  const fixSchema = schema => {
    let fixedSchema = {}
    Object.entries(schema || {}).forEach(([fieldName, fieldSchema]) => {
      if (typeof fieldSchema === "string") {
        fixedSchema[fieldName] = {
          type: fieldSchema,
          name: fieldName,
        }
      } else {
        fixedSchema[fieldName] = {
          ...fieldSchema,
          name: fieldName,
        }
      }
    })
    return fixedSchema
  }

  const getVisibleRowCount = (loaded, height, allRows, rowCount, rowHeight) => {
    if (!loaded) {
      return rowCount || 0
    }
    if (rowCount) {
      return Math.min(allRows, rowCount)
    }
    return Math.min(allRows, Math.ceil(height / rowHeight))
  }

  const getHeightStyle = (
    visibleRowCount,
    rowCount,
    totalRowCount,
    rowHeight,
    loading
  ) => {
    if (loading) {
      return `height: ${headerHeight + visibleRowCount * rowHeight}px;`
    }
    if (!rowCount || !visibleRowCount || totalRowCount <= rowCount) {
      return ""
    }
    return `height: ${headerHeight + visibleRowCount * rowHeight}px;`
  }

  const getGridStyle = (fields, schema, showEditColumn) => {
    let style = "grid-template-columns:"
    if (showEditColumn) {
      style += " auto"
    }
    fields?.forEach(field => {
      const fieldSchema = schema[field]
      if (fieldSchema.width) {
        style += ` ${fieldSchema.width}`
      } else {
        style += " minmax(auto, 1fr)"
      }
    })
    style += ";"
    return style
  }

  const sortRows = (rows, sortColumn, sortOrder) => {
    if (!sortColumn || !sortOrder || disableSorting) {
      return rows
    }
    return rows.slice().sort((a, b) => {
      const colA = a[sortColumn]
      const colB = b[sortColumn]
      if (sortOrder === "Descending") {
        return colA > colB ? -1 : 1
      } else {
        return colA > colB ? 1 : -1
      }
    })
  }

  const sortBy = fieldSchema => {
    if (fieldSchema.sortable === false) {
      return
    }
    if (fieldSchema.name === sortColumn) {
      sortOrder = sortOrder === "Descending" ? "Ascending" : "Descending"
    } else {
      sortColumn = fieldSchema.name
      sortOrder = "Descending"
    }
    dispatch("sort", { column: sortColumn, order: sortOrder })
  }

  const getDisplayName = schema => {
    let name = schema?.displayName
    if (schema && name === undefined) {
      name = schema.name
    }
    return name || ""
  }

  const getFields = (schema, showAutoColumns, autoSortColumns) => {
    let columns = []
    let autoColumns = []
    Object.entries(schema || {}).forEach(([field, fieldSchema]) => {
      if (!field || !fieldSchema) {
        return
      }
      if (!autoSortColumns || !fieldSchema?.autocolumn) {
        columns.push(fieldSchema)
      } else if (showAutoColumns) {
        autoColumns.push(fieldSchema)
      }
    })
    return columns
      .sort((a, b) => {
        const orderA = a.order || Number.MAX_SAFE_INTEGER
        const orderB = b.order || Number.MAX_SAFE_INTEGER
        const nameA = getDisplayName(a)
        const nameB = getDisplayName(b)
        if (orderA !== orderB) {
          return orderA < orderB ? orderA : orderB
        }
        return nameA < nameB ? a : b
      })
      .concat(autoColumns)
      .map(column => column.name)
  }

  const editColumn = (e, field) => {
    e.stopPropagation()
    dispatch("editcolumn", field)
  }

  const editRow = (e, row) => {
    e.stopPropagation()
    dispatch("editrow", cloneDeep(row))
  }

  const toggleSelectRow = row => {
    if (!allowSelectRows) {
      return
    }
    if (selectedRows.some(selectedRow => selectedRow._id === row._id)) {
      selectedRows = selectedRows.filter(
        selectedRow => selectedRow._id !== row._id
      )
    } else {
      selectedRows = [...selectedRows, row]
    }
  }

  const toggleSelectAll = e => {
    const select = !!e.detail
    if (select) {
      // Add any rows which are not already in selected rows
      rows.forEach(row => {
        if (selectedRows.findIndex(x => x._id === row._id) === -1) {
          selectedRows.push(row)
        }
      })
    } else {
      // Remove any rows from selected rows that are in the current data set
      selectedRows = selectedRows.filter(el =>
        rows.every(f => f._id !== el._id)
      )
    }
  }

  const computeCellStyles = schema => {
    let styles = {}
    Object.keys(schema || {}).forEach(field => {
      styles[field] = ""
      if (schema[field].color) {
        styles[field] += `color: ${schema[field].color};`
      }
      if (schema[field].background) {
        styles[field] += `background-color: ${schema[field].background};`
      }
      if (schema[field].align === "Center") {
        styles[field] += "justify-content: center; text-align: center;"
      }
      if (schema[field].align === "Right") {
        styles[field] += "justify-content: flex-end; text-align: right;"
      }
      if (schema[field].borderLeft) {
        styles[field] +=
          "border-left: 1px solid var(--spectrum-global-color-gray-200);"
      }
      if (schema[field].borderLeft) {
        styles[field] +=
          "border-right: 1px solid var(--spectrum-global-color-gray-200);"
      }
      if (schema[field].minWidth) {
        styles[field] += `min-width: ${schema[field].minWidth};`
      }
    })
    return styles
  }
</script>

{#key fields?.length}
  <div
    class="wrapper"
    class:wrapper--quiet={quiet}
    class:wrapper--compact={compact}
    bind:offsetHeight={height}
    style={`--row-height: ${rowHeight}px; --header-height: ${headerHeight}px;`}
  >
    {#if loading}
      <div class="loading" style={heightStyle}>
        <slot name="loadingIndicator">
          <ProgressCircle />
        </slot>
      </div>
    {:else}
      <div
        class="spectrum-Table"
        class:no-scroll={!rowCount}
        style={`${heightStyle}${gridStyle}`}
      >
        {#if fields.length}
          <div class="spectrum-Table-head">
            {#if showEditColumn}
              <div
                class:noBorderHeader={!showHeaderBorder}
                class="spectrum-Table-headCell spectrum-Table-headCell--divider spectrum-Table-headCell--edit"
              >
                {#if allowSelectRows}
                  <Checkbox
                    bind:value={checkboxStatus}
                    on:change={toggleSelectAll}
                  />
                {:else}
                  Edit
                {/if}
              </div>
            {/if}
            {#each fields as field}
              <div
                class="spectrum-Table-headCell"
                class:noBorderHeader={!showHeaderBorder}
                class:spectrum-Table-headCell--alignCenter={schema[field]
                  .align === "Center"}
                class:spectrum-Table-headCell--alignRight={schema[field]
                  .align === "Right"}
                class:is-sortable={schema[field].sortable !== false}
                class:is-sorted-desc={sortColumn === field &&
                  sortOrder === "Descending"}
                class:is-sorted-asc={sortColumn === field &&
                  sortOrder === "Ascending"}
                on:click={() => sortBy(schema[field])}
              >
                <div class="title">{getDisplayName(schema[field])}</div>
                {#if schema[field]?.autocolumn}
                  <svg
                    class="spectrum-Icon spectrum-Table-autoIcon"
                    focusable="false"
                  >
                    <use xlink:href="#spectrum-icon-18-MagicWand" />
                  </svg>
                {/if}
                {#if sortColumn === field}
                  <svg
                    class="spectrum-Icon spectrum-UIIcon-ArrowDown100 spectrum-Table-sortedIcon"
                    focusable="false"
                    aria-hidden="true"
                  >
                    <use xlink:href="#spectrum-css-icon-Arrow100" />
                  </svg>
                {/if}
                {#if allowEditColumns && schema[field]?.editable !== false}
                  <svg
                    class="spectrum-Icon spectrum-Table-editIcon"
                    focusable="false"
                    on:click={e => editColumn(e, field)}
                  >
                    <use xlink:href="#spectrum-icon-18-Edit" />
                  </svg>
                {/if}
              </div>
            {/each}
          </div>
        {/if}
        {#if sortedRows?.length}
          {#each sortedRows as row, idx}
            <div class="spectrum-Table-row" class:clickable={allowClickRows}>
              {#if showEditColumn}
                <div
                  class:noBorderCheckbox={!showHeaderBorder}
                  class="spectrum-Table-cell spectrum-Table-cell--divider spectrum-Table-cell--edit"
                  on:click={e => {
                    toggleSelectRow(row)
                    e.stopPropagation()
                  }}
                >
                  <SelectEditRenderer
                    data={row}
                    selected={selectedRows.findIndex(
                      selectedRow => selectedRow._id === row._id
                    ) !== -1}
                    onEdit={e => editRow(e, row)}
                    {allowSelectRows}
                    {allowEditRows}
                  />
                </div>
              {/if}
              {#each fields as field}
                <div
                  class="spectrum-Table-cell"
                  class:spectrum-Table-cell--divider={!!schema[field].divider}
                  style={cellStyles[field]}
                  on:click={() => {
                    if (!schema[field]?.preventSelectRow) {
                      dispatch("click", row)
                      toggleSelectRow(row)
                    }
                  }}
                >
                  <CellRenderer
                    {customRenderers}
                    {row}
                    schema={schema[field]}
                    value={deepGet(row, field)}
                    on:clickrelationship
                    on:buttonclick
                  >
                    <slot />
                  </CellRenderer>
                </div>
              {/each}
            </div>
          {/each}
        {:else}
          <div
            class="placeholder"
            class:placeholder--custom={customPlaceholder}
            class:placeholder--no-fields={!fields?.length}
          >
            {#if customPlaceholder}
              <slot name="placeholder" />
            {:else}
              <div class="placeholder-content">
                <svg
                  class="spectrum-Icon spectrum-Icon--sizeXXL"
                  focusable="false"
                >
                  <use xlink:href="#spectrum-icon-18-Table" />
                </svg>
                <div>{placeholderText}</div>
              </div>
            {/if}
          </div>
        {/if}
      </div>
    {/if}
  </div>
{/key}

<style>
  /* Wrapper */
  .wrapper {
    position: relative;
    --table-bg: var(--spectrum-global-color-gray-50);
    --table-border: 1px solid var(--spectrum-alias-border-color-mid);
    --cell-padding: var(--spectrum-global-dimension-size-250);
    overflow: auto;
  }
  .wrapper--quiet {
    --table-bg: var(--spectrum-alias-background-color-transparent);
  }
  .wrapper--compact {
    --cell-padding: var(--spectrum-global-dimension-size-150);
  }

  /* Loading */
  .loading {
    display: flex;
    align-items: center;
    min-height: 100px;
    justify-content: center;
  }

  /* Table */
  .spectrum-Table {
    width: 100%;
    border-radius: 0;
    display: grid;
    overflow: auto;
  }
  .spectrum-Table.no-scroll {
    overflow: visible;
  }

  /* Header */
  .spectrum-Table-head {
    display: contents;
  }
  .spectrum-Table-head > :first-child {
    border-left: 1px solid transparent;
    padding-left: var(--cell-padding);
  }
  .spectrum-Table-head > :last-child {
    border-right: 1px solid transparent;
    padding-right: var(--cell-padding);
  }
  .spectrum-Table-headCell {
    height: var(--header-height);
    position: sticky;
    top: 0;
    text-overflow: ellipsis;
    white-space: nowrap;
    background-color: var(--spectrum-alias-background-color-secondary);
    z-index: 2;
    border-bottom: var(--table-border);
    padding: 0 calc(var(--cell-padding) / 1.33);
    display: flex;
    flex-direction: row;
    justify-content: flex-start;
    align-items: center;
    user-select: none;
    border-top: var(--table-border);
  }
  .spectrum-Table-headCell:first-of-type {
    border-left: var(--table-border);
  }
  .spectrum-Table-headCell:last-of-type {
    border-right: var(--table-border);
  }

  .noBorderHeader {
    border-top: none !important;
    border-right: none !important;
    border-left: none !important;
  }

  .noBorderCheckbox {
    border-top: none !important;
    border-right: none !important;
  }

  .spectrum-Table-headCell--alignCenter {
    justify-content: center;
  }
  .spectrum-Table-headCell--alignRight {
    justify-content: flex-end;
  }
  .spectrum-Table-headCell--edit {
    position: sticky;
    left: 0;
    z-index: 3;
  }
  .spectrum-Table-headCell .title {
    overflow: visible;
    text-overflow: ellipsis;
  }
  .spectrum-Table-headCell:hover .spectrum-Table-editIcon {
    opacity: 1;
    transition: opacity 0.2s ease;
  }
  .spectrum-Table-headCell .spectrum-Icon {
    pointer-events: all;
    margin-left: var(
      --spectrum-table-header-sort-icon-gap,
      var(--spectrum-global-dimension-size-125)
    );
  }
  .spectrum-Table-editIcon,
  .spectrum-Table-autoIcon {
    width: var(--spectrum-global-dimension-size-150);
    height: var(--spectrum-global-dimension-size-150);
  }
  .spectrum-Table-editIcon {
    opacity: 0;
  }

  /* Table rows */
  .spectrum-Table-row {
    display: contents;
    cursor: auto;
  }
<<<<<<< HEAD
  .spectrum-Table-row:hover .spectrum-Table-cell {
=======
  .spectrum-Table-row.clickable {
    cursor: pointer;
  }
  .spectrum-Table-row.clickable:hover .spectrum-Table-cell {
>>>>>>> ad110997
    background-color: var(--spectrum-global-color-gray-100);
  }
  .wrapper--quiet .spectrum-Table-row {
    border-left: none;
    border-right: none;
  }
  .spectrum-Table-row > :first-child {
    border-left: var(--table-border);
    padding-left: var(--cell-padding);
  }
  .spectrum-Table-row > :last-child {
    border-right: var(--table-border);
    padding-right: var(--cell-padding);
  }

  /* Table cells */
  .spectrum-Table-cell {
    flex: 1 1 auto;
    padding: 0 calc(var(--cell-padding) / 1.33);
    border-top: none;
    border-bottom: none;
    border-radius: 0;
    text-overflow: ellipsis;
    white-space: nowrap;
    height: var(--row-height);
    display: flex;
    flex-direction: row;
    justify-content: flex-start;
    align-items: center;
    gap: 4px;
    border-bottom: 1px solid var(--spectrum-alias-border-color-mid);
    background-color: var(--table-bg);
    z-index: auto;
    transition: background-color 130ms ease-out;
  }
  .spectrum-Table-cell--edit {
    position: sticky;
    left: 0;
    z-index: 2;
  }

  /* Placeholder  */
  .placeholder {
    display: flex;
    flex-direction: row;
    justify-content: center;
    align-items: center;
    border: var(--table-border);
    border-top: none;
    grid-column: 1 / -1;
    background-color: var(--table-bg);
    padding: 40px;
  }
  .placeholder--no-fields {
    border-top: var(--table-border);
  }
  .placeholder--custom {
    justify-content: flex-start;
  }
  .wrapper--quiet .placeholder {
    border-left: none;
    border-right: none;
  }
  .placeholder-content {
    display: flex;
    flex-direction: column;
    justify-content: center;
    align-items: center;
    color: var(
      --spectrum-table-cell-text-color,
      var(--spectrum-alias-text-color)
    );
  }
  .placeholder-content div {
    margin-top: 10px;
    font-size: var(
      --spectrum-table-cell-text-size,
      var(--spectrum-alias-font-size-default)
    );
    text-align: center;
  }
</style><|MERGE_RESOLUTION|>--- conflicted
+++ resolved
@@ -569,14 +569,10 @@
     display: contents;
     cursor: auto;
   }
-<<<<<<< HEAD
-  .spectrum-Table-row:hover .spectrum-Table-cell {
-=======
   .spectrum-Table-row.clickable {
     cursor: pointer;
   }
   .spectrum-Table-row.clickable:hover .spectrum-Table-cell {
->>>>>>> ad110997
     background-color: var(--spectrum-global-color-gray-100);
   }
   .wrapper--quiet .spectrum-Table-row {
