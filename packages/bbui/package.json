{
  "name": "@budibase/bbui",
  "description": "A UI solution used in the different Budibase projects.",
<<<<<<< HEAD
  "version": "0.9.152-alpha.2",
=======
  "version": "0.9.152",
>>>>>>> a046f9f0
  "license": "AGPL-3.0",
  "svelte": "src/index.js",
  "module": "dist/bbui.es.js",
  "exports": {
    ".": {
      "import": "./dist/bbui.es.js"
    },
    "./package.json": "./package.json",
    "./spectrum-icons-rollup.js": "./src/spectrum-icons-rollup.js",
    "./spectrum-icons-vite.js": "./src/spectrum-icons-vite.js"
  },
  "scripts": {
    "build": "rollup -c"
  },
  "devDependencies": {
    "@rollup/plugin-commonjs": "^16.0.0",
    "@rollup/plugin-json": "^4.1.0",
    "@rollup/plugin-node-resolve": "^11.2.1",
    "cross-env": "^7.0.2",
    "nollup": "^0.14.1",
    "postcss": "^8.2.9",
    "rollup": "^2.45.2",
    "rollup-plugin-postcss": "^4.0.0",
    "rollup-plugin-svelte": "^7.1.0",
    "rollup-plugin-terser": "^7.0.2",
    "svelte": "^3.38.2"
  },
  "keywords": [
    "svelte"
  ],
  "files": [
    "src",
    "dist"
  ],
  "dependencies": {
    "@adobe/spectrum-css-workflow-icons": "^1.2.1",
    "@spectrum-css/actionbutton": "^1.0.1",
    "@spectrum-css/actiongroup": "^1.0.1",
    "@spectrum-css/avatar": "^3.0.2",
    "@spectrum-css/button": "^3.0.1",
    "@spectrum-css/buttongroup": "^3.0.2",
    "@spectrum-css/checkbox": "^3.0.2",
    "@spectrum-css/dialog": "^3.0.1",
    "@spectrum-css/divider": "^1.0.3",
    "@spectrum-css/dropzone": "^3.0.2",
    "@spectrum-css/fieldgroup": "^3.0.2",
    "@spectrum-css/fieldlabel": "^3.0.1",
    "@spectrum-css/icon": "^3.0.1",
    "@spectrum-css/illustratedmessage": "^3.0.2",
    "@spectrum-css/inputgroup": "^3.0.2",
    "@spectrum-css/label": "^2.0.10",
    "@spectrum-css/link": "^3.1.1",
    "@spectrum-css/menu": "^3.0.1",
    "@spectrum-css/modal": "^3.0.1",
    "@spectrum-css/pagination": "^3.0.3",
    "@spectrum-css/picker": "^1.0.1",
    "@spectrum-css/popover": "^3.0.1",
    "@spectrum-css/progressbar": "^1.0.2",
    "@spectrum-css/progresscircle": "^1.0.2",
    "@spectrum-css/radio": "^3.0.2",
    "@spectrum-css/search": "^3.0.2",
    "@spectrum-css/sidenav": "^3.0.2",
    "@spectrum-css/statuslight": "^3.0.2",
    "@spectrum-css/stepper": "^3.0.3",
    "@spectrum-css/switch": "^1.0.2",
    "@spectrum-css/table": "^3.0.1",
    "@spectrum-css/tabs": "^3.0.1",
    "@spectrum-css/tags": "^3.0.2",
    "@spectrum-css/textfield": "^3.0.1",
    "@spectrum-css/toast": "^3.0.1",
    "@spectrum-css/tooltip": "^3.0.3",
    "@spectrum-css/treeview": "^3.0.2",
    "@spectrum-css/typography": "^3.0.1",
    "@spectrum-css/underlay": "^2.0.9",
    "@spectrum-css/vars": "^3.0.1",
    "dayjs": "^1.10.4",
    "svelte-flatpickr": "^3.2.3",
    "svelte-portal": "^1.0.0"
  },
  "gitHead": "d1836a898cab3f8ab80ee6d8f42be1a9eed7dcdc"
}<|MERGE_RESOLUTION|>--- conflicted
+++ resolved
@@ -1,11 +1,7 @@
 {
   "name": "@budibase/bbui",
   "description": "A UI solution used in the different Budibase projects.",
-<<<<<<< HEAD
-  "version": "0.9.152-alpha.2",
-=======
   "version": "0.9.152",
->>>>>>> a046f9f0
   "license": "AGPL-3.0",
   "svelte": "src/index.js",
   "module": "dist/bbui.es.js",
