import { writable, derived, get } from "svelte/store"
import { cloneDeep } from "lodash/fp"
import { LuceneUtils } from "../utils"
import { convertJSONSchemaToTableSchema } from "../utils/json"

const { buildLuceneQuery, luceneLimit, runLuceneQuery, luceneSort } =
  LuceneUtils

/**
 * Parent class which handles the implementation of fetching data from an
 * internal table or datasource plus.
 * For other types of datasource, this class is overridden and extended.
 */
export default class DataFetch {
  /**
   * Constructs a new DataFetch instance.
   * @param opts the fetch options
   */
  constructor(opts) {
    // API client
    this.API = null

    // Feature flags
    this.features = {
      supportsSearch: false,
      supportsSort: false,
      supportsPagination: false,
    }

    // Config
    this.options = {
      datasource: null,
      limit: 10,

      // Search config
      filter: null,
      query: null,

      // Sorting config
      sortColumn: null,
      sortOrder: "ascending",
      sortType: null,

      // Pagination config
      paginate: true,
    }

    // State of the fetch
    this.store = writable({
      rows: [],
      info: null,
      schema: null,
      loading: false,
      loaded: false,
      query: null,
      pageNumber: 0,
      cursor: null,
      cursors: [],
      resetKey: Math.random(),
      error: null,
    })

    // Merge options with their default values
    this.API = opts?.API
    this.options = {
      ...this.options,
      ...opts,
    }
    if (!this.API) {
      throw "An API client is required for fetching data"
    }

    // Bind all functions to properly scope "this"
    this.getData = this.getData.bind(this)
    this.getPage = this.getPage.bind(this)
    this.getInitialData = this.getInitialData.bind(this)
    this.determineFeatureFlags = this.determineFeatureFlags.bind(this)
    this.refresh = this.refresh.bind(this)
    this.update = this.update.bind(this)
    this.hasNextPage = this.hasNextPage.bind(this)
    this.hasPrevPage = this.hasPrevPage.bind(this)
    this.nextPage = this.nextPage.bind(this)
    this.prevPage = this.prevPage.bind(this)

    // Derive certain properties to return
    this.derivedStore = derived(this.store, $store => {
      return {
        ...$store,
        ...this.features,
        hasNextPage: this.hasNextPage($store),
        hasPrevPage: this.hasPrevPage($store),
      }
    })

    // Mark as loaded if we have no datasource
    if (!this.options.datasource) {
      this.store.update($store => ({ ...$store, loaded: true }))
      return
    }

    // Initially fetch data but don't bother waiting for the result
    this.getInitialData()
  }

  /**
   * Extend the svelte store subscribe method to that instances of this class
   * can be treated like stores
   */
  get subscribe() {
    return this.derivedStore.subscribe
  }

  /**
   * Fetches a fresh set of data from the server, resetting pagination
   */
  async getInitialData() {
    const { datasource, filter, paginate } = this.options

<<<<<<< HEAD
    // Fetch datasource definition and extract filter and sort if configured
=======
    // Fetch datasource definition and extract sort properties if configured
>>>>>>> 5188abe4
    const definition = await this.getDefinition(datasource)
    if (definition?.sort?.field) {
      this.options.sortColumn = definition.sort.field
    }
    if (definition?.sort?.order) {
      this.options.sortOrder = definition.sort.order
    }

    // Determine feature flags
    const features = this.determineFeatureFlags(definition)
    this.features = {
      supportsSearch: !!features?.supportsSearch,
      supportsSort: !!features?.supportsSort,
      supportsPagination: paginate && !!features?.supportsPagination,
    }

    // Fetch and enrich schema
    let schema = this.getSchema(datasource, definition)
    schema = this.enrichSchema(schema)
    if (!schema) {
      return
    }

    // If no sort order, default to descending
    if (!this.options.sortOrder) {
      this.options.sortOrder = "ascending"
    }

    // If no sort column, or an invalid sort column is provided, use the primary
    // display and fallback to first column
    const sortValid = this.options.sortColumn && schema[this.options.sortColumn]
    if (!sortValid) {
      let newSortColumn
      if (definition?.primaryDisplay && schema[definition.primaryDisplay]) {
        newSortColumn = definition.primaryDisplay
      } else {
        newSortColumn = Object.keys(schema)[0]
      }
      this.options.sortColumn = newSortColumn
    }
    const { sortOrder, sortColumn } = this.options

    // Determine what sort type to use
    let sortType = "string"
    if (sortColumn) {
      const type = schema?.[sortColumn]?.type
      sortType = type === "number" || type === "bigint" ? "number" : "string"
    }
    this.options.sortType = sortType

    // Build the lucene query
    let query = this.options.query
    if (!query) {
      query = buildLuceneQuery(filter)
    }

    // Update store
    this.store.update($store => ({
      ...$store,
      definition,
      schema,
      query,
      loading: true,
      cursors: [],
      cursor: null,
      sortOrder,
      sortColumn,
    }))

    // Actually fetch data
    const page = await this.getPage()
    this.store.update($store => ({
      ...$store,
      loading: false,
      loaded: true,
      pageNumber: 0,
      rows: page.rows,
      info: page.info,
      cursors: paginate && page.hasNextPage ? [null, page.cursor] : [null],
      error: page.error,
      resetKey: Math.random(),
    }))
  }

  /**
   * Fetches some filtered, sorted and paginated data
   */
  async getPage() {
    const { sortColumn, sortOrder, sortType, limit } = this.options
    const { query } = get(this.store)

    // Get the actual data
    let { rows, info, hasNextPage, cursor, error } = await this.getData()

    // If we don't support searching, do a client search
    if (!this.features.supportsSearch) {
      rows = runLuceneQuery(rows, query)
    }

    // If we don't support sorting, do a client-side sort
    if (!this.features.supportsSort) {
      rows = luceneSort(rows, sortColumn, sortOrder, sortType)
    }

    // If we don't support pagination, do a client-side limit
    if (!this.features.supportsPagination) {
      rows = luceneLimit(rows, limit)
    }

    return {
      rows,
      info,
      hasNextPage,
      cursor,
      error,
    }
  }

  /**
   * Fetches a single page of data from the remote resource.
   * Must be overridden by a datasource specific child class.
   */
  async getData() {
    return {
      rows: [],
      info: null,
      hasNextPage: false,
      cursor: null,
    }
  }

  /**
   * Gets the definition for this datasource.
   * Defaults to fetching a table definition.
   * @param datasource
   * @return {object} the definition
   */
  async getDefinition(datasource) {
    if (!datasource?.tableId) {
      return null
    }
    try {
      return await this.API.fetchTableDefinition(datasource.tableId)
    } catch (error) {
      this.store.update(state => ({
        ...state,
        error,
      }))
      return null
    }
  }

  /**
   * Gets the schema definition for a datasource.
   * Defaults to getting the "schema" property of the definition.
   * @param datasource the datasource
   * @param definition the datasource definition
   * @return {object} the schema
   */
  getSchema(datasource, definition) {
    return definition?.schema
  }

  /**
   * Enriches a datasource schema with nested fields and ensures the structure
   * is correct.
   * @param schema the datasource schema
   * @return {object} the enriched datasource schema
   */
  enrichSchema(schema) {
    if (schema == null) {
      return null
    }

    // Check for any JSON fields so we can add any top level properties
    let jsonAdditions = {}
    Object.keys(schema).forEach(fieldKey => {
      const fieldSchema = schema[fieldKey]
      if (fieldSchema?.type === "json") {
        const jsonSchema = convertJSONSchemaToTableSchema(fieldSchema, {
          squashObjects: true,
        })
        Object.keys(jsonSchema).forEach(jsonKey => {
          jsonAdditions[`${fieldKey}.${jsonKey}`] = {
            type: jsonSchema[jsonKey].type,
            nestedJSON: true,
          }
        })
      }
    })
    schema = { ...schema, ...jsonAdditions }

    // Ensure schema is in the correct structure
    let enrichedSchema = {}
    Object.entries(schema).forEach(([fieldName, fieldSchema]) => {
      if (typeof fieldSchema === "string") {
        enrichedSchema[fieldName] = {
          type: fieldSchema,
          name: fieldName,
        }
      } else {
        enrichedSchema[fieldName] = {
          ...fieldSchema,
          name: fieldName,
        }
      }
    })

    return enrichedSchema
  }

  /**
   * Determine the feature flag for this datasource definition
   * @param definition
   */
  // eslint-disable-next-line no-unused-vars
  determineFeatureFlags(definition) {
    return {
      supportsSearch: false,
      supportsSort: false,
      supportsPagination: false,
    }
  }

  /**
   * Resets the data set and updates options
   * @param newOptions any new options
   */
  async update(newOptions) {
    // Check if any settings have actually changed
    let refresh = false
    const entries = Object.entries(newOptions || {})
    for (let [key, value] of entries) {
      if (JSON.stringify(value) !== JSON.stringify(this.options[key])) {
        refresh = true
        break
      }
    }
    if (!refresh) {
      return
    }

    // Assign new options and reload data.
    // Clone the new options to ensure that some external source doesn't end up
    // mutating the real values in the config.
    this.options = {
      ...this.options,
      ...cloneDeep(newOptions),
    }
    await this.getInitialData()
  }

  /**
   * Loads the same page again
   */
  async refresh() {
    if (get(this.store).loading) {
      return
    }
    this.store.update($store => ({ ...$store, loading: true }))
    const { rows, info, error, cursor } = await this.getPage()

    let { cursors } = get(this.store)
    const { pageNumber } = get(this.store)

    if (!rows.length && pageNumber > 0) {
      // If the full page is gone but we have previous pages, navigate to the previous page
      this.store.update($store => ({
        ...$store,
        loading: false,
        cursors: cursors.slice(0, pageNumber),
      }))
      return await this.prevPage()
    }

    const currentNextCursor = cursors[pageNumber + 1]
    if (currentNextCursor != cursor) {
      // If the current cursor changed, all the next pages need to be updated, so we mark them as stale
      cursors = cursors.slice(0, pageNumber + 1)
      cursors[pageNumber + 1] = cursor
    }

    this.store.update($store => ({
      ...$store,
      rows,
      info,
      loading: false,
      error,
      cursors,
    }))
  }

  /**
   * Determines whether there is a next page of data based on the state of the
   * store
   * @param state the current store state
   * @return {boolean} whether there is a next page of data or not
   */
  hasNextPage(state) {
    return state.cursors[state.pageNumber + 1] != null
  }

  /**
   * Determines whether there is a previous page of data based on the state of
   * the store
   * @param state the current store state
   * @return {boolean} whether there is a previous page of data or not
   */
  hasPrevPage(state) {
    return state.pageNumber > 0
  }

  /**
   * Fetches the next page of data
   */
  async nextPage() {
    const state = get(this.derivedStore)
    if (state.loading || !this.options.paginate || !state.hasNextPage) {
      return
    }

    // Fetch next page
    const nextCursor = state.cursors[state.pageNumber + 1]
    this.store.update($store => ({
      ...$store,
      loading: true,
      cursor: nextCursor,
      pageNumber: $store.pageNumber + 1,
    }))
    const { rows, info, hasNextPage, cursor, error } = await this.getPage()

    // Update state
    this.store.update($store => {
      let { cursors, pageNumber } = $store
      if (hasNextPage) {
        cursors[pageNumber + 1] = cursor
      }
      return {
        ...$store,
        rows,
        info,
        cursors,
        loading: false,
        error,
      }
    })
  }

  /**
   * Fetches the previous page of data
   */
  async prevPage() {
    const state = get(this.derivedStore)
    if (state.loading || !this.options.paginate || !state.hasPrevPage) {
      return
    }

    // Fetch previous page
    const prevCursor = state.cursors[state.pageNumber - 1]
    this.store.update($store => ({
      ...$store,
      loading: true,
      cursor: prevCursor,
      pageNumber: $store.pageNumber - 1,
    }))
    const { rows, info, error } = await this.getPage()

    // Update state
    this.store.update($store => {
      return {
        ...$store,
        rows,
        info,
        loading: false,
        error,
      }
    })
  }
}<|MERGE_RESOLUTION|>--- conflicted
+++ resolved
@@ -116,11 +116,7 @@
   async getInitialData() {
     const { datasource, filter, paginate } = this.options
 
-<<<<<<< HEAD
-    // Fetch datasource definition and extract filter and sort if configured
-=======
     // Fetch datasource definition and extract sort properties if configured
->>>>>>> 5188abe4
     const definition = await this.getDefinition(datasource)
     if (definition?.sort?.field) {
       this.options.sortColumn = definition.sort.field
