import { derived, writable, get, Writable, Readable } from "svelte/store"
import { Helpers } from "@budibase/bbui"
import { parseCellID, getCellID } from "../lib/utils"
import { NewRowID } from "../lib/constants"
import { Store as StoreContext } from "."
import { ExternalClipboardData } from "../../../stores/gridClipboard"

type ClipboardStoreData =
  | {
      value: any[][]
      multiCellCopy: true
    }
  | {
      value: any | null | undefined
      multiCellCopy: false
    }

interface ClipboardStore {
  clipboard: Writable<ClipboardStoreData>
}

interface ClipboardDerivedStore {
  copyAllowed: Readable<boolean>
  pasteAllowed: Readable<boolean>
}

interface ClipboardActions {
  clipboard: ClipboardStore["clipboard"] & {
    actions: {
      copy: () => void
      paste: (progressCallback: () => void) => Promise<void>
    }
  }
}

export type Store = ClipboardStore & ClipboardDerivedStore & ClipboardActions

export const createStores = (context?: {
  externalClipboard: ExternalClipboardData
}): ClipboardStore => {
  // Initialize with external clipboard state if provided
  let initialState: ClipboardStoreData

  if (context?.externalClipboard?.clipboard) {
<<<<<<< HEAD
    const externalState = get(context.externalClipboard.clipboard)
=======
    const externalState = context.externalClipboard.clipboard.get()
>>>>>>> db2c8ff2
    if (externalState.multiCellCopy) {
      initialState = {
        value: externalState.value,
        multiCellCopy: true,
      }
    } else {
      initialState = {
        value: externalState.value,
        multiCellCopy: false,
      }
    }
  } else {
    initialState = {
      value: undefined,
      multiCellCopy: false,
    }
  }

  const clipboard = writable<ClipboardStoreData>(initialState)
  return {
    clipboard,
  }
}

export const deriveStores = (context: StoreContext): ClipboardDerivedStore => {
  const {
    clipboard,
    focusedCellAPI,
    selectedCellCount,
    config,
    focusedRowId,
    props,
  } = context

  // Derive whether or not we're able to copy
  const copyAllowed = derived(focusedCellAPI, $focusedCellAPI => {
    return $focusedCellAPI != null
  })

  // Derive whether or not we're able to paste
  const pasteAllowed = derived(
    [clipboard, focusedCellAPI, selectedCellCount, config, focusedRowId, props],
    ([
      $clipboard,
      $focusedCellAPI,
      $selectedCellCount,
      $config,
      $focusedRowId,
      $props,
    ]) => {
      // Check if we have clipboard data (internal or external)
      let hasClipboardData = $clipboard.value != null
      if (!hasClipboardData && $props.externalClipboard?.clipboard) {
<<<<<<< HEAD
        const externalState = get($props.externalClipboard.clipboard)
=======
        const externalState = $props.externalClipboard.clipboard.get()
>>>>>>> db2c8ff2
        hasClipboardData = externalState.value != null
      }

      if (
        !hasClipboardData ||
        !$config.canEditRows ||
        !$focusedCellAPI ||
        $focusedRowId === NewRowID
      ) {
        return false
      }

      // Prevent single-single pasting if the cell is readonly
      const multiCellPaste = $selectedCellCount > 1
      if (
        !$clipboard.multiCellCopy &&
        !multiCellPaste &&
        $focusedCellAPI.isReadonly()
      ) {
        return false
      }
      return true
    }
  )

  return {
    copyAllowed,
    pasteAllowed,
  }
}

export const createActions = (context: StoreContext): ClipboardActions => {
  const {
    clipboard,
    focusedCellAPI,
    copyAllowed,
    pasteAllowed,
    selectedCells,
    selectedCellCount,
    rowLookupMap,
    rowChangeCache,
    rows,
    focusedCellId,
    columnLookupMap,
    visibleColumns,
    props,
  } = context

  // Copies the currently selected value (or values)
  const copy = () => {
    if (!get(copyAllowed)) {
      return
    }
    const $selectedCells = get(selectedCells)
    const $focusedCellAPI = get(focusedCellAPI)
    const $selectedCellCount = get(selectedCellCount)
    const multiCellCopy = $selectedCellCount > 1

    // Multiple values to copy
    if (multiCellCopy) {
      const $rowLookupMap = get(rowLookupMap)
      const $rowChangeCache = get(rowChangeCache)

      // Extract value of each selected cell, accounting for the change cache
      const value = []
      for (const row of $selectedCells) {
        const rowValues = []
        for (const cellId of row) {
          const { rowId = "", field = "" } = parseCellID(cellId)
          const row = {
            ...$rowLookupMap[rowId],
            ...$rowChangeCache[rowId],
          }
          rowValues.push(row[field])
        }
        value.push(rowValues)
      }

      // Update internal state
      clipboard.set({
        value,
        multiCellCopy: true,
      })

      const { externalClipboard } = get(props)
      // Sync with external clipboard if provided
      if (externalClipboard?.onCopy) {
        externalClipboard.onCopy({
          value,
          multiCellCopy: true,
          tableId: externalClipboard.tableId,
          viewId: externalClipboard.viewId,
        })
      }
    } else {
      // Single value to copy
      const value = $focusedCellAPI?.getValue()
      clipboard.set({
        value,
        multiCellCopy,
      })

      const { externalClipboard } = get(props)
      // Sync with external clipboard if provided
      if (externalClipboard?.onCopy) {
        externalClipboard.onCopy({
          value,
          multiCellCopy: false,
          tableId: externalClipboard.tableId,
          viewId: externalClipboard.viewId,
        })
      }

      // Also copy a stringified version to the clipboard
      let stringified = ""
      if (value != null && value !== "") {
        // Only conditionally stringify to avoid redundant quotes around text
        stringified = typeof value === "object" ? JSON.stringify(value) : value
      }
      Helpers.copyToClipboard(stringified)
    }
  }

  // Pastes the previously copied value(s) into the selected cell(s)
  const paste = async (progressCallback: () => void) => {
    if (!get(pasteAllowed)) {
      return
    }

    // Check for external clipboard data first
    const { externalClipboard } = get(props)
    let clipboardData = get(clipboard)

    if (externalClipboard?.clipboard) {
<<<<<<< HEAD
      const externalState = get(externalClipboard.clipboard)
=======
      const externalState = externalClipboard.clipboard.get()
>>>>>>> db2c8ff2
      // Use external clipboard data if it has a value
      if (externalState.value !== undefined) {
        if (externalState.multiCellCopy) {
          clipboardData = {
            value: externalState.value as any[][],
            multiCellCopy: true,
          }
        } else {
          clipboardData = {
            value: externalState.value,
            multiCellCopy: false,
          }
        }
      }
    }

    const { value, multiCellCopy } = clipboardData
    const multiCellPaste = get(selectedCellCount) > 1

    // Choose paste strategy
    if (multiCellCopy) {
      if (multiCellPaste) {
        // Multi to multi - try pasting into all selected cells
        let newValue = value

        // If we are pasting into more rows than we copied, but the number of
        // columns match, then repeat the copied values as required
        const $selectedCells = get(selectedCells)
        const selectedRows = $selectedCells.length
        const selectedColumns = $selectedCells[0].length
        const copiedRows = value.length
        const copiedColumns = value[0].length
        if (selectedRows > copiedRows && selectedColumns === copiedColumns) {
          newValue = []
          for (let i = 0; i < selectedRows; i++) {
            newValue.push(value[i % copiedRows])
          }
        }

        // Paste the new value
        await pasteIntoSelectedCells(newValue, progressCallback)
      } else {
        // Multi to single - expand to paste all values
        // Get indices of focused cell
        const $focusedCellId = get(focusedCellId)
        const { rowId, field } = parseCellID($focusedCellId)
        const $rowLookupMap = get(rowLookupMap)
        const $columnLookupMap = get(columnLookupMap)
        const rowIdx = $rowLookupMap[rowId!].__idx
        const colIdx = $columnLookupMap[field!].__idx || 0

        // Get limits of how many rows and columns we're able to paste into
        const $rows = get(rows)
        const $visibleColumns = get(visibleColumns)
        const colCount = $visibleColumns.length
        const rowCount = $rows.length
        const selectedRows = value.length
        const selectedColumns = value[0].length
        const rowExtent = Math.min(selectedRows, rowCount - rowIdx) - 1
        const colExtent = Math.min(selectedColumns, colCount - colIdx) - 1

        // Get the target cell ID (bottom right of our pastable extent)
        const targetRowId = $rows[rowIdx + rowExtent]._id
        const targetColName = $visibleColumns[colIdx + colExtent].name
        const targetCellId = getCellID(targetRowId, targetColName)

        // Paste into target cell range
        if (targetCellId === $focusedCellId) {
          // Single cell edge case
          get(focusedCellAPI)?.setValue(value[0][0])
        } else {
          // Select the new cells to paste into, then paste
          selectedCells.actions.selectRange($focusedCellId, targetCellId)
          await pasteIntoSelectedCells(value, progressCallback)
        }
      }
    } else {
      if (multiCellPaste) {
        // Single to multi - duplicate value to all selected cells
        const newValue = get(selectedCells).map(row => row.map(() => value!))
        await pasteIntoSelectedCells(newValue, progressCallback)
      } else {
        // Single to single - just update the cell's value
        get(focusedCellAPI)?.setValue(value ?? null)
      }
    }
  }

  // Paste the specified value into the currently selected cells
  const pasteIntoSelectedCells = async (
    value: string[][],
    progressCallback: () => any
  ) => {
    const $selectedCells = get(selectedCells)

    // Find the extent at which we can paste
    const rowExtent = Math.min(value.length, $selectedCells.length)
    const colExtent = Math.min(value[0].length, $selectedCells[0].length)

    // Build change map
    let changeMap: Record<string, Record<string, string>> = {}
    for (let rowIdx = 0; rowIdx < rowExtent; rowIdx++) {
      for (let colIdx = 0; colIdx < colExtent; colIdx++) {
        const cellId = $selectedCells[rowIdx][colIdx]
        let { rowId, field } = parseCellID(cellId)
        rowId = rowId!
        field = field!
        if (!changeMap[rowId]) {
          changeMap[rowId] = {}
        }
        changeMap[rowId][field] = value[rowIdx][colIdx]
      }
    }
    await rows.actions.bulkUpdate(changeMap, progressCallback)
  }

  return {
    clipboard: {
      ...clipboard,
      actions: {
        copy,
        paste,
      },
    },
  }
}<|MERGE_RESOLUTION|>--- conflicted
+++ resolved
@@ -42,11 +42,7 @@
   let initialState: ClipboardStoreData
 
   if (context?.externalClipboard?.clipboard) {
-<<<<<<< HEAD
-    const externalState = get(context.externalClipboard.clipboard)
-=======
     const externalState = context.externalClipboard.clipboard.get()
->>>>>>> db2c8ff2
     if (externalState.multiCellCopy) {
       initialState = {
         value: externalState.value,
@@ -100,11 +96,7 @@
       // Check if we have clipboard data (internal or external)
       let hasClipboardData = $clipboard.value != null
       if (!hasClipboardData && $props.externalClipboard?.clipboard) {
-<<<<<<< HEAD
-        const externalState = get($props.externalClipboard.clipboard)
-=======
         const externalState = $props.externalClipboard.clipboard.get()
->>>>>>> db2c8ff2
         hasClipboardData = externalState.value != null
       }
 
@@ -239,11 +231,7 @@
     let clipboardData = get(clipboard)
 
     if (externalClipboard?.clipboard) {
-<<<<<<< HEAD
-      const externalState = get(externalClipboard.clipboard)
-=======
       const externalState = externalClipboard.clipboard.get()
->>>>>>> db2c8ff2
       // Use external clipboard data if it has a value
       if (externalState.value !== undefined) {
         if (externalState.multiCellCopy) {
