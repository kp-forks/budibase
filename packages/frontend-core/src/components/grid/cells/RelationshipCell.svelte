<script>
  import { onMount, getContext } from "svelte"
  import { Icon, Input, ProgressCircle } from "@budibase/bbui"
  import { debounce } from "../../../utils/utils"
  import GridPopover from "../overlays/GridPopover.svelte"
  import { OptionColours } from "../../../constants"

  const { API, cache } = getContext("grid")

  export let value = []
  export let api
  export let readonly
  export let focused
  export let schema
  export let onChange
  export let contentLines = 1
  export let searchFunction = API.searchTable
  export let primaryDisplay
  export let hideCounter = false

  const color = OptionColours[0]

  let isOpen = false
  let searchResults
  let searchString
  let lastSearchString
  let candidateIndex
  let lastSearchId
  let searching = false
  let anchor
<<<<<<< HEAD
  let relationshipAnchor
  let relationshipFields
=======
>>>>>>> 58f3f31e

  $: fieldValue = parseValue(value)
  $: oneRowOnly = schema?.relationshipType === "one-to-many"
  $: editable = focused && !readonly
  $: lookupMap = buildLookupMap(fieldValue, isOpen)
  $: debouncedSearch(searchString)
  $: {
    if (!focused && isOpen) {
      close()
    }
  }

  $: relationFields = fieldValue?.reduce((acc, f) => {
    const fields = {}
    for (const [column] of Object.entries(schema?.columns || {}).filter(
      ([key, column]) =>
        column.visible !== false && f[key] !== null && f[key] !== undefined
    )) {
      fields[column] = f[column]
    }
    if (Object.keys(fields).length) {
      acc[f._id] = fields
    }
    return acc
  }, {})

<<<<<<< HEAD
  $: showRelationshipFields =
    relationshipAnchor &&
    relationshipFields &&
    Object.keys(relationshipFields).length &&
    focused &&
    !isOpen

=======
>>>>>>> 58f3f31e
  const parseValue = value => {
    if (Array.isArray(value) && value.every(x => x?._id)) {
      return value
    }
    return []
  }

  // Builds a lookup map to quickly check which rows are selected
  const buildLookupMap = (value, isOpen) => {
    let map = {}
    if (!isOpen || !value?.length) {
      return map
    }
    for (let i = 0; i < value.length; i++) {
      map[value[i]._id] = true
    }
    return map
  }

  // Checks if a certain row is currently selected
  const isRowSelected = row => {
    if (!row?._id) {
      return false
    }
    return lookupMap?.[row._id] === true
  }

  // Search for rows based on the search string
  const search = async (searchString, force = false) => {
    // Avoid update state at all if we've already handled the update and this is
    // a wasted search due to svelte reactivity
    if (!force && !searchString && !lastSearchString) {
      return
    }

    // Reset state if this search is invalid
    if (!schema?.tableId || !isOpen) {
      lastSearchString = null
      candidateIndex = null
      searchResults = []
      return
    }

    // Search for results, using IDs to track invocations and ensure we're
    // handling the latest update
    lastSearchId = Math.random()
    searching = true
    const thisSearchId = lastSearchId
    const results = await searchFunction({
      paginate: false,
      tableId: schema.tableId,
      limit: 20,
      query: {
        string: {
          [`1:${primaryDisplay}`]: searchString || "",
        },
      },
    })
    searching = false

    // In case searching takes longer than our debounced update, abandon these
    // results
    if (thisSearchId !== lastSearchId) {
      return
    }

    // Sort and process results
    searchResults = sortRows(
      results.rows?.map(row => ({
        ...row,
        primaryDisplay: row[primaryDisplay],
      }))
    )
    candidateIndex = searchResults?.length ? 0 : null
    lastSearchString = searchString
  }

  // Debounced version of searching
  const debouncedSearch = debounce(search, 250)

  // Alphabetically sorts rows by their primary display column
  const sortRows = rows => {
    if (!rows?.length) {
      return []
    }
    return rows.slice().sort((a, b) => {
      return a.primaryDisplay < b.primaryDisplay ? -1 : 1
    })
  }

  const open = async () => {
    isOpen = true

    // Find the primary display for the related table
    if (!primaryDisplay) {
      searching = true
      primaryDisplay = await cache.actions.getPrimaryDisplayForTableId(
        schema.tableId
      )
    }

    // Show initial list of results
    await search(null, true)
  }

  const close = () => {
    isOpen = false
    searchResults = []
    searchString = null
    lastSearchString = null
    candidateIndex = null
  }

  const onKeyDown = e => {
    if (!isOpen) {
      return false
    }
    if (e.key === "ArrowDown") {
      // Select next result on down arrow
      e.preventDefault()
      if (candidateIndex == null) {
        candidateIndex = 0
      } else {
        candidateIndex = Math.min(searchResults.length - 1, candidateIndex + 1)
      }
    } else if (e.key === "ArrowUp") {
      // Select previous result on up array
      e.preventDefault()
      if (candidateIndex === 0) {
        candidateIndex = null
      } else if (candidateIndex != null) {
        candidateIndex = Math.max(0, candidateIndex - 1)
      }
    } else if (e.key === "Enter") {
      // Toggle the highlighted result on enter press
      if (candidateIndex != null && searchResults[candidateIndex] != null) {
        toggleRow(searchResults[candidateIndex])
      }
    }
    return true
  }

  // Toggles whether a row is included in the relationship or not
  const toggleRow = async row => {
    hideRelationshipFields()
    if (fieldValue?.some(x => x._id === row._id)) {
      // If the row is already included, remove it and update the candidate
      // row to be the same position if possible
      if (oneRowOnly) {
        await onChange([])
      } else {
        const newValue = fieldValue.filter(x => x._id !== row._id)
        if (!newValue.length) {
          candidateIndex = null
        } else {
          candidateIndex = Math.min(candidateIndex, newValue.length - 1)
        }
        await onChange(newValue)
      }
    } else {
      // If we don't have this row, include it
      if (oneRowOnly) {
        await onChange([row])
      } else {
        await onChange(sortRows([...(fieldValue || []), row]))
      }
      candidateIndex = null
    }
    close()
  }

  const readable = value => {
    if (value == null) {
      return ""
    }
    if (value instanceof Object) {
      return JSON.stringify(value)
    }
    return value
  }

<<<<<<< HEAD
  const displayRelationshipFields = (e, relationship) => {
    relationshipAnchor = e.target
    relationshipFields = relationFields[relationship._id]
  }

  const hideRelationshipFields = () => {
    relationshipAnchor = null
    relationshipFields = undefined
  }

=======
>>>>>>> 58f3f31e
  onMount(() => {
    api = {
      focus: open,
      blur: close,
      isActive: () => isOpen,
      onKeyDown,
    }
  })
</script>

<!-- svelte-ignore a11y-no-static-element-interactions -->
<!-- svelte-ignore a11y-click-events-have-key-events -->
<div
  class="wrapper"
  class:editable
  class:focused
  style="--color:{color};"
  bind:this={anchor}
>
  <div class="container">
    <div
      class="values"
      class:wrap={editable || contentLines > 1}
      class:disabled={!focused}
      on:wheel={e => (focused ? e.stopPropagation() : null)}
    >
      {#each fieldValue || [] as relationship}
        {#if relationship[primaryDisplay] || relationship.primaryDisplay}
          <div
            class="badge"
            class:extra-info={!!relationFields[relationship._id]}
<<<<<<< HEAD
            on:mouseenter={e => displayRelationshipFields(e, relationship)}
=======
>>>>>>> 58f3f31e
            on:focus={() => {}}
          >
            <span>
              {readable(
                relationship[primaryDisplay] || relationship.primaryDisplay
              )}
            </span>
            {#if editable}
              <Icon
                name="Close"
                size="XS"
                hoverable
                on:click={() => toggleRow(relationship)}
              />
            {/if}
          </div>
        {/if}
      {/each}
      {#if editable}
        <div class="add" on:click={open}>
          <Icon name="Add" size="S" />
        </div>
      {/if}
    </div>
    {#if !hideCounter && fieldValue?.length}
      <div class="count">
        {fieldValue?.length || 0}
      </div>
    {/if}
  </div>
</div>

<!-- svelte-ignore a11y-no-static-element-interactions -->
<!-- svelte-ignore a11y-click-events-have-key-events -->
{#if isOpen}
  <GridPopover open={isOpen} {anchor} on:close={close}>
    <div class="dropdown" on:wheel|stopPropagation>
      <div class="search">
        <Input
          autofocus
          quiet
          type="text"
          bind:value={searchString}
          placeholder={primaryDisplay ? `Search by ${primaryDisplay}` : null}
        />
      </div>
      {#if searching}
        <div class="searching">
          <ProgressCircle size="S" />
        </div>
      {:else if searchResults?.length}
        <div class="results">
          {#each searchResults as row, idx}
            <div
              class="result"
              on:click={() => toggleRow(row)}
              class:candidate={idx === candidateIndex}
              on:mouseenter={() => (candidateIndex = idx)}
            >
              <div class="badge">
                <span>
                  {readable(row.primaryDisplay)}
                </span>
              </div>
              {#if isRowSelected(row)}
                <Icon size="S" name="Checkmark" color="var(--accent-color)" />
              {/if}
            </div>
          {/each}
        </div>
      {/if}
    </div>
  </GridPopover>
{/if}

<<<<<<< HEAD
{#if showRelationshipFields}
  <GridPopover
    anchor={relationshipAnchor}
    maxWidth={400}
    offset={4}
    clickOutsideOverride
  >
    <div class="relationship-fields">
      {#each Object.entries(relationshipFields) as [fieldName, fieldValue]}
        <div class="relationship-field-name">
          {fieldName}
        </div>
        <div class="relationship-field-value">
          {fieldValue}
        </div>
      {/each}
    </div>
  </GridPopover>
{/if}

=======
>>>>>>> 58f3f31e
<style>
  .wrapper {
    flex: 1 1 auto;
    align-self: flex-start;
    min-height: var(--row-height);
    max-height: var(--row-height);
    overflow: hidden;
  }
  .wrapper.focused {
    position: absolute;
    top: 0;
    left: 0;
    width: 100%;
    background: var(--cell-background);
    z-index: 1;
    max-height: none;
    overflow: visible;
  }

  .container {
    min-height: var(--row-height);
    overflow: hidden;
    display: flex;
    align-items: flex-start;
  }
  .focused .container {
    overflow-y: auto;
    border-radius: 2px;
  }
  .focused .container:after {
    content: " ";
    position: absolute;
    top: 0;
    left: 0;
    height: 100%;
    width: 100%;
    border: 2px solid var(--cell-color);
    pointer-events: none;
    border-radius: 2px;
    box-sizing: border-box;
  }

  .values {
    display: flex;
    flex-direction: row;
    justify-content: flex-start;
    align-items: flex-start;
    flex: 1 1 auto;
    grid-column-gap: var(--cell-spacing);
    grid-row-gap: var(--cell-padding);
    overflow: hidden;
    padding: var(--cell-padding);
    flex-wrap: nowrap;
  }
  .values.disabled {
    pointer-events: none;
  }
  .values.wrap {
    flex-wrap: wrap;
  }
  .count {
    display: none;
    position: absolute;
    top: 0;
    right: 0;
    color: var(--spectrum-global-color-gray-500);
    padding: var(--cell-padding) var(--cell-padding) var(--cell-padding) 20px;
    background: linear-gradient(
      to right,
      transparent 0%,
      var(--cell-background) 40%
    );
  }
  .wrapper:hover:not(.focused) .count {
    display: block;
  }
  .badge {
    flex: 0 0 auto;
    padding: 0 var(--cell-padding);
    background: var(--color);
    border-radius: var(--cell-padding);
    user-select: none;
    display: flex;
    align-items: center;
    gap: var(--cell-spacing);
    height: 20px;
    max-width: 100%;
  }
  .values.wrap .badge.extra-info:hover {
    filter: brightness(1.25);
    cursor: pointer;
  }

  .badge span {
    overflow: hidden;
    white-space: nowrap;
    text-overflow: ellipsis;
  }

  .add {
    background: var(--spectrum-global-color-gray-200);
    padding: 4px;
    border-radius: 4px;
  }
  .add :global(.spectrum-Icon) {
    width: 12px;
    height: 12px;
  }
  .add:hover {
    background: var(--spectrum-global-color-gray-300);
    cursor: pointer;
  }

  .dropdown {
    display: flex;
    flex-direction: column;
    align-items: stretch;
  }

  .searching {
    padding: var(--cell-padding);
    display: flex;
    justify-content: center;
  }
  .results {
    overflow-y: auto;
    overflow-x: hidden;
    display: flex;
    flex-direction: column;
    align-items: stretch;
  }
  .result {
    padding: 0 var(--cell-padding);
    flex: 0 0 var(--default-row-height);
    display: flex;
    gap: var(--cell-spacing);
    justify-content: space-between;
    align-items: center;
  }
  .result.candidate {
    background-color: var(--spectrum-global-color-gray-200);
    cursor: pointer;
  }
  .result .badge {
    flex: 1 1 auto;
    overflow: hidden;
  }

  .search {
    flex: 0 0 calc(var(--default-row-height) - 1px);
    display: flex;
    align-items: center;
    margin: 4px var(--cell-padding);
  }
  .search :global(.spectrum-Textfield) {
    min-width: 0;
    width: 100%;
  }
  .search :global(.spectrum-Textfield-input) {
    font-size: 13px;
  }
  .search :global(.spectrum-Form-item) {
    flex: 1 1 auto;
  }
<<<<<<< HEAD

  .relationship-fields {
    margin: var(--spacing-m) var(--spacing-l);
    display: grid;
    grid-template-columns: auto 1fr;
    grid-row-gap: var(--spacing-m);
    grid-column-gap: var(--spacing-xl);
  }

  .relationship-field-name {
    text-transform: uppercase;
    color: var(--spectrum-global-color-gray-600);
    font-size: 12px;
    overflow: hidden;
    white-space: nowrap;
    text-overflow: ellipsis;
    max-width: 120px;
  }
  .relationship-field-value {
    overflow: hidden;
    display: -webkit-box;
    -webkit-box-orient: vertical;
    -webkit-line-clamp: 3;
    line-clamp: 3;
  }
=======
>>>>>>> 58f3f31e
</style><|MERGE_RESOLUTION|>--- conflicted
+++ resolved
@@ -28,11 +28,6 @@
   let lastSearchId
   let searching = false
   let anchor
-<<<<<<< HEAD
-  let relationshipAnchor
-  let relationshipFields
-=======
->>>>>>> 58f3f31e
 
   $: fieldValue = parseValue(value)
   $: oneRowOnly = schema?.relationshipType === "one-to-many"
@@ -59,16 +54,6 @@
     return acc
   }, {})
 
-<<<<<<< HEAD
-  $: showRelationshipFields =
-    relationshipAnchor &&
-    relationshipFields &&
-    Object.keys(relationshipFields).length &&
-    focused &&
-    !isOpen
-
-=======
->>>>>>> 58f3f31e
   const parseValue = value => {
     if (Array.isArray(value) && value.every(x => x?._id)) {
       return value
@@ -250,19 +235,6 @@
     return value
   }
 
-<<<<<<< HEAD
-  const displayRelationshipFields = (e, relationship) => {
-    relationshipAnchor = e.target
-    relationshipFields = relationFields[relationship._id]
-  }
-
-  const hideRelationshipFields = () => {
-    relationshipAnchor = null
-    relationshipFields = undefined
-  }
-
-=======
->>>>>>> 58f3f31e
   onMount(() => {
     api = {
       focus: open,
@@ -294,10 +266,6 @@
           <div
             class="badge"
             class:extra-info={!!relationFields[relationship._id]}
-<<<<<<< HEAD
-            on:mouseenter={e => displayRelationshipFields(e, relationship)}
-=======
->>>>>>> 58f3f31e
             on:focus={() => {}}
           >
             <span>
@@ -373,29 +341,6 @@
   </GridPopover>
 {/if}
 
-<<<<<<< HEAD
-{#if showRelationshipFields}
-  <GridPopover
-    anchor={relationshipAnchor}
-    maxWidth={400}
-    offset={4}
-    clickOutsideOverride
-  >
-    <div class="relationship-fields">
-      {#each Object.entries(relationshipFields) as [fieldName, fieldValue]}
-        <div class="relationship-field-name">
-          {fieldName}
-        </div>
-        <div class="relationship-field-value">
-          {fieldValue}
-        </div>
-      {/each}
-    </div>
-  </GridPopover>
-{/if}
-
-=======
->>>>>>> 58f3f31e
 <style>
   .wrapper {
     flex: 1 1 auto;
@@ -560,32 +505,4 @@
   .search :global(.spectrum-Form-item) {
     flex: 1 1 auto;
   }
-<<<<<<< HEAD
-
-  .relationship-fields {
-    margin: var(--spacing-m) var(--spacing-l);
-    display: grid;
-    grid-template-columns: auto 1fr;
-    grid-row-gap: var(--spacing-m);
-    grid-column-gap: var(--spacing-xl);
-  }
-
-  .relationship-field-name {
-    text-transform: uppercase;
-    color: var(--spectrum-global-color-gray-600);
-    font-size: 12px;
-    overflow: hidden;
-    white-space: nowrap;
-    text-overflow: ellipsis;
-    max-width: 120px;
-  }
-  .relationship-field-value {
-    overflow: hidden;
-    display: -webkit-box;
-    -webkit-box-orient: vertical;
-    -webkit-line-clamp: 3;
-    line-clamp: 3;
-  }
-=======
->>>>>>> 58f3f31e
 </style>