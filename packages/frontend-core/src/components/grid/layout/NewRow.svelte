<script>
  import { getContext, onDestroy, onMount, tick } from "svelte"
  import { Icon, Button, TempTooltip, TooltipType } from "@budibase/bbui"
  import GridScrollWrapper from "./GridScrollWrapper.svelte"
  import DataCell from "../cells/DataCell.svelte"
  import { fade } from "svelte/transition"
  import { GutterWidth, NewRowID } from "../lib/constants"
  import GutterCell from "../cells/GutterCell.svelte"
  import KeyboardShortcut from "./KeyboardShortcut.svelte"
  import { getCellID } from "../lib/utils"

  const {
    hoveredRowId,
    focusedCellId,
    displayColumn,
    scroll,
    dispatch,
    rows,
    focusedCellAPI,
    datasource,
    subscribe,
    renderedRows,
    scrollableColumns,
    rowHeight,
    hasNextPage,
    maxScrollTop,
    selectedRows,
    loaded,
    refreshing,
    config,
    filter,
    inlineFilters,
    columnRenderMap,
<<<<<<< HEAD
    visibleColumns,
=======
    scrollTop,
>>>>>>> 7165037f
  } = getContext("grid")

  let visible = false
  let isAdding = false
  let newRow
  let offset = 0

  $: firstColumn = $visibleColumns[0]
  $: width = GutterWidth + ($displayColumn?.width || 0)
  $: $datasource, (visible = false)
  $: selectedRowCount = Object.values($selectedRows).length
  $: hasNoRows = !$rows.length
  $: renderedRowCount = $renderedRows.length
  $: offset = getOffset($hasNextPage, renderedRowCount, $rowHeight, $scrollTop)

  const getOffset = (hasNextPage, rowCount, rowHeight, scrollTop) => {
    // If we have a next page of data then we aren't truly at the bottom, so we
    // render the add row component at the top
    if (hasNextPage) {
      return 0
    }
    offset = rowCount * rowHeight - (scrollTop % rowHeight)
    if (rowCount !== 0) {
      offset -= 1
    }
    return offset
  }

  const addRow = async () => {
    // Blur the active cell and tick to let final value updates propagate
    isAdding = true
    $focusedCellId = null
    await tick()

    // Create row
    const newRowIndex = offset ? undefined : 0
    let rowToCreate = { ...newRow }
    delete rowToCreate._isNewRow
    const savedRow = await rows.actions.addRow({
      row: rowToCreate,
      idx: newRowIndex,
    })
    if (savedRow) {
      // Reset state
      clear()

      // Select the first cell if possible
      if (firstColumn) {
        $focusedCellId = getCellID(savedRow._id, firstColumn.name)
      }
    }
    isAdding = false
  }

  const clear = () => {
    isAdding = false
    visible = false
    $focusedCellId = null
    $hoveredRowId = null
    document.removeEventListener("keydown", handleKeyPress)
  }

  const startAdding = async () => {
    // Attempt to submit if already adding a row
    if (visible && !isAdding) {
      await addRow()
      return
    }
    if (visible || !firstColumn) {
      return
    }

    // If we don't have a next page then we're at the bottom and can scroll to
    // the max available offset
    else {
      scroll.update(state => ({
        ...state,
        top: $maxScrollTop,
      }))
    }

    // Update state and select initial cell
    newRow = { _isNewRow: true }
    visible = true
    $hoveredRowId = NewRowID
    if (firstColumn) {
      $focusedCellId = getCellID(NewRowID, firstColumn.name)
    }

    // Attach key listener
    document.addEventListener("keydown", handleKeyPress)
  }

  const updateValue = ({ column, value }) => {
    newRow[column] = value
  }

  const addViaModal = () => {
    clear()
    dispatch("add-row")
  }

  const handleKeyPress = e => {
    if (!visible) {
      return
    }
    if (e.key === "Escape") {
      // Only close the new row component if we aren't actively inside a cell
      if (!$focusedCellAPI?.isActive()) {
        e.preventDefault()
        clear()
      }
    }
  }

  onMount(() => subscribe("add-row-inline", startAdding))
  onDestroy(() => {
    document.removeEventListener("keydown", handleKeyPress)
  })
</script>

<!-- New row FAB -->
<!-- svelte-ignore a11y-no-static-element-interactions -->
<!-- svelte-ignore a11y-click-events-have-key-events -->
<TempTooltip
  text="Click here to create your first row"
  condition={hasNoRows &&
    $loaded &&
    !$filter?.length &&
    !$inlineFilters?.length &&
    !$refreshing}
  type={TooltipType.Info}
>
  {#if !visible && !selectedRowCount && $config.canAddRows}
    <div
      class="new-row-fab"
      on:click={() => dispatch("add-row-inline")}
      transition:fade|local={{ duration: 130 }}
      class:offset={!$displayColumn}
    >
      <Icon name="Add" size="S" />
    </div>
  {/if}
</TempTooltip>

<!-- Only show new row functionality if we have any columns -->
{#if visible}
  <div
    class="new-row"
    class:floating={offset > 0}
    style="--offset:{offset}px; --sticky-width:{width}px;"
  >
    <div class="underlay sticky" transition:fade|local={{ duration: 130 }} />
    <div class="underlay" transition:fade|local={{ duration: 130 }} />
    <div class="sticky-column" transition:fade|local={{ duration: 130 }}>
<<<<<<< HEAD
      <GutterCell expandable on:expand={addViaModal} rowHovered>
        <Icon name="Add" color="var(--spectrum-global-color-gray-500)" />
        {#if isAdding}
          <div in:fade={{ duration: 130 }} class="loading-overlay" />
        {/if}
      </GutterCell>
      {#if $displayColumn}
        {@const cellId = getCellID(NewRowID, $displayColumn.name)}
        <DataCell
          {cellId}
          rowFocused
          column={$displayColumn}
          row={newRow}
          focused={$focusedCellId === cellId}
          width={$displayColumn.width}
          {updateValue}
          topRow={offset === 0}
        >
          {#if $displayColumn?.schema?.autocolumn}
            <div class="readonly-overlay">Can't edit auto column</div>
          {/if}
=======
      <div class="row">
        <GutterCell expandable on:expand={addViaModal} rowHovered>
          <Icon name="Add" color="var(--spectrum-global-color-gray-500)" />
>>>>>>> 7165037f
          {#if isAdding}
            <div in:fade={{ duration: 130 }} class="loading-overlay" />
          {/if}
        </GutterCell>
        {#if $stickyColumn}
          {@const cellId = getCellID(NewRowID, $stickyColumn.name)}
          <DataCell
            {cellId}
            rowFocused
            column={$stickyColumn}
            row={newRow}
            focused={$focusedCellId === cellId}
            width={$stickyColumn.width}
            {updateValue}
            topRow={offset === 0}
          >
            {#if $stickyColumn?.schema?.autocolumn}
              <div class="readonly-overlay">Can't edit auto column</div>
            {/if}
            {#if isAdding}
              <div in:fade={{ duration: 130 }} class="loading-overlay" />
            {/if}
          </DataCell>
        {/if}
      </div>
    </div>
    <div class="normal-columns" transition:fade|local={{ duration: 130 }}>
      <GridScrollWrapper scrollHorizontally attachHandlers>
        <div class="row">
          {#each $scrollableColumns as column}
            {@const cellId = getCellID(NewRowID, column.name)}
            <DataCell
              {cellId}
              {column}
              {updateValue}
              rowFocused
              row={newRow}
              focused={$focusedCellId === cellId}
              width={column.width}
              topRow={offset === 0}
              hidden={!$columnRenderMap[column.name]}
            >
              {#if column?.schema?.autocolumn}
                <div class="readonly-overlay">Can't edit auto column</div>
              {/if}
              {#if isAdding}
                <div in:fade={{ duration: 130 }} class="loading-overlay" />
              {/if}
            </DataCell>
          {/each}
        </div>
      </GridScrollWrapper>
    </div>
    <div class="buttons" transition:fade|local={{ duration: 130 }}>
      <Button size="M" cta on:click={addRow} disabled={isAdding}>
        <div class="button-with-keys">
          Save
          <KeyboardShortcut overlay keybind="Ctrl+Enter" />
        </div>
      </Button>
      <Button size="M" secondary newStyles on:click={clear}>
        <div class="button-with-keys">
          Cancel
          <KeyboardShortcut keybind="Esc" />
        </div>
      </Button>
    </div>
  </div>
{/if}

<style>
  /* New row FAB */
  .new-row-fab {
    position: absolute;
    top: var(--default-row-height);
    left: calc(var(--gutter-width) / 2);
    transform: translateX(6px) translateY(-50%);
    background: var(--cell-background);
    padding: 4px;
    border-radius: 50%;
    border: var(--cell-border);
    z-index: 10;
  }
  .new-row-fab:hover {
    background: var(--cell-background-hover);
    cursor: pointer;
  }
  .new-row-fab.offset {
    margin-left: -6px;
  }

  .new-row {
    position: absolute;
    top: var(--default-row-height);
    left: 0;
    width: 100%;
    height: 100%;
    display: flex;
    flex-direction: row;
    align-items: stretch;
  }
  .new-row :global(.cell) {
    --cell-background: var(--spectrum-global-color-gray-75) !important;
  }
  .new-row.floating :global(.cell) {
    height: calc(var(--row-height) + 1px);
    border-top: var(--cell-border);
  }

  /* Underlay sits behind everything */
  .underlay {
    position: absolute;
    content: "";
    left: 0;
    top: 0;
    height: 100%;
    width: 100%;
    background: var(--cell-background);
    opacity: 0.8;
  }
  .underlay.sticky {
    z-index: 2;
    width: var(--sticky-width);
  }

  /* Floating buttons which sit on top of the underlay but below the sticky column */
  .buttons {
    display: flex;
    flex-direction: row;
    gap: 8px;
    pointer-events: all;
    z-index: 3;
    position: absolute;
    top: calc(
      var(--row-height) + var(--offset) + var(--default-row-height) / 2
    );
    left: calc(var(--default-row-height) / 2);
  }
  .button-with-keys {
    display: flex;
    gap: 6px;
    align-items: center;
  }
  .button-with-keys :global(> div) {
    padding-top: 2px;
  }

  /* Sticky column styles */
  .sticky-column {
    display: flex;
    z-index: 4;
    position: relative;
    align-self: flex-start;
    flex: 0 0 var(--sticky-width);
  }
  .sticky-column :global(.cell:not(:last-child)) {
    border-right: none;
  }
  .sticky-column,
  .normal-columns {
    margin-top: var(--offset);
  }

  /* Normal column styles */
  .row {
    width: 0;
    display: flex;
  }

  /*  Readonly cell overlay */
  .readonly-overlay {
    position: absolute;
    top: 0;
    left: 0;
    height: var(--row-height);
    width: 100%;
    padding: var(--cell-padding);
    font-style: italic;
    color: var(--spectrum-global-color-gray-600);
    z-index: 1;
    user-select: none;
    overflow: hidden;
    white-space: nowrap;
    text-overflow: ellipsis;
  }

  /*  Overlay while row is being added */
  .loading-overlay {
    position: absolute;
    top: 0;
    left: 0;
    height: var(--row-height);
    width: 100%;
    z-index: 1;
    background: var(--spectrum-global-color-gray-400);
    opacity: 0.25;
  }
</style><|MERGE_RESOLUTION|>--- conflicted
+++ resolved
@@ -31,11 +31,8 @@
     filter,
     inlineFilters,
     columnRenderMap,
-<<<<<<< HEAD
     visibleColumns,
-=======
     scrollTop,
->>>>>>> 7165037f
   } = getContext("grid")
 
   let visible = false
@@ -191,50 +188,26 @@
     <div class="underlay sticky" transition:fade|local={{ duration: 130 }} />
     <div class="underlay" transition:fade|local={{ duration: 130 }} />
     <div class="sticky-column" transition:fade|local={{ duration: 130 }}>
-<<<<<<< HEAD
-      <GutterCell expandable on:expand={addViaModal} rowHovered>
-        <Icon name="Add" color="var(--spectrum-global-color-gray-500)" />
-        {#if isAdding}
-          <div in:fade={{ duration: 130 }} class="loading-overlay" />
-        {/if}
-      </GutterCell>
-      {#if $displayColumn}
-        {@const cellId = getCellID(NewRowID, $displayColumn.name)}
-        <DataCell
-          {cellId}
-          rowFocused
-          column={$displayColumn}
-          row={newRow}
-          focused={$focusedCellId === cellId}
-          width={$displayColumn.width}
-          {updateValue}
-          topRow={offset === 0}
-        >
-          {#if $displayColumn?.schema?.autocolumn}
-            <div class="readonly-overlay">Can't edit auto column</div>
-          {/if}
-=======
       <div class="row">
         <GutterCell expandable on:expand={addViaModal} rowHovered>
           <Icon name="Add" color="var(--spectrum-global-color-gray-500)" />
->>>>>>> 7165037f
           {#if isAdding}
             <div in:fade={{ duration: 130 }} class="loading-overlay" />
           {/if}
         </GutterCell>
-        {#if $stickyColumn}
-          {@const cellId = getCellID(NewRowID, $stickyColumn.name)}
+        {#if $displayColumn}
+          {@const cellId = getCellID(NewRowID, $displayColumn.name)}
           <DataCell
             {cellId}
             rowFocused
-            column={$stickyColumn}
+            column={$displayColumn}
             row={newRow}
             focused={$focusedCellId === cellId}
-            width={$stickyColumn.width}
+            width={$displayColumn.width}
             {updateValue}
             topRow={offset === 0}
           >
-            {#if $stickyColumn?.schema?.autocolumn}
+            {#if $displayColumn?.schema?.autocolumn}
               <div class="readonly-overlay">Can't edit auto column</div>
             {/if}
             {#if isAdding}
