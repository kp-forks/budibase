--- conflicted
+++ resolved
@@ -16,10 +16,7 @@
   FieldType.ATTACHMENTS,
   FieldType.FORMULA,
   FieldType.JSON,
-<<<<<<< HEAD
-=======
   FieldType.ATTACHMENT_SINGLE,
->>>>>>> 3ab67e35
   FieldType.SIGNATURE_SINGLE,
   "jsonarray",
   "queryarray",
