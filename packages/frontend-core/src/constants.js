/**
 * Operator options for lucene queries
 */
export const OperatorOptions = {
  Equals: {
    value: "equal",
    label: "Equals",
  },
  NotEquals: {
    value: "notEqual",
    label: "Not equals",
  },
  Empty: {
    value: "empty",
    label: "Is empty",
  },
  NotEmpty: {
    value: "notEmpty",
    label: "Is not empty",
  },
  StartsWith: {
    value: "string",
    label: "Starts with",
  },
  Like: {
    value: "fuzzy",
    label: "Like",
  },
  MoreThan: {
    value: "rangeLow",
    label: "More than",
  },
  LessThan: {
    value: "rangeHigh",
    label: "Less than",
  },
  Contains: {
    value: "equal",
    label: "Contains",
  },
  NotContains: {
    value: "notEqual",
    label: "Does Not Contain",
  },
  In: {
    value: "oneOf",
    label: "Is in",
  },
}

// Cookie names
export const Cookies = {
  Auth: "budibase:auth",
  CurrentApp: "budibase:currentapp",
  ReturnUrl: "budibase:returnurl",
}

// Table names
export const TableNames = {
  USERS: "ta_users",
}

export const BbRoles = [
  { label: "App User", value: "appUser" },
  { label: "Developer", value: "developer" },
  { label: "Admin", value: "admin" },
]

export const BuilderRoleDescriptions = [
  {
    value: "appUser",
    icon: "User",
    label: "App user - Only has access to published apps",
  },
  {
    value: "developer",
    icon: "Hammer",
    label: "Developer - Access to the app builder",
  },
  {
    value: "admin",
    icon: "Draw",
    label: "Admin - Full access",
  },
]

/**
 * API version header attached to all requests.
 * Version changelog:
 * v1:
 *   - Coerce types for search endpoint
 */
export const ApiVersion = "1"

<<<<<<< HEAD
// Role IDs
export const Roles = {
  ADMIN: "ADMIN",
  POWER: "POWER",
  BASIC: "BASIC",
  PUBLIC: "PUBLIC",
  BUILDER: "BUILDER",
=======
/**
 * Maximum minimum range for SQL number values
 */
export const SqlNumberTypeRangeMap = {
  integer: {
    max: 2147483647,
    min: -2147483648,
  },
  int: {
    max: 2147483647,
    min: -2147483648,
  },
  smallint: {
    max: 32767,
    min: -32768,
  },
  mediumint: {
    max: 8388607,
    min: -8388608,
  },
>>>>>>> 25bb8222
}<|MERGE_RESOLUTION|>--- conflicted
+++ resolved
@@ -92,7 +92,6 @@
  */
 export const ApiVersion = "1"
 
-<<<<<<< HEAD
 // Role IDs
 export const Roles = {
   ADMIN: "ADMIN",
@@ -100,7 +99,7 @@
   BASIC: "BASIC",
   PUBLIC: "PUBLIC",
   BUILDER: "BUILDER",
-=======
+}
 /**
  * Maximum minimum range for SQL number values
  */
@@ -121,5 +120,4 @@
     max: 8388607,
     min: -8388608,
   },
->>>>>>> 25bb8222
 }