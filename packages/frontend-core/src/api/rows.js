--- conflicted
+++ resolved
@@ -23,9 +23,6 @@
       return
     }
     return await API.post({
-<<<<<<< HEAD
-      url: `/api/${row.viewId || row.tableId}/rows`,
-=======
       url: `/api/${row._viewId || row.tableId}/rows`,
       body: row,
       suppressErrors,
@@ -43,7 +40,6 @@
     }
     return await API.patch({
       url: `/api/${row._viewId || row.tableId}/rows`,
->>>>>>> a671a85c
       body: row,
       suppressErrors,
     })
