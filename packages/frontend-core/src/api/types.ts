--- conflicted
+++ resolved
@@ -39,11 +39,8 @@
 import { WorkspaceAppEndpoints } from "./workspaceApps"
 import { ResourceEndpoints } from "./resource"
 import { DeploymentEndpoints } from "./deploy"
-<<<<<<< HEAD
 import { WorkspaceFavouriteEndpoints } from "./workspaceFavourites"
-=======
 import { RecaptchaEndpoints } from "./recaptcha"
->>>>>>> c94a7dc4
 
 export enum HTTPMethod {
   POST = "POST",
