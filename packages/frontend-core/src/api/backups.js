--- conflicted
+++ resolved
@@ -10,12 +10,7 @@
     if (trigger) {
       opts.trigger = trigger.toLowerCase()
     }
-<<<<<<< HEAD
-    if (startDate) {
-=======
-
     if (startDate && endDate) {
->>>>>>> d138d5eb
       opts.startDate = startDate
       opts.endDate = endDate
     }
