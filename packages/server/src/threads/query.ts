import { default as threadUtils } from "./utils"
threadUtils.threadSetup()
import { WorkerCallback, QueryEvent, QueryVariable } from "./definitions"
import ScriptRunner from "../utilities/scriptRunner"
import { getIntegration } from "../integrations"
import { processStringSync } from "@budibase/string-templates"
import { context, cache, auth } from "@budibase/backend-core"
import { getGlobalIDFromUserMetadataID } from "../db/utils"
import sdk from "../sdk"
import { cloneDeep } from "lodash/fp"

import { isSQL } from "../integrations/utils"
import { interpolateSQL } from "../integrations/queries/sql"

class QueryRunner {
  datasource: any
  queryVerb: string
  queryId: string
  fields: any
  parameters: any
  pagination: any
  transformer: any
  cachedVariables: any[]
  ctx: any
  queryResponse: any
  noRecursiveQuery: boolean
  hasRerun: boolean
  hasRefreshedOAuth: boolean
  hasDynamicVariables: boolean

  constructor(input: QueryEvent, flags = { noRecursiveQuery: false }) {
    this.datasource = input.datasource
    this.queryVerb = input.queryVerb
    this.fields = input.fields
    this.parameters = input.parameters
    this.pagination = input.pagination
    this.transformer = input.transformer
    this.queryId = input.queryId
    this.noRecursiveQuery = flags.noRecursiveQuery
    this.cachedVariables = []
    // Additional context items for enrichment
    this.ctx = input.ctx
    // allows the response from a query to be stored throughout this
    // execution so that if it needs to be re-used for another variable
    // it can be
    this.queryResponse = {}
    this.hasRerun = false
    this.hasRefreshedOAuth = false
    this.hasDynamicVariables = false
  }

  async execute(): Promise<any> {
    let { datasource, fields, queryVerb, transformer } = this
    let datasourceClone = cloneDeep(datasource)
    let fieldsClone = cloneDeep(fields)

    const Integration = await getIntegration(datasourceClone.source)
    if (!Integration) {
      throw "Integration type does not exist."
    }

    if (datasourceClone.config.authConfigs) {
      const updatedConfigs = []
      for (let config of datasourceClone.config.authConfigs) {
        updatedConfigs.push(await sdk.queries.enrichContext(config, this.ctx))
      }
      datasourceClone.config.authConfigs = updatedConfigs
    }

    const integration = new Integration(datasourceClone.config)

    // pre-query, make sure datasource variables are added to parameters
    const parameters = await this.addDatasourceVariables()

    // Enrich the parameters with the addition context items.
    // 'user' is now a reserved variable key in mapping parameters
    const enrichedParameters = await sdk.queries.enrichContext(
      parameters,
      this.ctx
    )
    const enrichedContext = { ...enrichedParameters, ...this.ctx }

    // Parse global headers
    if (datasourceClone.config.defaultHeaders) {
      datasourceClone.config.defaultHeaders = await sdk.queries.enrichContext(
        datasourceClone.config.defaultHeaders,
        enrichedContext
      )
    }

    let query
    // handle SQL injections by interpolating the variables
    if (isSQL(datasourceClone)) {
<<<<<<< HEAD
      query = await interpolateSQL(fieldsClone, enrichedParameters, integration)
=======
      query = interpolateSQL(fieldsClone, enrichedContext, integration)
>>>>>>> fc961598
    } else {
      query = await sdk.queries.enrichContext(fieldsClone, enrichedContext)
    }

    // Add pagination values for REST queries
    if (this.pagination) {
      query.paginationValues = this.pagination
    }

    let output = threadUtils.formatResponse(await integration[queryVerb](query))
    let rows = output,
      info = undefined,
      extra = undefined,
      pagination = undefined
    if (threadUtils.hasExtraData(output)) {
      rows = output.data
      info = output.info
      extra = output.extra
      pagination = output.pagination
    }

    // transform as required
    if (transformer) {
      const runner = new ScriptRunner(transformer, {
        data: rows,
        params: enrichedParameters,
      })
      rows = runner.execute()
    }

    // if the request fails we retry once, invalidating the cached value
    if (info && info.code >= 400 && !this.hasRerun) {
      if (
        this.ctx.user?.provider &&
        info.code === 401 &&
        !this.hasRefreshedOAuth
      ) {
        await this.refreshOAuth2(this.ctx)
        // Attempt to refresh the access token from the provider
        this.hasRefreshedOAuth = true
      } else {
        this.hasRerun = true
      }

      await threadUtils.invalidateDynamicVariables(this.cachedVariables)
      return this.execute()
    }

    // check for undefined response
    if (!rows) {
      rows = []
    }

    // needs to an array for next step
    if (!Array.isArray(rows)) {
      rows = [rows]
    }

    // map into JSON if just raw primitive here
    if (rows.find((row: any) => typeof row !== "object")) {
      rows = rows.map((value: any) => ({ value }))
    }

    // get all the potential fields in the schema
    let keys = rows.flatMap(Object.keys)

    if (integration.end) {
      integration.end()
    }

    return { rows, keys, info, extra, pagination }
  }

  async runAnotherQuery(queryId: string, parameters: any) {
    const db = context.getAppDB()
    const query = await db.get(queryId)
    const datasource = await sdk.datasources.get(query.datasourceId, {
      enriched: true,
    })
    return new QueryRunner(
      {
        datasource,
        queryVerb: query.queryVerb,
        fields: query.fields,
        parameters,
        transformer: query.transformer,
        queryId,
        ctx: this.ctx,
      },
      { noRecursiveQuery: true }
    ).execute()
  }

  async refreshOAuth2(ctx: any) {
    const { oauth2, providerType, _id } = ctx.user
    const { configId } = ctx.auth

    if (!providerType || !oauth2?.refreshToken) {
      throw new Error("No refresh token found for authenticated user")
    }

    const resp: any = await auth.refreshOAuthToken(
      oauth2.refreshToken,
      providerType,
      configId
    )

    // Refresh session flow. Should be in same location as refreshOAuthToken
    // There are several other properties available in 'resp'
    if (!resp.err) {
      const globalUserId = getGlobalIDFromUserMetadataID(_id)
      await auth.updateUserOAuth(globalUserId, resp)
      this.ctx.user = await cache.user.getUser(globalUserId)
    } else {
      // In this event the user may have oAuth issues that
      // could require re-authenticating with their provider.
      let errorMessage = resp.err.data ? resp.err.data : resp.err.toString()
      throw new Error(
        "OAuth2 access token could not be refreshed: " + errorMessage
      )
    }

    return resp
  }

  async getDynamicVariable(variable: QueryVariable) {
    let { parameters } = this
    const queryId = variable.queryId,
      name = variable.name
    let value = await threadUtils.checkCacheForDynamicVariable(queryId, name)
    if (!value) {
      value = this.queryResponse[queryId]
        ? this.queryResponse[queryId]
        : await this.runAnotherQuery(queryId, parameters)
      // store incase this query is to be called again
      this.queryResponse[queryId] = value
      await threadUtils.storeDynamicVariable(queryId, name, value)
    } else {
      this.cachedVariables.push({ queryId, name })
    }
    return value
  }

  async addDatasourceVariables() {
    let { datasource, parameters, fields } = this
    if (!datasource || !datasource.config) {
      return parameters
    }
    const staticVars = datasource.config.staticVariables || {}
    const dynamicVars = datasource.config.dynamicVariables || []
    for (let [key, value] of Object.entries(staticVars)) {
      if (!parameters[key]) {
        parameters[key] = value
      }
    }
    if (!this.noRecursiveQuery) {
      // need to see if this uses any variables
      const stringFields = JSON.stringify(fields)
      const foundVars = dynamicVars.filter((variable: QueryVariable) => {
        // don't allow a query to use its own dynamic variable (loop)
        if (variable.queryId === this.queryId) {
          return false
        }
        // look for {{ variable }} but allow spaces between handlebars
        const regex = new RegExp(`{{[ ]*${variable.name}[ ]*}}`)
        return regex.test(stringFields)
      })
      const dynamics = foundVars.map((dynVar: QueryVariable) =>
        this.getDynamicVariable(dynVar)
      )
      const responses = await Promise.all(dynamics)
      for (let i = 0; i < foundVars.length; i++) {
        const variable = foundVars[i]
        parameters[variable.name] = processStringSync(
          variable.value,
          {
            data: responses[i].rows,
            info: responses[i].extra,
          },
          {
            escapeNewlines: true,
          }
        )
        // make sure its known that this uses dynamic variables in case it fails
        this.hasDynamicVariables = true
      }
    }
    return parameters
  }
}

export function execute(input: QueryEvent, callback: WorkerCallback) {
  const run = async () => {
    const Runner = new QueryRunner(input)
    try {
      const response = await Runner.execute()
      callback(null, response)
    } catch (err) {
      callback(err)
    }
  }
  context.doInAppContext(input.appId!, async () => {
    if (input.environmentVariables) {
      return context.doInEnvironmentContext(input.environmentVariables, () => {
        return run()
      })
    } else {
      return run()
    }
  })
}<|MERGE_RESOLUTION|>--- conflicted
+++ resolved
@@ -91,11 +91,7 @@
     let query
     // handle SQL injections by interpolating the variables
     if (isSQL(datasourceClone)) {
-<<<<<<< HEAD
-      query = await interpolateSQL(fieldsClone, enrichedParameters, integration)
-=======
-      query = interpolateSQL(fieldsClone, enrichedContext, integration)
->>>>>>> fc961598
+      query = await interpolateSQL(fieldsClone, enrichedContext, integration)
     } else {
       query = await sdk.queries.enrichContext(fieldsClone, enrichedContext)
     }
