<<<<<<< HEAD
import { Automation, Webhook, WebhookActionType } from "@budibase/types"
import { sdk } from "@budibase/shared-core"
=======
import {
  Automation,
  RequiredKeys,
  Webhook,
  WebhookActionType,
} from "@budibase/types"
>>>>>>> 09135be8
import { generateAutomationID, getAutomationParams } from "../../../db/utils"
import { deleteEntityMetadata } from "../../../utilities"
import { MetadataTypes } from "../../../constants"
import {
  context,
  events,
  HTTPError,
  db as dbCore,
} from "@budibase/backend-core"
import { definitions } from "../../../automations/triggerInfo"
import automations from "."

export interface PersistedAutomation extends Automation {
  _id: string
  _rev: string
}

function getDb() {
  return context.getAppDB()
}

function cleanAutomationInputs(automation: Automation) {
  if (automation == null) {
    return automation
  }
  let steps = automation.definition.steps
  let trigger = automation.definition.trigger
  let allSteps = [...steps, trigger]
  // live is not a property used anymore
  if (automation.live != null) {
    delete automation.live
  }
  for (let step of allSteps) {
    if (step == null) {
      continue
    }
    for (let inputName of Object.keys(step.inputs)) {
      if (!step.inputs[inputName] || step.inputs[inputName] === "") {
        delete step.inputs[inputName]
      }
    }
  }
  return automation
}

async function handleStepEvents(
  oldAutomation: Automation,
  automation: Automation
) {
  const getNewSteps = (oldAutomation: Automation, automation: Automation) => {
    const oldStepIds = oldAutomation.definition.steps.map(s => s.id)
    return automation.definition.steps.filter(s => !oldStepIds.includes(s.id))
  }

  const getDeletedSteps = (
    oldAutomation: Automation,
    automation: Automation
  ) => {
    const stepIds = automation.definition.steps.map(s => s.id)
    return oldAutomation.definition.steps.filter(s => !stepIds.includes(s.id))
  }

  // new steps
  const newSteps = getNewSteps(oldAutomation, automation)
  for (let step of newSteps) {
    await events.automation.stepCreated(automation, step)
  }

  // old steps
  const deletedSteps = getDeletedSteps(oldAutomation, automation)
  for (let step of deletedSteps) {
    await events.automation.stepDeleted(automation, step)
  }
}

export async function fetch() {
  const db = getDb()
  const response = await db.allDocs<PersistedAutomation>(
    getAutomationParams(null, {
      include_docs: true,
    })
  )
<<<<<<< HEAD
  return response.rows.map(row => row.doc).filter(doc => !!doc)
=======
  return response.rows
    .map(row => row.doc)
    .filter(doc => !!doc)
    .map(trimUnexpectedObjectFields)
>>>>>>> 09135be8
}

export async function get(automationId: string) {
  const db = getDb()
<<<<<<< HEAD
  const result = await db.get<PersistedAutomation>(automationId)
  return result
=======
  const result = await db.get<Automation>(automationId)
  return trimUnexpectedObjectFields(result)
>>>>>>> 09135be8
}

export async function create(automation: Automation) {
  automation = trimUnexpectedObjectFields(automation)
  const db = getDb()

  // Respect existing IDs if recreating a deleted automation
  if (!automation._id) {
    automation._id = generateAutomationID()
  }

  automation.type = "automation"
  automation = cleanAutomationInputs(automation)
  automation = await checkForWebhooks({
    newAuto: automation,
  })
  const response = await db.put(automation)
  await events.automation.created(automation)
  for (let step of automation.definition.steps) {
    await events.automation.stepCreated(automation, step)
  }
  automation._rev = response.rev
  automation._id = response.id

  return automation
}

export async function update(automation: Automation) {
<<<<<<< HEAD
  automation = { ...automation }
=======
  automation = trimUnexpectedObjectFields(automation)
>>>>>>> 09135be8
  if (!automation._id || !automation._rev) {
    throw new HTTPError("_id or _rev fields missing", 400)
  }

  const db = getDb()

  const oldAutomation = await db.get<Automation>(automation._id)

  guardInvalidUpdatesAndThrow(automation, oldAutomation)

  automation = cleanAutomationInputs(automation)
  automation = await checkForWebhooks({
    oldAuto: oldAutomation,
    newAuto: automation,
  })
  const response = await db.put(automation)
  automation._rev = response.rev

  const oldAutoTrigger =
    oldAutomation && oldAutomation.definition.trigger
      ? oldAutomation.definition.trigger
      : undefined
  const newAutoTrigger =
    automation && automation.definition.trigger
      ? automation.definition.trigger
      : undefined
  // trigger has been updated, remove the test inputs
  if (oldAutoTrigger && oldAutoTrigger.id !== newAutoTrigger?.id) {
    await events.automation.triggerUpdated(automation)
    await deleteEntityMetadata(
      MetadataTypes.AUTOMATION_TEST_INPUT,
      automation._id!
    )
  }

  await handleStepEvents(oldAutomation, automation)

  return {
    ...automation,
    _rev: response.rev,
    _id: response.id,
  }
}

export async function remove(automationId: string, rev: string) {
  const db = getDb()
  const existing = await db.get<Automation>(automationId)
  await checkForWebhooks({
    oldAuto: existing,
  })

  // delete metadata first
  await deleteEntityMetadata(MetadataTypes.AUTOMATION_TEST_INPUT, automationId)
  await deleteEntityMetadata(
    MetadataTypes.AUTOMATION_TEST_HISTORY,
    automationId
  )

  const result = await db.remove(automationId, rev)

  await events.automation.deleted(existing)

  return result
}

/**
 * This function handles checking if any webhooks need to be created or deleted for automations.
 * @param appId The ID of the app in which we are checking for webhooks
 * @param oldAuto The old automation object if updating/deleting
 * @param newAuto The new automation object if creating/updating
 * @returns After this is complete the new automation object may have been updated and should be
 * written to DB (this does not write to DB as it would be wasteful to repeat).
 */
async function checkForWebhooks({ oldAuto, newAuto }: any) {
  const WH_STEP_ID = definitions.WEBHOOK.stepId

  const appId = context.getAppId()
  if (!appId) {
    throw new Error("Unable to check webhooks - no app ID in context.")
  }
  const oldTrigger = oldAuto ? oldAuto.definition.trigger : null
  const newTrigger = newAuto ? newAuto.definition.trigger : null
  const triggerChanged =
    oldTrigger && newTrigger && oldTrigger.id !== newTrigger.id
  function isWebhookTrigger(auto: any) {
    return (
      auto &&
      auto.definition.trigger &&
      auto.definition.trigger.stepId === WH_STEP_ID
    )
  }
  // need to delete webhook
  if (
    isWebhookTrigger(oldAuto) &&
    (!isWebhookTrigger(newAuto) || triggerChanged) &&
    oldTrigger.webhookId
  ) {
    try {
      const db = getDb()
      // need to get the webhook to get the rev
      const webhook = await db.get<Webhook>(oldTrigger.webhookId)
      // might be updating - reset the inputs to remove the URLs
      if (newTrigger) {
        delete newTrigger.webhookId
        newTrigger.inputs = {}
      }
      await automations.webhook.destroy(webhook._id!, webhook._rev!)
    } catch (err) {
      // don't worry about not being able to delete, if it doesn't exist all good
    }
  }
  // need to create webhook
  if (
    (!isWebhookTrigger(oldAuto) || triggerChanged) &&
    isWebhookTrigger(newAuto)
  ) {
    const webhook = await automations.webhook.save(
      automations.webhook.newDoc(
        "Automation webhook",
        WebhookActionType.AUTOMATION,
        newAuto._id
      )
    )
    const id = webhook._id
    newTrigger.webhookId = id
    // the app ID has to be development for this endpoint
    // it can only be used when building the app
    // but the trigger endpoint will always be used in production
    const prodAppId = dbCore.getProdAppID(appId)
    newTrigger.inputs = {
      schemaUrl: `api/webhooks/schema/${appId}/${id}`,
      triggerUrl: `api/webhooks/trigger/${prodAppId}/${id}`,
    }
  }
  return newAuto
}

<<<<<<< HEAD
function guardInvalidUpdatesAndThrow(
  automation: Automation,
  oldAutomation: Automation
) {
  const stepDefinitions = [
    automation.definition.trigger,
    ...automation.definition.steps,
  ]
  const oldStepDefinitions = [
    oldAutomation.definition.trigger,
    ...oldAutomation.definition.steps,
  ]
  for (const step of stepDefinitions) {
    const readonlyFields = Object.keys(
      step.schema.inputs.properties || {}
    ).filter(k => step.schema.inputs.properties[k].readonly)
    readonlyFields.forEach(readonlyField => {
      const oldStep = oldStepDefinitions.find(i => i.id === step.id)
      if (step.inputs[readonlyField] !== oldStep?.inputs[readonlyField]) {
        throw new HTTPError(
          `Field ${readonlyField} is readonly and it cannot be modified`,
          400
        )
      }
    })
  }

  if (
    sdk.automations.isRowAction(automation) &&
    automation.name !== oldAutomation.name
  ) {
    throw new Error("Row actions cannot be renamed")
  }
=======
function trimUnexpectedObjectFields<T extends Automation>(automation: T): T {
  // This will ensure all the automation fields (and nothing else) is mapped to the result
  const allRequired: RequiredKeys<Automation> = {
    _id: automation._id,
    _rev: automation._rev,
    definition: automation.definition,
    screenId: automation.screenId,
    uiTree: automation.uiTree,
    appId: automation.appId,
    live: automation.live,
    name: automation.name,
    internal: automation.internal,
    type: automation.type,
    disabled: automation.disabled,
    testData: automation.testData,
    createdAt: automation.createdAt,
    updatedAt: automation.updatedAt,
  }
  const result = { ...allRequired } as T
  for (const key in result) {
    if (!Object.prototype.hasOwnProperty.call(automation, key)) {
      delete result[key]
    }
  }
  return result as T
>>>>>>> 09135be8
}<|MERGE_RESOLUTION|>--- conflicted
+++ resolved
@@ -1,14 +1,10 @@
-<<<<<<< HEAD
-import { Automation, Webhook, WebhookActionType } from "@budibase/types"
 import { sdk } from "@budibase/shared-core"
-=======
 import {
   Automation,
   RequiredKeys,
   Webhook,
   WebhookActionType,
 } from "@budibase/types"
->>>>>>> 09135be8
 import { generateAutomationID, getAutomationParams } from "../../../db/utils"
 import { deleteEntityMetadata } from "../../../utilities"
 import { MetadataTypes } from "../../../constants"
@@ -91,25 +87,16 @@
       include_docs: true,
     })
   )
-<<<<<<< HEAD
-  return response.rows.map(row => row.doc).filter(doc => !!doc)
-=======
   return response.rows
     .map(row => row.doc)
     .filter(doc => !!doc)
     .map(trimUnexpectedObjectFields)
->>>>>>> 09135be8
 }
 
 export async function get(automationId: string) {
   const db = getDb()
-<<<<<<< HEAD
   const result = await db.get<PersistedAutomation>(automationId)
-  return result
-=======
-  const result = await db.get<Automation>(automationId)
   return trimUnexpectedObjectFields(result)
->>>>>>> 09135be8
 }
 
 export async function create(automation: Automation) {
@@ -138,11 +125,7 @@
 }
 
 export async function update(automation: Automation) {
-<<<<<<< HEAD
-  automation = { ...automation }
-=======
   automation = trimUnexpectedObjectFields(automation)
->>>>>>> 09135be8
   if (!automation._id || !automation._rev) {
     throw new HTTPError("_id or _rev fields missing", 400)
   }
@@ -280,7 +263,6 @@
   return newAuto
 }
 
-<<<<<<< HEAD
 function guardInvalidUpdatesAndThrow(
   automation: Automation,
   oldAutomation: Automation
@@ -314,7 +296,8 @@
   ) {
     throw new Error("Row actions cannot be renamed")
   }
-=======
+}
+
 function trimUnexpectedObjectFields<T extends Automation>(automation: T): T {
   // This will ensure all the automation fields (and nothing else) is mapped to the result
   const allRequired: RequiredKeys<Automation> = {
@@ -340,5 +323,4 @@
     }
   }
   return result as T
->>>>>>> 09135be8
 }