import { context, HTTPError, utils } from "@budibase/backend-core"
import {
  Database,
  DocumentType,
  OAuth2Config,
  OAuth2Configs,
  PASSWORD_REPLACEMENT,
  SEPARATOR,
  VirtualDocumentType,
} from "@budibase/types"

async function getDocument(db: Database = context.getAppDB()) {
  const result = await db.tryGet<OAuth2Configs>(DocumentType.OAUTH2_CONFIG)
  return result
}

export async function fetch(): Promise<OAuth2Config[]> {
  const result = await getDocument()
  if (!result) {
    return []
  }
  return Object.values(result.configs)
}

export async function create(
  config: Omit<OAuth2Config, "id">
): Promise<OAuth2Config> {
  const db = context.getAppDB()
  const doc: OAuth2Configs = (await getDocument(db)) ?? {
    _id: DocumentType.OAUTH2_CONFIG,
    configs: {},
  }

  if (Object.values(doc.configs).find(c => c.name === config.name)) {
    throw new HTTPError("Name already used", 400)
  }

  const id = `${VirtualDocumentType.OAUTH2_CONFIG}${SEPARATOR}${utils.newid()}`
  doc.configs[id] = {
    id,
    ...config,
  }

  await db.put(doc)
  return doc.configs[id]
}

export async function get(id: string): Promise<OAuth2Config | undefined> {
  const doc = await getDocument()
  return doc?.configs?.[id]
}

export async function update(config: OAuth2Config): Promise<OAuth2Config> {
  const db = context.getAppDB()
  const doc: OAuth2Configs = (await getDocument(db)) ?? {
    _id: DocumentType.OAUTH2_CONFIG,
    configs: {},
  }

  if (!doc.configs[config.id]) {
    throw new HTTPError(`OAuth2 config with id '${config.id}' not found.`, 404)
  }

  if (
    Object.values(doc.configs).find(
      c => c.name === config.name && c.id !== config.id
    )
  ) {
<<<<<<< HEAD
    throw new HTTPError("Name is not available.", 400)
=======
    throw new HTTPError(
      `OAuth2 config with name '${config.name}' is already taken.`,
      400
    )
>>>>>>> e4eb09b2
  }

  doc.configs[config.id] = {
    ...config,
<<<<<<< HEAD
    clientSecret:
      config.clientSecret === PASSWORD_REPLACEMENT
        ? doc.configs[config.id].clientSecret
        : config.clientSecret,
=======
>>>>>>> e4eb09b2
  }

  await db.put(doc)
  return doc.configs[config.id]
}

export async function remove(configId: string): Promise<void> {
  const db = context.getAppDB()
  const doc: OAuth2Configs = (await getDocument(db)) ?? {
    _id: DocumentType.OAUTH2_CONFIG,
    configs: {},
  }

  if (!doc.configs[configId]) {
    throw new HTTPError(`OAuth2 config with id '${configId}' not found.`, 404)
  }

  delete doc.configs[configId]

  await db.put(doc)
}<|MERGE_RESOLUTION|>--- conflicted
+++ resolved
@@ -66,25 +66,18 @@
       c => c.name === config.name && c.id !== config.id
     )
   ) {
-<<<<<<< HEAD
-    throw new HTTPError("Name is not available.", 400)
-=======
     throw new HTTPError(
       `OAuth2 config with name '${config.name}' is already taken.`,
       400
     )
->>>>>>> e4eb09b2
   }
 
   doc.configs[config.id] = {
     ...config,
-<<<<<<< HEAD
     clientSecret:
       config.clientSecret === PASSWORD_REPLACEMENT
         ? doc.configs[config.id].clientSecret
         : config.clientSecret,
-=======
->>>>>>> e4eb09b2
   }
 
   await db.put(doc)
