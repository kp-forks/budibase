--- conflicted
+++ resolved
@@ -1,11 +1,6 @@
 import cloneDeep from "lodash/cloneDeep"
 import validateJs from "validate.js"
-<<<<<<< HEAD
-import { QueryJson, Row, Table, TableSchema } from "@budibase/types"
-import { FieldTypes } from "../../../constants"
-=======
-import { FieldType, Row, Table, TableSchema } from "@budibase/types"
->>>>>>> 97a5a34a
+import { FieldType, QueryJson, Row, Table, TableSchema } from "@budibase/types"
 import { makeExternalQuery } from "../../../integrations/base/query"
 import { Format } from "../../../api/controllers/view/exporters"
 import sdk from "../.."
