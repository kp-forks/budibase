--- conflicted
+++ resolved
@@ -138,7 +138,6 @@
   if (!tableName) {
     throw new HTTPError("Could not find table name.", 400)
   }
-  const schema = datasource.entities[tableName].schema
 
   // Filter data to only specified columns if required
   if (columns && columns.length) {
@@ -153,15 +152,8 @@
     rows = result.rows
   }
 
-<<<<<<< HEAD
-  if (!tableName) {
-    throw new HTTPError("Could not find table name.", 400)
-  }
   const schema = datasource.entities[tableName].schema
-  let exportRows = sdk.rows.utils.cleanExportRows(rows, schema, format, columns)
-=======
   let exportRows = cleanExportRows(rows, schema, format, columns)
->>>>>>> ab6d5162
 
   let content: string
   switch (format) {
