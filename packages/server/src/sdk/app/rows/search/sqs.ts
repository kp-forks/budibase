import {
  FieldType,
  Operation,
  QueryJson,
  RelationshipFieldMetadata,
  Row,
  RowSearchParams,
  SearchFilters,
  SearchResponse,
  SortDirection,
  SortOrder,
  SortType,
  SqlClient,
  Table,
} from "@budibase/types"
import {
  buildInternalRelationships,
  sqlOutputProcessing,
} from "../../../../api/controllers/row/utils"
import sdk from "../../../index"
import {
  context,
  sql,
  SQLITE_DESIGN_DOC_ID,
  SQS_DATASOURCE_INTERNAL,
} from "@budibase/backend-core"
import { CONSTANT_INTERNAL_ROW_COLS } from "../../../../db/utils"
import AliasTables from "../sqlAlias"
import { outputProcessing } from "../../../../utilities/rowProcessor"
import pick from "lodash/pick"

function buildInternalFieldList(
  table: Table,
  tables: Table[],
  opts: { relationships: boolean } = { relationships: true }
) {
  let fieldList: string[] = []
  fieldList = fieldList.concat(
    CONSTANT_INTERNAL_ROW_COLS.map(col => `${table._id}.${col}`)
  )
  for (let col of Object.values(table.schema)) {
    const isRelationship = col.type === FieldType.LINK
    if (!opts.relationships && isRelationship) {
      continue
    }
    if (isRelationship) {
      const linkCol = col as RelationshipFieldMetadata
      const relatedTable = tables.find(table => table._id === linkCol.tableId)!
      fieldList = fieldList.concat(
        buildInternalFieldList(relatedTable, tables, { relationships: false })
      )
    } else {
      fieldList.push(`${table._id}.${col.name}`)
    }
  }
  return fieldList
}

function tableInFilter(name: string) {
  return `:${name}.`
}

function cleanupFilters(filters: SearchFilters, tables: Table[]) {
  for (let filter of Object.values(filters)) {
    if (typeof filter !== "object") {
      continue
    }
    for (let [key, keyFilter] of Object.entries(filter)) {
      if (keyFilter === "") {
        delete filter[key]
      }

      // relationship, switch to table ID
      const tableRelated = tables.find(
        table =>
          table.originalName && key.includes(tableInFilter(table.originalName))
      )
      if (tableRelated && tableRelated.originalName) {
        filter[
          key.replace(
            tableInFilter(tableRelated.originalName),
            tableInFilter(tableRelated._id!)
          )
        ] = filter[key]
        delete filter[key]
      }
    }
  }
  return filters
}

function buildTableMap(tables: Table[]) {
  const tableMap: Record<string, Table> = {}
  for (let table of tables) {
    // update the table name, should never query by name for SQLite
    table.originalName = table.name
    table.name = table._id!
    tableMap[table._id!] = table
  }
  return tableMap
}

async function runSqlQuery(json: QueryJson, tables: Table[]) {
  const builder = new sql.Sql(SqlClient.SQL_LITE)
  const alias = new AliasTables(tables.map(table => table.name))
  return await alias.queryWithAliasing(json, async json => {
    const query = builder._query(json, {
      disableReturning: true,
    })

    if (Array.isArray(query)) {
      throw new Error("SQS cannot currently handle multiple queries")
    }

    let sql = query.sql
    let bindings = query.bindings

    // quick hack for docIds
    sql = sql.replace(/`doc1`.`rowId`/g, "`doc1.rowId`")
    sql = sql.replace(/`doc2`.`rowId`/g, "`doc2.rowId`")
    const db = context.getAppDB()
    return await db.sql<Row>(sql, bindings)
  })
}

export async function search(
  options: RowSearchParams,
  table: Table
): Promise<SearchResponse<Row>> {
  const { paginate, query, ...params } = options

  const allTables = await sdk.tables.getAllInternalTables()
  const allTablesMap = buildTableMap(allTables)
  if (!table) {
    throw new Error("Unable to find table")
  }

  const relationships = buildInternalRelationships(table)

  const request: QueryJson = {
    endpoint: {
      // not important, we query ourselves
      datasourceId: SQS_DATASOURCE_INTERNAL,
      entityId: table._id!,
      operation: Operation.READ,
    },
    filters: cleanupFilters(query, allTables),
    table,
    meta: {
      table,
      tables: allTablesMap,
    },
    resource: {
      fields: buildInternalFieldList(table, allTables),
    },
    relationships,
  }

  if (params.sort) {
    const sortField = table.schema[params.sort]
    const sortType =
      sortField.type === FieldType.NUMBER ? SortType.NUMBER : SortType.STRING
    const sortDirection =
      params.sortOrder === SortOrder.ASCENDING
        ? SortDirection.ASCENDING
        : SortDirection.DESCENDING
    request.sort = {
      [sortField.name]: {
        direction: sortDirection,
        type: sortType as SortType,
      },
    }
  }

  if (params.bookmark && typeof params.bookmark !== "number") {
    throw new Error("Unable to paginate with string based bookmarks")
  }
  const bookmark: number = (params.bookmark as number) || 1
  const limit = params.limit
  if (paginate && params.limit) {
    request.paginate = {
      limit: params.limit,
      page: bookmark,
    }
  }
  try {
    const rows = await runSqlQuery(request, allTables)

    // process from the format of tableId.column to expected format
    const processed = await sqlOutputProcessing(
      rows,
      table!,
      allTablesMap,
      relationships,
      {
        sqs: true,
      }
    )

<<<<<<< HEAD
    const finalRows = await outputProcessing<Row[]>(table, processed, {
      preserveLinks: true,
      squash: true,
    })
    if (paginate && limit) {
      const response: SearchResponse<Row> = {
        rows: finalRows,
      }
      const prevLimit = request.paginate!.limit
      request.paginate = {
        limit: 1,
        page: bookmark * prevLimit + 1,
      }
      // check if there is another row
      const nextRow = await runSqlQuery(request, allTables)
      // check if there is a row found
      const hasNextPage = Array.isArray(nextRow) && nextRow.length >= 1
      response.hasNextPage = hasNextPage
      if (hasNextPage) {
        response.bookmark = bookmark + 1
      }
      return response
    } else {
      return {
        rows: finalRows,
      }
=======
    const output = {
      rows: await outputProcessing<Row[]>(table, processed, {
        preserveLinks: true,
        squash: true,
      }),
>>>>>>> 229af2e6
    }

    if (options.fields) {
      const fields = [...options.fields, ...CONSTANT_INTERNAL_ROW_COLS]
      output.rows = output.rows.map((r: any) => pick(r, fields))
    }

    return output
  } catch (err: any) {
    const msg = typeof err === "string" ? err : err.message
    if (err.status === 404 && msg?.includes(SQLITE_DESIGN_DOC_ID)) {
      await sdk.tables.sqs.syncDefinition()
      return search(options, table)
    }
    throw new Error(`Unable to search by SQL - ${msg}`, { cause: err })
  }
}<|MERGE_RESOLUTION|>--- conflicted
+++ resolved
@@ -197,11 +197,19 @@
       }
     )
 
-<<<<<<< HEAD
-    const finalRows = await outputProcessing<Row[]>(table, processed, {
+    // get the rows
+    let finalRows = await outputProcessing<Row[]>(table, processed, {
       preserveLinks: true,
       squash: true,
     })
+
+    // check if we need to pick specific rows out
+    if (options.fields) {
+      const fields = [...options.fields, ...CONSTANT_INTERNAL_ROW_COLS]
+      finalRows = finalRows.map((r: any) => pick(r, fields))
+    }
+
+    // check for pagination
     if (paginate && limit) {
       const response: SearchResponse<Row> = {
         rows: finalRows,
@@ -224,21 +232,7 @@
       return {
         rows: finalRows,
       }
-=======
-    const output = {
-      rows: await outputProcessing<Row[]>(table, processed, {
-        preserveLinks: true,
-        squash: true,
-      }),
->>>>>>> 229af2e6
-    }
-
-    if (options.fields) {
-      const fields = [...options.fields, ...CONSTANT_INTERNAL_ROW_COLS]
-      output.rows = output.rows.map((r: any) => pick(r, fields))
-    }
-
-    return output
+    }
   } catch (err: any) {
     const msg = typeof err === "string" ? err : err.message
     if (err.status === 404 && msg?.includes(SQLITE_DESIGN_DOC_ID)) {
