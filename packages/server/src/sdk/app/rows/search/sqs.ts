--- conflicted
+++ resolved
@@ -117,6 +117,11 @@
     // quick hack for docIds
     sql = sql.replace(/`doc1`.`rowId`/g, "`doc1.rowId`")
     sql = sql.replace(/`doc2`.`rowId`/g, "`doc2.rowId`")
+
+    if (Array.isArray(query)) {
+      throw new Error("SQS cannot currently handle multiple queries")
+    }
+
     const db = context.getAppDB()
     return await db.sql<Row>(sql, bindings)
   })
@@ -185,33 +190,11 @@
   try {
     const rows = await runSqlQuery(request, allTables)
 
-<<<<<<< HEAD
     // process from the format of tableId.column to expected format also
     // make sure JSON columns corrected
     const processed = builder.convertJsonStringColumns<Row>(
       table,
       await sqlOutputProcessing(rows, table!, allTablesMap, relationships, {
-=======
-      let sql = query.sql
-      let bindings = query.bindings
-
-      // quick hack for docIds
-      sql = sql.replace(/`doc1`.`rowId`/g, "`doc1.rowId`")
-      sql = sql.replace(/`doc2`.`rowId`/g, "`doc2.rowId`")
-
-      const db = context.getAppDB()
-      const rows = await db.sql<Row>(sql, bindings)
-      return rows
-    })
-
-    // process from the format of tableId.column to expected format
-    const processed = await sqlOutputProcessing(
-      rows,
-      table!,
-      allTablesMap,
-      relationships,
-      {
->>>>>>> 6dfdf09c
         sqs: true,
       })
     )
