import {
  Datasource,
  DocumentType,
  FieldType,
  Operation,
  QueryJson,
  RelationshipFieldMetadata,
  RelationshipsJson,
  Row,
  RowSearchParams,
  SearchFilters,
  SearchResponse,
  SortOrder,
  SortType,
  SqlClient,
  Table,
} from "@budibase/types"
import {
  buildInternalRelationships,
  sqlOutputProcessing,
} from "../../../../api/controllers/row/utils"
import { mapToUserColumn, USER_COLUMN_PREFIX } from "../../tables/internal/sqs"
import sdk from "../../../index"
import {
  context,
  sql,
  SQLITE_DESIGN_DOC_ID,
  SQS_DATASOURCE_INTERNAL,
} from "@budibase/backend-core"
import { generateJunctionTableID } from "../../../../db/utils"
import AliasTables from "../sqlAlias"
import { outputProcessing } from "../../../../utilities/rowProcessor"
import pick from "lodash/pick"
import { processRowCountResponse } from "../utils"
import {
  updateFilterKeys,
  getRelationshipColumns,
  getTableIDList,
} from "./filters"
<<<<<<< HEAD
import {
  dataFilters,
  helpers,
  PROTECTED_INTERNAL_COLUMNS,
} from "@budibase/shared-core"
=======
import { dataFilters, PROTECTED_INTERNAL_COLUMNS } from "@budibase/shared-core"
import { isSearchingByRowID } from "./utils"
>>>>>>> ba3f69ea

const builder = new sql.Sql(SqlClient.SQL_LITE)
const MISSING_COLUMN_REGEX = new RegExp(`no such column: .+`)
const MISSING_TABLE_REGX = new RegExp(`no such table: .+`)
const DUPLICATE_COLUMN_REGEX = new RegExp(`duplicate column name: .+`)

function buildInternalFieldList(
  table: Table,
  tables: Table[],
  opts?: { relationships?: RelationshipsJson[] }
) {
  let fieldList: string[] = []
  const addJunctionFields = (relatedTable: Table, fields: string[]) => {
    fields.forEach(field => {
      fieldList.push(
        `${generateJunctionTableID(table._id!, relatedTable._id!)}.${field}`
      )
    })
  }
  fieldList = fieldList.concat(
    PROTECTED_INTERNAL_COLUMNS.map(col => `${table._id}.${col}`)
  )
  for (let col of Object.values(table.schema)) {
    const isRelationship = col.type === FieldType.LINK
    if (!opts?.relationships && isRelationship) {
      continue
    }
    if (isRelationship) {
      const linkCol = col as RelationshipFieldMetadata
      const relatedTable = tables.find(table => table._id === linkCol.tableId)!
      // no relationships provided, don't go more than a layer deep
      fieldList = fieldList.concat(buildInternalFieldList(relatedTable, tables))
      addJunctionFields(relatedTable, ["doc1.fieldName", "doc2.fieldName"])
    } else {
      fieldList.push(`${table._id}.${mapToUserColumn(col.name)}`)
    }
  }
  return [...new Set(fieldList)]
}

function cleanupFilters(
  filters: SearchFilters,
  table: Table,
  allTables: Table[]
) {
  // get a list of all relationship columns in the table for updating
  const relationshipColumns = getRelationshipColumns(table)
  // get table names to ID map for relationships
  const tableNameToID = getTableIDList(allTables)
  // all should be applied at once
  filters = updateFilterKeys(
    filters,
    relationshipColumns
      .map(({ name, definition }) => ({
        original: name,
        updated: definition.tableId,
      }))
      .concat(
        tableNameToID.map(({ name, id }) => ({
          original: name,
          updated: id,
        }))
      )
  )

  // generate a map of all possible column names (these can be duplicated across tables
  // the map of them will always be the same
  const userColumnMap: Record<string, string> = {}
  allTables.forEach(table =>
    Object.keys(table.schema).forEach(
      key => (userColumnMap[key] = mapToUserColumn(key))
    )
  )

  // update the keys of filters to manage user columns
  const keyInAnyTable = (key: string): boolean =>
    allTables.some(table => table.schema[key])

  const splitter = new dataFilters.ColumnSplitter(allTables)
  for (const filter of Object.values(filters)) {
    for (const key of Object.keys(filter)) {
      const { numberPrefix, relationshipPrefix, column } = splitter.run(key)
      if (keyInAnyTable(column)) {
        filter[
          `${numberPrefix || ""}${relationshipPrefix || ""}${mapToUserColumn(
            column
          )}`
        ] = filter[key]
        delete filter[key]
      }
    }
  }

  return filters
}

function buildTableMap(tables: Table[]) {
  const tableMap: Record<string, Table> = {}
  for (let table of tables) {
    // update the table name, should never query by name for SQLite
    table.originalName = table.name
    table.name = table._id!
    // need a primary for sorting, lookups etc
    table.primary = ["_id"]
    tableMap[table._id!] = table
  }
  return tableMap
}

function reverseUserColumnMapping(rows: Row[]) {
  const prefixLength = USER_COLUMN_PREFIX.length
  return rows.map(row => {
    const finalRow: Row = {}
    for (let key of Object.keys(row)) {
      // it should be the first prefix
      const index = key.indexOf(USER_COLUMN_PREFIX)
      if (index !== -1) {
        // cut out the prefix
        const newKey = key.slice(0, index) + key.slice(index + prefixLength)
        const decoded = helpers.schema.decodeNonAscii(newKey)
        finalRow[decoded] = row[key]
      } else {
        finalRow[key] = row[key]
      }
    }
    return finalRow
  })
}

function runSqlQuery(
  json: QueryJson,
  tables: Table[],
  relationships: RelationshipsJson[]
): Promise<Row[]>
function runSqlQuery(
  json: QueryJson,
  tables: Table[],
  relationships: RelationshipsJson[],
  opts: { countTotalRows: true }
): Promise<number>
async function runSqlQuery(
  json: QueryJson,
  tables: Table[],
  relationships: RelationshipsJson[],
  opts?: { countTotalRows?: boolean }
) {
  const relationshipJunctionTableIds = relationships.map(rel => rel.through!)
  const alias = new AliasTables(
    tables.map(table => table.name).concat(relationshipJunctionTableIds)
  )
  if (opts?.countTotalRows) {
    json.endpoint.operation = Operation.COUNT
  }
  const processSQLQuery = async (_: Datasource, json: QueryJson) => {
    const query = builder._query(json, {
      disableReturning: true,
    })

    if (Array.isArray(query)) {
      throw new Error("SQS cannot currently handle multiple queries")
    }

    let sql = query.sql
    let bindings = query.bindings

    // quick hack for docIds
    const fixJunctionDocs = (field: string) =>
      ["doc1", "doc2"].forEach(doc => {
        sql = sql.replaceAll(`\`${doc}\`.\`${field}\``, `\`${doc}.${field}\``)
      })
    fixJunctionDocs("rowId")
    fixJunctionDocs("fieldName")

    if (Array.isArray(query)) {
      throw new Error("SQS cannot currently handle multiple queries")
    }

    const db = context.getAppDB()
    return await db.sql<Row>(sql, bindings)
  }
  const response = await alias.queryWithAliasing(json, processSQLQuery)
  if (opts?.countTotalRows) {
    return processRowCountResponse(response)
  } else if (Array.isArray(response)) {
    return reverseUserColumnMapping(response)
  }
  return response
}

function resyncDefinitionsRequired(status: number, message: string) {
  // pre data_ prefix on column names, need to resync
  return (
    // there are tables missing - try a resync
    (status === 400 && message?.match(MISSING_TABLE_REGX)) ||
    // there are columns missing - try a resync
    (status === 400 && message?.match(MISSING_COLUMN_REGEX)) ||
    // duplicate column name in definitions - need to re-run definition sync
    (status === 400 && message?.match(DUPLICATE_COLUMN_REGEX)) ||
    // no design document found, needs a full sync
    (status === 404 && message?.includes(SQLITE_DESIGN_DOC_ID))
  )
}

export async function search(
  options: RowSearchParams,
  table: Table,
  opts?: { retrying?: boolean }
): Promise<SearchResponse<Row>> {
  let { paginate, query, ...params } = options

  const allTables = await sdk.tables.getAllInternalTables()
  const allTablesMap = buildTableMap(allTables)
  // make sure we have the mapped/latest table
  if (table?._id) {
    table = allTablesMap[table?._id]
  }
  if (!table) {
    throw new Error("Unable to find table")
  }

  const relationships = buildInternalRelationships(table)

  const searchFilters: SearchFilters = {
    ...cleanupFilters(query, table, allTables),
    documentType: DocumentType.ROW,
  }
  const request: QueryJson = {
    endpoint: {
      // not important, we query ourselves
      datasourceId: SQS_DATASOURCE_INTERNAL,
      entityId: table._id!,
      operation: Operation.READ,
    },
    filters: searchFilters,
    table,
    meta: {
      table,
      tables: allTablesMap,
      columnPrefix: USER_COLUMN_PREFIX,
    },
    resource: {
      fields: buildInternalFieldList(table, allTables, { relationships }),
    },
    relationships,
  }

  if (params.sort) {
    const sortField = table.schema[params.sort]
    const sortType =
      sortField.type === FieldType.NUMBER ? SortType.NUMBER : SortType.STRING
    request.sort = {
      [mapToUserColumn(sortField.name)]: {
        direction: params.sortOrder || SortOrder.ASCENDING,
        type: sortType as SortType,
      },
    }
  }

  if (params.bookmark && typeof params.bookmark !== "number") {
    throw new Error("Unable to paginate with string based bookmarks")
  }

  const bookmark: number = (params.bookmark as number) || 0
  // limits don't apply if we doing a row ID search
  if (!isSearchingByRowID(searchFilters) && params.limit) {
    paginate = true
    request.paginate = {
      limit: params.limit + 1,
      offset: bookmark * params.limit,
    }
  }

  try {
    const queries: Promise<Row[] | number>[] = []
    queries.push(runSqlQuery(request, allTables, relationships))
    if (options.countRows) {
      // get the total count of rows
      queries.push(
        runSqlQuery(request, allTables, relationships, {
          countTotalRows: true,
        })
      )
    }
    const responses = await Promise.all(queries)
    let rows = responses[0] as Row[]
    const totalRows =
      responses.length > 1 ? (responses[1] as number) : undefined

    // process from the format of tableId.column to expected format also
    // make sure JSON columns corrected
    const processed = builder.convertJsonStringColumns<Row>(
      table,
      await sqlOutputProcessing(rows, table!, allTablesMap, relationships, {
        sqs: true,
      })
    )

    // check for pagination final row
    let nextRow: Row | undefined
    if (paginate && params.limit && rows.length > params.limit) {
      // remove the extra row that confirmed if there is another row to move to
      nextRow = processed.pop()
    }

    // get the rows
    let finalRows = await outputProcessing<Row[]>(table, processed, {
      preserveLinks: true,
      squash: true,
    })

    // check if we need to pick specific rows out
    if (options.fields) {
      const fields = [...options.fields, ...PROTECTED_INTERNAL_COLUMNS]
      finalRows = finalRows.map((r: any) => pick(r, fields))
    }

    const response: SearchResponse<Row> = {
      rows: finalRows,
    }
    if (totalRows != null) {
      response.totalRows = totalRows
    }
    // check for pagination
    if (paginate && nextRow) {
      response.hasNextPage = true
      response.bookmark = bookmark + 1
    }
    if (paginate && !nextRow) {
      response.hasNextPage = false
    }
    return response
  } catch (err: any) {
    const msg = typeof err === "string" ? err : err.message
    if (!opts?.retrying && resyncDefinitionsRequired(err.status, msg)) {
      await sdk.tables.sqs.syncDefinition()
      return search(options, table, { retrying: true })
    }
    // previously the internal table didn't error when a column didn't exist in search
    if (err.status === 400 && msg?.match(MISSING_COLUMN_REGEX)) {
      return { rows: [] }
    }
    throw new Error(`Unable to search by SQL - ${msg}`, { cause: err })
  }
}<|MERGE_RESOLUTION|>--- conflicted
+++ resolved
@@ -37,16 +37,12 @@
   getRelationshipColumns,
   getTableIDList,
 } from "./filters"
-<<<<<<< HEAD
 import {
   dataFilters,
   helpers,
   PROTECTED_INTERNAL_COLUMNS,
 } from "@budibase/shared-core"
-=======
-import { dataFilters, PROTECTED_INTERNAL_COLUMNS } from "@budibase/shared-core"
 import { isSearchingByRowID } from "./utils"
->>>>>>> ba3f69ea
 
 const builder = new sql.Sql(SqlClient.SQL_LITE)
 const MISSING_COLUMN_REGEX = new RegExp(`no such column: .+`)
