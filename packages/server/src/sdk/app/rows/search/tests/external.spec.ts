import { GenericContainer } from "testcontainers"

<<<<<<< HEAD
import {
  Datasource,
  EmptyFilterOption,
  FieldType,
  Row,
  SourceName,
  Table,
  SearchParams,
} from "@budibase/types"

=======
import { Datasource, FieldType, Row, SourceName, Table } from "@budibase/types"
>>>>>>> b170b77a
import TestConfiguration from "../../../../../tests/utilities/TestConfiguration"
import { SearchParams } from "../../search"
import { search } from "../external"
import {
  expectAnyExternalColsAttributes,
  generator,
} from "@budibase/backend-core/tests"

jest.unmock("mysql2/promise")

jest.setTimeout(30000)

describe.skip("external", () => {
  const config = new TestConfiguration()

  let externalDatasource: Datasource

  const tableData: Table = {
    name: generator.word(),
    type: "external",
    primary: ["id"],
    schema: {
      id: {
        name: "id",
        type: FieldType.AUTO,
        autocolumn: true,
      },
      name: {
        name: "name",
        type: FieldType.STRING,
      },
      surname: {
        name: "surname",
        type: FieldType.STRING,
      },
      age: {
        name: "age",
        type: FieldType.NUMBER,
      },
      address: {
        name: "address",
        type: FieldType.STRING,
      },
    },
  }

  beforeAll(async () => {
    const container = await new GenericContainer("mysql")
      .withExposedPorts(3306)
      .withEnv("MYSQL_ROOT_PASSWORD", "admin")
      .withEnv("MYSQL_DATABASE", "db")
      .withEnv("MYSQL_USER", "user")
      .withEnv("MYSQL_PASSWORD", "password")
      .start()

    const host = container.getContainerIpAddress()
    const port = container.getMappedPort(3306)

    await config.init()

    externalDatasource = await config.createDatasource({
      datasource: {
        type: "datasource",
        name: "Test",
        source: SourceName.MYSQL,
        plus: true,
        config: {
          host,
          port,
          user: "user",
          database: "db",
          password: "password",
          rejectUnauthorized: true,
        },
      },
    })
  })

  describe("search", () => {
    const rows: Row[] = []
    beforeAll(async () => {
      const table = await config.createTable({
        ...tableData,
        sourceId: externalDatasource._id,
      })
      for (let i = 0; i < 10; i++) {
        rows.push(
          await config.createRow({
            tableId: table._id,
            name: generator.first(),
            surname: generator.last(),
            age: generator.age(),
            address: generator.address(),
          })
        )
      }
    })

    it("default search returns all the data", async () => {
      await config.doInContext(config.appId, async () => {
        const tableId = config.table!._id!

        const searchParams: SearchParams = {
          tableId,
          query: {},
        }
        const result = await search(searchParams)

        expect(result.rows).toHaveLength(10)
        expect(result.rows).toEqual(
          expect.arrayContaining(rows.map(r => expect.objectContaining(r)))
        )
      })
    })

    it("empty filters search returns no data", async () => {
      await config.doInContext(config.appId, async () => {
        const tableId = config.table!._id!

        const searchParams: SearchParams = {
          tableId,
          query: {
            onEmptyFilter: EmptyFilterOption.RETURN_NONE,
          },
        }
        const result = await search(searchParams)

        expect(result.rows).toHaveLength(0)
      })
    })

    it("querying by fields will always return data attribute columns", async () => {
      await config.doInContext(config.appId, async () => {
        const tableId = config.table!._id!

        const searchParams: SearchParams = {
          tableId,
          query: {},
          fields: ["name", "age"],
        }
        const result = await search(searchParams)

        expect(result.rows).toHaveLength(10)
        expect(result.rows).toEqual(
          expect.arrayContaining(
            rows.map(r => ({
              ...expectAnyExternalColsAttributes,
              name: r.name,
              age: r.age,
            }))
          )
        )
      })
    })
  })
})<|MERGE_RESOLUTION|>--- conflicted
+++ resolved
@@ -1,6 +1,4 @@
 import { GenericContainer } from "testcontainers"
-
-<<<<<<< HEAD
 import {
   Datasource,
   EmptyFilterOption,
@@ -8,12 +6,7 @@
   Row,
   SourceName,
   Table,
-  SearchParams,
 } from "@budibase/types"
-
-=======
-import { Datasource, FieldType, Row, SourceName, Table } from "@budibase/types"
->>>>>>> b170b77a
 import TestConfiguration from "../../../../../tests/utilities/TestConfiguration"
 import { SearchParams } from "../../search"
 import { search } from "../external"
