--- conflicted
+++ resolved
@@ -15,11 +15,7 @@
 import * as common from "./app/common"
 import * as oauth2 from "./app/oauth2"
 import * as ai from "./app/ai"
-<<<<<<< HEAD
-import * as projectApps from "./app/projectApps"
-=======
 import * as workspaceApps from "./app/workspaceApps"
->>>>>>> 6cb29cf9
 
 const sdk = {
   backups,
@@ -39,11 +35,7 @@
   common,
   oauth2,
   ai,
-<<<<<<< HEAD
-  projectApps,
-=======
   workspaceApps,
->>>>>>> 6cb29cf9
 }
 
 // default export for TS
