const roles = require("../../utilities/security/roles")
const userController = require("../../api/controllers/user")
const env = require("../../environment")
const usage = require("../../utilities/usageQuota")

module.exports.definition = {
  description: "Create a new user",
  tagline: "Create user {{inputs.email}}",
  icon: "ri-user-add-line",
  name: "Create User",
  type: "ACTION",
  stepId: "CREATE_USER",
  inputs: {
    roleId: roles.BUILTIN_ROLE_IDS.POWER,
  },
  schema: {
    inputs: {
      properties: {
        email: {
          type: "string",
          customType: "email",
          title: "Email",
        },
        password: {
          type: "string",
          customType: "password",
          title: "Password",
        },
        roleId: {
          type: "string",
          title: "Role",
          enum: roles.BUILTIN_ROLE_ID_ARRAY,
          pretty: roles.BUILTIN_ROLE_NAME_ARRAY,
        },
      },
      required: ["email", "password", "roleId"],
    },
    outputs: {
      properties: {
        id: {
          type: "string",
          description: "The identifier of the new user",
        },
        revision: {
          type: "string",
          description: "The revision of the new user",
        },
        response: {
          type: "object",
          description: "The response from the user table",
        },
        success: {
          type: "boolean",
          description: "Whether the action was successful",
        },
      },
      required: ["id", "revision", "success"],
    },
  },
}

<<<<<<< HEAD
module.exports.run = async function({ inputs, appId, apiKey }) {
  const { email, password, roleId } = inputs
=======
module.exports.run = async function({ inputs, appId, apiKey, emitter }) {
  const { email, password, accessLevelId } = inputs
>>>>>>> beb99a84
  const ctx = {
    user: {
      appId: appId,
    },
    request: {
      body: { email, password, roleId },
    },
    eventEmitter: emitter,
  }

  try {
    if (env.CLOUD) {
      await usage.update(apiKey, usage.Properties.USER, 1)
    }
    await userController.create(ctx)
    return {
      response: ctx.body,
      // internal property not returned through the API
      id: ctx.userId,
      revision: ctx.body._rev,
      success: ctx.status === 200,
    }
  } catch (err) {
    console.error(err)
    return {
      success: false,
      response: err,
    }
  }
}<|MERGE_RESOLUTION|>--- conflicted
+++ resolved
@@ -59,13 +59,8 @@
   },
 }
 
-<<<<<<< HEAD
-module.exports.run = async function({ inputs, appId, apiKey }) {
+module.exports.run = async function({ inputs, appId, apiKey, emitter }) {
   const { email, password, roleId } = inputs
-=======
-module.exports.run = async function({ inputs, appId, apiKey, emitter }) {
-  const { email, password, accessLevelId } = inputs
->>>>>>> beb99a84
   const ctx = {
     user: {
       appId: appId,
