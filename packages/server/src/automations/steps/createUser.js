--- conflicted
+++ resolved
@@ -33,11 +33,7 @@
           pretty: roles.BUILTIN_ROLE_NAME_ARRAY,
         },
       },
-<<<<<<< HEAD
-      required: ["username", "password", "roleId"],
-=======
-      required: ["email", "password", "accessLevelId"],
->>>>>>> 15279f2c
+      required: ["email", "password", "roleId"],
     },
     outputs: {
       properties: {
@@ -64,21 +60,13 @@
 }
 
 module.exports.run = async function({ inputs, appId, apiKey }) {
-<<<<<<< HEAD
-  const { username, password, roleId } = inputs
-=======
-  const { email, password, accessLevelId } = inputs
->>>>>>> 15279f2c
+  const { email, password, roleId } = inputs
   const ctx = {
     user: {
       appId: appId,
     },
     request: {
-<<<<<<< HEAD
-      body: { username, password, roleId },
-=======
-      body: { email, password, accessLevelId },
->>>>>>> 15279f2c
+      body: { email, password, roleId },
     },
   }
 
