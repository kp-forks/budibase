import {
  Integration,
  DatasourceFieldTypes,
  QueryTypes,
  QueryJson,
  SqlQuery,
} from "../definitions/datasource"
import { Table, TableSchema } from "../definitions/common"
import {
  getSqlQuery,
  SqlClients,
  buildExternalTableId,
  convertSqlType,
  finaliseExternalTables,
} from "./utils"
import { DatasourcePlus } from "./base/datasourcePlus"

module MySQLModule {
  const mysql = require("mysql2/promise")
  const Sql = require("./base/sql")

  interface MySQLConfig {
    host: string
    port: number
    user: string
    password: string
    database: string
    ssl?: object
  }

  const SCHEMA: Integration = {
    docs: "https://github.com/sidorares/node-mysql2",
    plus: true,
    friendlyName: "MySQL",
    description:
      "MySQL Database Service is a fully managed database service to deploy cloud-native applications. ",
    datasource: {
      host: {
        type: DatasourceFieldTypes.STRING,
        default: "localhost",
        required: true,
      },
      port: {
        type: DatasourceFieldTypes.NUMBER,
        default: 3306,
        required: false,
      },
      user: {
        type: DatasourceFieldTypes.STRING,
        default: "root",
        required: true,
      },
      password: {
        type: DatasourceFieldTypes.PASSWORD,
        default: "root",
        required: true,
      },
      database: {
        type: DatasourceFieldTypes.STRING,
        required: true,
      },
      ssl: {
        type: DatasourceFieldTypes.OBJECT,
        required: false,
      },
    },
    query: {
      create: {
        type: QueryTypes.SQL,
      },
      read: {
        type: QueryTypes.SQL,
      },
      update: {
        type: QueryTypes.SQL,
      },
      delete: {
        type: QueryTypes.SQL,
      },
    },
  }

  class MySQLIntegration extends Sql implements DatasourcePlus {
    private config: MySQLConfig
    private client: any
    public tables: Record<string, Table> = {}
    public schemaErrors: Record<string, string> = {}

    constructor(config: MySQLConfig) {
      super(SqlClients.MY_SQL)
      this.config = config
      if (config.ssl && Object.keys(config.ssl).length === 0) {
        delete config.ssl
      }
      this.config = config
    }

    async connect() {
      this.client = await mysql.createConnection(this.config)
    }

    async disconnect() {
      await this.client.end()
    }

    async internalQuery(
      query: SqlQuery,
      connect: boolean = true
    ): Promise<any[] | any> {
      try {
        if (connect) {
          await this.connect()
        }
        // Node MySQL is callback based, so we must wrap our call in a promise
        const response = await this.client.query(
          query.sql,
          query.bindings || []
        )
        return response[0]
      } finally {
        if (connect) {
          await this.disconnect()
        }
      }
    }

    getBindingIdentifier(): string {
      return "?"
    }

    internalQuery(
      query: SqlQuery,
      connect: boolean = true
    ): Promise<any[] | any> {
      const client = this.client
      // Node MySQL is callback based, so we must wrap our call in a promise
      return new Promise((resolve, reject) => {
        if (connect) {
          client.connect()
        }
        return client.query(
          query.sql,
          query.bindings || {},
          (error: any, results: object[]) => {
            if (error) {
              reject(error)
            } else {
              resolve(results)
            }
            if (connect) {
              client.end()
            }
          }
        )
      })
    }

    async buildSchema(datasourceId: string, entities: Record<string, Table>) {
      const tables: { [key: string]: Table } = {}
      const database = this.config.database
<<<<<<< HEAD
      this.client.connect()

      // get the tables first
      const tablesResp = await this.internalQuery(
        { sql: "SHOW TABLES;" },
        false
      )
      const tableNames = tablesResp.map(
        (obj: any) =>
          obj[`Tables_in_${database}`] ||
          obj[`Tables_in_${database.toLowerCase()}`]
      )
      for (let tableName of tableNames) {
        const primaryKeys = []
        const schema: TableSchema = {}
        const descResp = await this.internalQuery(
          { sql: `DESCRIBE \`${tableName}\`;` },
=======
      await this.connect()

      try {
        // get the tables first
        const tablesResp = await this.internalQuery(
          { sql: "SHOW TABLES;" },
>>>>>>> cb857ca0
          false
        )
        const tableNames = tablesResp.map(
          (obj: any) =>
            obj[`Tables_in_${database}`] ||
            obj[`Tables_in_${database.toLowerCase()}`]
        )
        for (let tableName of tableNames) {
          const primaryKeys = []
          const schema: TableSchema = {}
          const descResp = await this.internalQuery(
            { sql: `DESCRIBE \`${tableName}\`;` },
            false
          )
          for (let column of descResp) {
            const columnName = column.Field
            if (
              column.Key === "PRI" &&
              primaryKeys.indexOf(column.Key) === -1
            ) {
              primaryKeys.push(columnName)
            }
            const constraints = {
              presence: column.Null !== "YES",
            }
            const isAuto: boolean =
              typeof column.Extra === "string" &&
              (column.Extra === "auto_increment" ||
                column.Extra.toLowerCase().includes("generated"))
            schema[columnName] = {
              name: columnName,
              autocolumn: isAuto,
              type: convertSqlType(column.Type),
              constraints,
            }
          }
          if (!tables[tableName]) {
            tables[tableName] = {
              _id: buildExternalTableId(datasourceId, tableName),
              primary: primaryKeys,
              name: tableName,
              schema,
            }
          }
        }
      } finally {
        await this.disconnect()
      }
      const final = finaliseExternalTables(tables, entities)
      this.tables = final.tables
      this.schemaErrors = final.errors
    }

    async create(query: SqlQuery | string) {
      const results = await this.internalQuery(getSqlQuery(query))
      return results.length ? results : [{ created: true }]
    }

    async read(query: SqlQuery | string) {
      return this.internalQuery(getSqlQuery(query))
    }

    async update(query: SqlQuery | string) {
      const results = await this.internalQuery(getSqlQuery(query))
      return results.length ? results : [{ updated: true }]
    }

    async delete(query: SqlQuery | string) {
      const results = await this.internalQuery(getSqlQuery(query))
      return results.length ? results : [{ deleted: true }]
    }

    async query(json: QueryJson) {
<<<<<<< HEAD
      this.client.connect()
      const queryFn = (query: any) => this.internalQuery(query, false)
      const output = await this.queryWithReturning(json, queryFn)
      this.client.end()
      return output
=======
      await this.connect()
      try {
        const queryFn = (query: any) => this.internalQuery(query, false)
        return await this.queryWithReturning(json, queryFn)
      } finally {
        await this.disconnect()
      }
>>>>>>> cb857ca0
    }
  }

  module.exports = {
    schema: SCHEMA,
    integration: MySQLIntegration,
  }
}<|MERGE_RESOLUTION|>--- conflicted
+++ resolved
@@ -93,6 +93,10 @@
         delete config.ssl
       }
       this.config = config
+    }
+
+    getBindingIdentifier(): string {
+      return "?"
     }
 
     async connect() {
@@ -124,66 +128,15 @@
       }
     }
 
-    getBindingIdentifier(): string {
-      return "?"
-    }
-
-    internalQuery(
-      query: SqlQuery,
-      connect: boolean = true
-    ): Promise<any[] | any> {
-      const client = this.client
-      // Node MySQL is callback based, so we must wrap our call in a promise
-      return new Promise((resolve, reject) => {
-        if (connect) {
-          client.connect()
-        }
-        return client.query(
-          query.sql,
-          query.bindings || {},
-          (error: any, results: object[]) => {
-            if (error) {
-              reject(error)
-            } else {
-              resolve(results)
-            }
-            if (connect) {
-              client.end()
-            }
-          }
-        )
-      })
-    }
-
     async buildSchema(datasourceId: string, entities: Record<string, Table>) {
       const tables: { [key: string]: Table } = {}
       const database = this.config.database
-<<<<<<< HEAD
-      this.client.connect()
-
-      // get the tables first
-      const tablesResp = await this.internalQuery(
-        { sql: "SHOW TABLES;" },
-        false
-      )
-      const tableNames = tablesResp.map(
-        (obj: any) =>
-          obj[`Tables_in_${database}`] ||
-          obj[`Tables_in_${database.toLowerCase()}`]
-      )
-      for (let tableName of tableNames) {
-        const primaryKeys = []
-        const schema: TableSchema = {}
-        const descResp = await this.internalQuery(
-          { sql: `DESCRIBE \`${tableName}\`;` },
-=======
       await this.connect()
 
       try {
         // get the tables first
         const tablesResp = await this.internalQuery(
           { sql: "SHOW TABLES;" },
->>>>>>> cb857ca0
           false
         )
         const tableNames = tablesResp.map(
@@ -257,13 +210,6 @@
     }
 
     async query(json: QueryJson) {
-<<<<<<< HEAD
-      this.client.connect()
-      const queryFn = (query: any) => this.internalQuery(query, false)
-      const output = await this.queryWithReturning(json, queryFn)
-      this.client.end()
-      return output
-=======
       await this.connect()
       try {
         const queryFn = (query: any) => this.internalQuery(query, false)
@@ -271,7 +217,6 @@
       } finally {
         await this.disconnect()
       }
->>>>>>> cb857ca0
     }
   }
 
