import {
  Integration,
  DatasourceFieldType,
  QueryType,
  PaginationConfig,
  IntegrationBase,
  PaginationValues,
  RestQueryFields as RestQuery,
} from "@budibase/types"
import {
  RestConfig,
  AuthType,
  BasicAuthConfig,
  BearerAuthConfig,
} from "../definitions/datasource"
import { get } from "lodash"
<<<<<<< HEAD
const fetch = require("node-fetch")
const { formatBytes } = require("../utilities")
const { performance } = require("perf_hooks")
const FormData = require("form-data")
const { URLSearchParams } = require("url")
=======
import qs from "querystring"
>>>>>>> 45264c40

const BodyTypes = {
  NONE: "none",
  FORM_DATA: "form",
  XML: "xml",
  ENCODED: "encoded",
  JSON: "json",
  TEXT: "text",
}

const coreFields = {
  path: {
    type: DatasourceFieldType.STRING,
    display: "URL",
  },
  queryString: {
    type: DatasourceFieldType.STRING,
  },
  headers: {
    type: DatasourceFieldType.OBJECT,
  },
  enabledHeaders: {
    type: DatasourceFieldType.OBJECT,
  },
  requestBody: {
    type: DatasourceFieldType.JSON,
  },
  bodyType: {
    type: DatasourceFieldType.STRING,
    enum: Object.values(BodyTypes),
  },
  pagination: {
    type: DatasourceFieldType.OBJECT,
  },
}

const { parseStringPromise: xmlParser, Builder: XmlBuilder } = require("xml2js")

<<<<<<< HEAD
const SCHEMA: Integration = {
  docs: "https://github.com/node-fetch/node-fetch",
  description:
    "With the REST API datasource, you can connect, query and pull data from multiple REST APIs. You can then use the retrieved data to build apps.",
  friendlyName: "REST API",
  type: "API",
  datasource: {
    url: {
      type: DatasourceFieldType.STRING,
      default: "",
      required: false,
      deprecated: true,
=======
  const SCHEMA: Integration = {
    docs: "https://github.com/node-fetch/node-fetch",
    description:
      "With the REST API datasource, you can connect, query and pull data from multiple REST APIs. You can then use the retrieved data to build apps.",
    friendlyName: "REST API",
    type: "API",
    datasource: {
      url: {
        type: DatasourceFieldType.STRING,
        default: "",
        required: false,
        deprecated: true,
      },
      defaultHeaders: {
        type: DatasourceFieldType.OBJECT,
        required: false,
        default: {},
      },
      legacyHttpParser: {
        display: "Legacy HTTP Support",
        type: DatasourceFieldType.BOOLEAN,
        required: false,
        default: false,
      },
>>>>>>> 45264c40
    },
    defaultHeaders: {
      type: DatasourceFieldType.OBJECT,
      required: false,
      default: {},
    },
  },
  query: {
    create: {
      readable: true,
      displayName: "POST",
      type: QueryType.FIELDS,
      fields: coreFields,
    },
    read: {
      displayName: "GET",
      readable: true,
      type: QueryType.FIELDS,
      fields: coreFields,
    },
    update: {
      displayName: "PUT",
      readable: true,
      type: QueryType.FIELDS,
      fields: coreFields,
    },
    patch: {
      displayName: "PATCH",
      readable: true,
      type: QueryType.FIELDS,
      fields: coreFields,
    },
    delete: {
      displayName: "DELETE",
      type: QueryType.FIELDS,
      fields: coreFields,
    },
  },
}

class RestIntegration implements IntegrationBase {
  private config: RestConfig
  private headers: {
    [key: string]: string
  } = {}
  private startTimeMs: number = performance.now()

  constructor(config: RestConfig) {
    this.config = config
  }

  async parseResponse(response: any, pagination: PaginationConfig | null) {
    let data, raw, headers
    const contentType = response.headers.get("content-type") || ""
    try {
      if (contentType.includes("application/json")) {
        data = await response.json()
        raw = JSON.stringify(data)
      } else if (
        contentType.includes("text/xml") ||
        contentType.includes("application/xml")
      ) {
        const rawXml = await response.text()
        data =
          (await xmlParser(rawXml, {
            explicitArray: false,
            trim: true,
            explicitRoot: false,
          })) || {}
        // there is only one structure, its an array, return the array so it appears as rows
        const keys = Object.keys(data)
        if (keys.length === 1 && Array.isArray(data[keys[0]])) {
          data = data[keys[0]]
        }
        raw = rawXml
      } else {
        data = await response.text()
        raw = data
      }
    } catch (err) {
      throw "Failed to parse response body."
    }
    const size = formatBytes(
      response.headers.get("content-length") || Buffer.byteLength(raw, "utf8")
    )
    const time = `${Math.round(performance.now() - this.startTimeMs)}ms`
    headers = response.headers.raw()
    for (let [key, value] of Object.entries(headers)) {
      headers[key] = Array.isArray(value) ? value[0] : value
    }

    // Check if a pagination cursor exists in the response
    let nextCursor = null
    if (pagination?.responseParam) {
      nextCursor = get(data, pagination.responseParam)
    }

    return {
      data,
      info: {
        code: response.status,
        size,
        time,
      },
      extra: {
        raw,
        headers,
      },
      pagination: {
        cursor: nextCursor,
      },
    }
  }

  getUrl(
    path: string,
    queryString: string,
    pagination: PaginationConfig | null,
    paginationValues: PaginationValues | null
  ): string {
    // Add pagination params to query string if required
    if (pagination?.location === "query" && paginationValues) {
      const { pageParam, sizeParam } = pagination
      const params = new URLSearchParams()

      // Append page number or cursor param if configured
      if (pageParam && paginationValues.page != null) {
        params.append(pageParam, paginationValues.page)
      }

<<<<<<< HEAD
      // Append page size param if configured
      if (sizeParam && paginationValues.limit != null) {
        params.append(sizeParam, paginationValues.limit)
=======
      // make sure the query string is fully encoded
      const main = `${path}?${qs.encode(qs.decode(queryString))}`
      let complete = main
      if (this.config.url && !main.startsWith("http")) {
        complete = !this.config.url ? main : `${this.config.url}/${main}`
>>>>>>> 45264c40
      }

      // Prepend query string with pagination params
      let paginationString = params.toString()
      if (paginationString) {
        queryString = `${paginationString}&${queryString}`
      }
    }

    const main = `${path}?${queryString}`
    let complete = main
    if (this.config.url && !main.startsWith("http")) {
      complete = !this.config.url ? main : `${this.config.url}/${main}`
    }
    if (!complete.startsWith("http")) {
      complete = `http://${complete}`
    }
    return complete
  }

  addBody(
    bodyType: string,
    body: string | any,
    input: any,
    pagination: PaginationConfig | null,
    paginationValues: PaginationValues | null
  ) {
    if (!input.headers) {
      input.headers = {}
    }
    if (bodyType === BodyTypes.NONE) {
      return input
    }
    let error,
      object: any = {},
      string = ""
    try {
      if (body) {
        string = typeof body !== "string" ? JSON.stringify(body) : body
        object = typeof body === "object" ? body : JSON.parse(body)
      }
    } catch (err) {
      error = err
    }

    // Util to add pagination values to a certain body type
    const addPaginationToBody = (insertFn: Function) => {
      if (pagination?.location === "body") {
        if (pagination?.pageParam && paginationValues?.page != null) {
          insertFn(pagination.pageParam, paginationValues.page)
        }
        if (pagination?.sizeParam && paginationValues?.limit != null) {
          insertFn(pagination.sizeParam, paginationValues.limit)
        }
      }
    }

    switch (bodyType) {
      case BodyTypes.TEXT:
        // content type defaults to plaintext
        input.body = string
        break
      case BodyTypes.ENCODED:
        const params = new URLSearchParams()
        for (let [key, value] of Object.entries(object)) {
          params.append(key, value)
        }
        addPaginationToBody((key: string, value: any) => {
          params.append(key, value)
        })
        input.body = params
        break
      case BodyTypes.FORM_DATA:
        const form = new FormData()
        for (let [key, value] of Object.entries(object)) {
          form.append(key, value)
        }
        addPaginationToBody((key: string, value: any) => {
          form.append(key, value)
        })
        input.body = form
        break
      case BodyTypes.XML:
        if (object != null && Object.keys(object).length) {
          string = new XmlBuilder().buildObject(object)
        }
        input.body = string
        input.headers["Content-Type"] = "application/xml"
        break
      case BodyTypes.JSON:
        // if JSON error, throw it
        if (error) {
          throw "Invalid JSON for request body"
        }
        addPaginationToBody((key: string, value: any) => {
          object[key] = value
        })
        input.body = JSON.stringify(object)
        input.headers["Content-Type"] = "application/json"
        break
    }
    return input
  }

  getAuthHeaders(authConfigId: string): { [key: string]: any } {
    let headers: any = {}

    if (this.config.authConfigs && authConfigId) {
      const authConfig = this.config.authConfigs.filter(
        c => c._id === authConfigId
      )[0]
      // check the config still exists before proceeding
      // if not - do nothing
      if (authConfig) {
        let config
        switch (authConfig.type) {
          case AuthType.BASIC:
            config = authConfig.config as BasicAuthConfig
            headers.Authorization = `Basic ${Buffer.from(
              `${config.username}:${config.password}`
            ).toString("base64")}`
            break
          case AuthType.BEARER:
            config = authConfig.config as BearerAuthConfig
            headers.Authorization = `Bearer ${config.token}`
            break
        }
      }
    }

    return headers
  }

  async _req(query: RestQuery) {
    const {
      path = "",
      queryString = "",
      headers = {},
      method = "GET",
      disabledHeaders,
      bodyType,
      requestBody,
      authConfigId,
      pagination,
      paginationValues,
    } = query
    const authHeaders = this.getAuthHeaders(authConfigId)

    this.headers = {
      ...this.config.defaultHeaders,
      ...headers,
      ...authHeaders,
    }

    if (disabledHeaders) {
      for (let headerKey of Object.keys(this.headers)) {
        if (disabledHeaders[headerKey]) {
          delete this.headers[headerKey]
        }
      }
<<<<<<< HEAD
=======

      let input: any = { method, headers: this.headers }
      input = this.addBody(
        bodyType,
        requestBody,
        input,
        pagination,
        paginationValues
      )

      if (this.config.legacyHttpParser) {
        // https://github.com/nodejs/node/issues/43798
        input.extraHttpOptions = { insecureHTTPParser: true }
      }

      this.startTimeMs = performance.now()
      const url = this.getUrl(path, queryString, pagination, paginationValues)
      const response = await fetch(url, input)
      return await this.parseResponse(response, pagination)
>>>>>>> 45264c40
    }

    let input: any = { method, headers: this.headers }
    input = this.addBody(
      bodyType,
      requestBody,
      input,
      pagination,
      paginationValues
    )

    this.startTimeMs = performance.now()
    const url = this.getUrl(path, queryString, pagination, paginationValues)
    const response = await fetch(url, input)
    return await this.parseResponse(response, pagination)
  }

  async create(opts: RestQuery) {
    return this._req({ ...opts, method: "POST" })
  }

  async read(opts: RestQuery) {
    return this._req({ ...opts, method: "GET" })
  }

  async update(opts: RestQuery) {
    return this._req({ ...opts, method: "PUT" })
  }

  async patch(opts: RestQuery) {
    return this._req({ ...opts, method: "PATCH" })
  }

  async delete(opts: RestQuery) {
    return this._req({ ...opts, method: "DELETE" })
  }
}

export default {
  schema: SCHEMA,
  integration: RestIntegration,
  AuthType,
}<|MERGE_RESOLUTION|>--- conflicted
+++ resolved
@@ -14,15 +14,12 @@
   BearerAuthConfig,
 } from "../definitions/datasource"
 import { get } from "lodash"
-<<<<<<< HEAD
+import qs from "querystring"
 const fetch = require("node-fetch")
 const { formatBytes } = require("../utilities")
 const { performance } = require("perf_hooks")
 const FormData = require("form-data")
 const { URLSearchParams } = require("url")
-=======
-import qs from "querystring"
->>>>>>> 45264c40
 
 const BodyTypes = {
   NONE: "none",
@@ -61,7 +58,6 @@
 
 const { parseStringPromise: xmlParser, Builder: XmlBuilder } = require("xml2js")
 
-<<<<<<< HEAD
 const SCHEMA: Integration = {
   docs: "https://github.com/node-fetch/node-fetch",
   description:
@@ -74,37 +70,17 @@
       default: "",
       required: false,
       deprecated: true,
-=======
-  const SCHEMA: Integration = {
-    docs: "https://github.com/node-fetch/node-fetch",
-    description:
-      "With the REST API datasource, you can connect, query and pull data from multiple REST APIs. You can then use the retrieved data to build apps.",
-    friendlyName: "REST API",
-    type: "API",
-    datasource: {
-      url: {
-        type: DatasourceFieldType.STRING,
-        default: "",
-        required: false,
-        deprecated: true,
-      },
-      defaultHeaders: {
-        type: DatasourceFieldType.OBJECT,
-        required: false,
-        default: {},
-      },
-      legacyHttpParser: {
-        display: "Legacy HTTP Support",
-        type: DatasourceFieldType.BOOLEAN,
-        required: false,
-        default: false,
-      },
->>>>>>> 45264c40
     },
     defaultHeaders: {
       type: DatasourceFieldType.OBJECT,
       required: false,
       default: {},
+    },
+    legacyHttpParser: {
+      display: "Legacy HTTP Support",
+      type: DatasourceFieldType.BOOLEAN,
+      required: false,
+      default: false,
     },
   },
   query: {
@@ -230,17 +206,9 @@
         params.append(pageParam, paginationValues.page)
       }
 
-<<<<<<< HEAD
       // Append page size param if configured
       if (sizeParam && paginationValues.limit != null) {
         params.append(sizeParam, paginationValues.limit)
-=======
-      // make sure the query string is fully encoded
-      const main = `${path}?${qs.encode(qs.decode(queryString))}`
-      let complete = main
-      if (this.config.url && !main.startsWith("http")) {
-        complete = !this.config.url ? main : `${this.config.url}/${main}`
->>>>>>> 45264c40
       }
 
       // Prepend query string with pagination params
@@ -250,7 +218,8 @@
       }
     }
 
-    const main = `${path}?${queryString}`
+    // make sure the query string is fully encoded
+    const main = `${path}?${qs.encode(qs.decode(queryString))}`
     let complete = main
     if (this.config.url && !main.startsWith("http")) {
       complete = !this.config.url ? main : `${this.config.url}/${main}`
@@ -401,28 +370,6 @@
           delete this.headers[headerKey]
         }
       }
-<<<<<<< HEAD
-=======
-
-      let input: any = { method, headers: this.headers }
-      input = this.addBody(
-        bodyType,
-        requestBody,
-        input,
-        pagination,
-        paginationValues
-      )
-
-      if (this.config.legacyHttpParser) {
-        // https://github.com/nodejs/node/issues/43798
-        input.extraHttpOptions = { insecureHTTPParser: true }
-      }
-
-      this.startTimeMs = performance.now()
-      const url = this.getUrl(path, queryString, pagination, paginationValues)
-      const response = await fetch(url, input)
-      return await this.parseResponse(response, pagination)
->>>>>>> 45264c40
     }
 
     let input: any = { method, headers: this.headers }
@@ -434,6 +381,11 @@
       paginationValues
     )
 
+    if (this.config.legacyHttpParser) {
+      // https://github.com/nodejs/node/issues/43798
+      input.extraHttpOptions = { insecureHTTPParser: true }
+    }
+
     this.startTimeMs = performance.now()
     const url = this.getUrl(path, queryString, pagination, paginationValues)
     const response = await fetch(url, input)
