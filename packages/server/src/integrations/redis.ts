import { DatasourceFieldType, Integration, QueryType } from "@budibase/types"
import Redis from "ioredis"

interface RedisConfig {
  host: string
  port: number
  username: string
  password?: string
}

const SCHEMA: Integration = {
  docs: "https://redis.io/docs/",
  description: "",
  friendlyName: "Redis",
  type: "Non-relational",
  datasource: {
    host: {
      type: "string",
      required: true,
      default: "localhost",
    },
    port: {
      type: "number",
      required: true,
      default: 6379,
    },
    username: {
      type: "string",
      required: false,
    },
    password: {
      type: "password",
      required: false,
    },
  },
  query: {
    create: {
      type: QueryType.FIELDS,
      fields: {
        key: {
          type: DatasourceFieldType.STRING,
          required: true,
        },
        value: {
          type: DatasourceFieldType.STRING,
          required: true,
        },
        ttl: {
          type: DatasourceFieldType.NUMBER,
        },
      },
    },
    read: {
      readable: true,
      type: QueryType.FIELDS,
      fields: {
        key: {
          type: DatasourceFieldType.STRING,
          required: true,
        },
      },
    },
    delete: {
      type: QueryType.FIELDS,
      fields: {
        key: {
          type: DatasourceFieldType.STRING,
          required: true,
        },
      },
    },
    command: {
      readable: true,
      displayName: "Redis Command",
      type: QueryType.JSON,
    },
  },
}

class RedisIntegration {
  private readonly config: RedisConfig
  private client: any

  constructor(config: RedisConfig) {
    this.config = config
    this.client = new Redis({
      host: this.config.host,
      port: this.config.port,
      username: this.config.username,
      password: this.config.password,
    })
  }

  async disconnect() {
    this.client.disconnect()
  }

  async redisContext(query: Function) {
    try {
      return await query()
    } catch (err) {
      throw new Error(`Redis error: ${err}`)
    } finally {
      this.disconnect()
    }
  }

  async create(query: { key: string; value: string; ttl: number }) {
    return this.redisContext(async () => {
      const response = await this.client.set(query.key, query.value)
      if (query.ttl) {
        await this.client.expire(query.key, query.ttl)
      }
      return response
    })
  }

  async read(query: { key: string }) {
    return this.redisContext(async () => {
      const response = await this.client.get(query.key)
      return response
    })
  }

<<<<<<< HEAD
  async delete(query: { key: string }) {
    return this.redisContext(async () => {
      const response = await this.client.del(query.key)
      return response
    })
=======
    async command(query: { json: string }) {
      return this.redisContext(async () => {
        // commands split line by line
        const commands = query.json.trim().split("\n")
        let pipelineCommands = []

        // process each command separately
        for (let command of commands) {
          const tokenised = command.trim().split(" ")
          // Pipeline only accepts lower case commands
          tokenised[0] = tokenised[0].toLowerCase()
          pipelineCommands.push(tokenised)
        }

        const pipeline = this.client.pipeline(pipelineCommands)
        const result = await pipeline.exec()

        return result.map((output: string | string[]) => output[1])
      })
    }
>>>>>>> 262cf80e
  }

  async command(query: { json: string }) {
    return this.redisContext(async () => {
      const commands = query.json.trim().split(" ")
      const pipeline = this.client.pipeline([commands])
      const result = await pipeline.exec()
      return {
        response: result[0][1],
      }
    })
  }
}

export default {
  schema: SCHEMA,
  integration: RedisIntegration,
}<|MERGE_RESOLUTION|>--- conflicted
+++ resolved
@@ -92,7 +92,7 @@
   }
 
   async disconnect() {
-    this.client.disconnect()
+    return this.client.disconnect()
   }
 
   async redisContext(query: Function) {
@@ -101,7 +101,7 @@
     } catch (err) {
       throw new Error(`Redis error: ${err}`)
     } finally {
-      this.disconnect()
+      await this.disconnect()
     }
   }
 
@@ -117,49 +117,34 @@
 
   async read(query: { key: string }) {
     return this.redisContext(async () => {
-      const response = await this.client.get(query.key)
-      return response
+      return await this.client.get(query.key)
     })
   }
 
-<<<<<<< HEAD
   async delete(query: { key: string }) {
     return this.redisContext(async () => {
-      const response = await this.client.del(query.key)
-      return response
+      return await this.client.del(query.key)
     })
-=======
-    async command(query: { json: string }) {
-      return this.redisContext(async () => {
-        // commands split line by line
-        const commands = query.json.trim().split("\n")
-        let pipelineCommands = []
-
-        // process each command separately
-        for (let command of commands) {
-          const tokenised = command.trim().split(" ")
-          // Pipeline only accepts lower case commands
-          tokenised[0] = tokenised[0].toLowerCase()
-          pipelineCommands.push(tokenised)
-        }
-
-        const pipeline = this.client.pipeline(pipelineCommands)
-        const result = await pipeline.exec()
-
-        return result.map((output: string | string[]) => output[1])
-      })
-    }
->>>>>>> 262cf80e
   }
 
   async command(query: { json: string }) {
     return this.redisContext(async () => {
-      const commands = query.json.trim().split(" ")
-      const pipeline = this.client.pipeline([commands])
+      // commands split line by line
+      const commands = query.json.trim().split("\n")
+      let pipelineCommands = []
+
+      // process each command separately
+      for (let command of commands) {
+        const tokenised = command.trim().split(" ")
+        // Pipeline only accepts lower case commands
+        tokenised[0] = tokenised[0].toLowerCase()
+        pipelineCommands.push(tokenised)
+      }
+
+      const pipeline = this.client.pipeline(pipelineCommands)
       const result = await pipeline.exec()
-      return {
-        response: result[0][1],
-      }
+
+      return result.map((output: string | string[]) => output[1])
     })
   }
 }
