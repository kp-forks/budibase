--- conflicted
+++ resolved
@@ -4,7 +4,6 @@
   Datasource,
   FetchDatasourceInfoResponse,
   FieldType,
-  QueryJsonRequest,
   RelationshipType,
   UpdateDatasourceRequest,
   UpdateDatasourceResponse,
@@ -69,16 +68,6 @@
     return await this._get<Datasource[]>(`/api/datasources`, { expectations })
   }
 
-<<<<<<< HEAD
-=======
-  query = async (query: QueryJsonRequest, expectations?: Expectations) => {
-    return await this._post<any>(`/api/datasources/query`, {
-      body: query,
-      expectations,
-    })
-  }
-
->>>>>>> 625362da
   fetchSchema = async (
     {
       datasourceId,
