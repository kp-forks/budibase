const core = require("@budibase/backend-core")
const CouchDB = require("../../db")
core.init(CouchDB)
const { BUILTIN_ROLE_IDS } = require("@budibase/backend-core/roles")
const env = require("../../environment")
const {
  basicTable,
  basicRow,
  basicRole,
  basicAutomation,
  basicDatasource,
  basicQuery,
  basicScreen,
  basicLayout,
  basicWebhook,
  TENANT_ID,
} = require("./structures")
const controllers = require("./controllers")
const supertest = require("supertest")
const { cleanup } = require("../../utilities/fileSystem")
const { Cookies, Headers } = require("@budibase/backend-core/constants")
const { jwt } = require("@budibase/backend-core/auth")
const { getGlobalDB } = require("@budibase/backend-core/tenancy")
const { createASession } = require("@budibase/backend-core/sessions")
const { user: userCache } = require("@budibase/backend-core/cache")
const newid = require("../../db/newid")
const context = require("@budibase/backend-core/context")

const GLOBAL_USER_ID = "us_uuid1"
const EMAIL = "babs@babs.com"
const CSRF_TOKEN = "e3727778-7af0-4226-b5eb-f43cbe60a306"

class TestConfiguration {
  constructor(openServer = true) {
    if (openServer) {
      // use a random port because it doesn't matter
      env.PORT = 0
      this.server = require("../../app")
      // we need the request for logging in, involves cookies, hard to fake
      this.request = supertest(this.server)
    }
    this.appId = null
    this.allApps = []
  }

  getRequest() {
    return this.request
  }

  getAppId() {
    return this.appId
  }

  async _req(config, params, controlFunc) {
    const request = {}
    // fake cookies, we don't need them
    request.cookies = { set: () => {}, get: () => {} }
    request.config = { jwtSecret: env.JWT_SECRET }
    request.appId = this.appId
    request.user = { appId: this.appId, tenantId: TENANT_ID }
    request.query = {}
    request.request = {
      body: config,
    }
    async function run() {
      if (params) {
        request.params = params
      }
      await controlFunc(request)
      return request.body
    }
    // check if already in a context
    if (context.getAppId() == null) {
      return context.doInAppContext(this.appId, async () => {
        return run()
      })
    } else {
      return run()
    }
  }

  async globalUser({
    id = GLOBAL_USER_ID,
    builder = true,
    email = EMAIL,
    roles,
  } = {}) {
    const db = getGlobalDB(TENANT_ID)
    let existing
    try {
      existing = await db.get(id)
    } catch (err) {
      existing = { email }
    }
    const user = {
      _id: id,
      ...existing,
      roles: roles || {},
      tenantId: TENANT_ID,
    }
    await createASession(id, {
      sessionId: "sessionid",
      tenantId: TENANT_ID,
      csrfToken: CSRF_TOKEN,
    })
    if (builder) {
      user.builder = { global: true }
    } else {
      user.builder = { global: false }
    }
    const resp = await db.put(user)
    return {
      _rev: resp._rev,
      ...user,
    }
  }

  // use a new id as the name to avoid name collisions
  async init(appName = newid()) {
    await this.globalUser()
    return this.createApp(appName)
  }

  end() {
    if (!this) {
      return
    }
    if (this.server) {
      this.server.close()
    }
    cleanup(this.allApps.map(app => app.appId))
  }

  defaultHeaders() {
    const auth = {
      userId: GLOBAL_USER_ID,
      sessionId: "sessionid",
      tenantId: TENANT_ID,
    }
    const app = {
      roleId: BUILTIN_ROLE_IDS.ADMIN,
      appId: this.appId,
    }
    const authToken = jwt.sign(auth, env.JWT_SECRET)
    const appToken = jwt.sign(app, env.JWT_SECRET)
    const headers = {
      Accept: "application/json",
      Cookie: [
        `${Cookies.Auth}=${authToken}`,
        `${Cookies.CurrentApp}=${appToken}`,
      ],
      [Headers.CSRF_TOKEN]: CSRF_TOKEN,
    }
    if (this.appId) {
      headers[Headers.APP_ID] = this.appId
    }
    return headers
  }

  publicHeaders({ prodApp = true } = {}) {
    const appId = prodApp ? this.prodAppId : this.appId

    const headers = {
      Accept: "application/json",
    }
    if (appId) {
      headers[Headers.APP_ID] = appId
    }
    return headers
  }

  async roleHeaders({
    email = EMAIL,
    roleId = BUILTIN_ROLE_IDS.ADMIN,
    builder = false,
    prodApp = true,
  } = {}) {
    return this.login({ email, roleId, builder, prodApp })
  }

  async createApp(appName) {
    // create dev app
    this.app = await this._req({ name: appName }, null, controllers.app.create)
    this.appId = this.app.appId
    context.updateAppId(this.appId)

    // create production app
    this.prodApp = await this.deploy()
    this.prodAppId = this.prodApp.appId

    this.allApps.push(this.prodApp)
    this.allApps.push(this.app)

    return this.app
  }

  async deploy() {
    await this._req(null, null, controllers.deploy.deployApp)
    const prodAppId = this.getAppId().replace("_dev", "")
    return context.doInAppContext(prodAppId, async () => {
      const appPackage = await this._req(
        null,
        { appId: prodAppId },
        controllers.app.fetchAppPackage
      )
      return appPackage.application
    })
  }

  async updateTable(config = null) {
    config = config || basicTable()
    this.table = await this._req(config, null, controllers.table.save)
    return this.table
  }

  async createTable(config = null) {
    if (config != null && config._id) {
      delete config._id
    }
    return this.updateTable(config)
  }

  async getTable(tableId = null) {
    tableId = tableId || this.table._id
    return this._req(null, { id: tableId }, controllers.table.find)
  }

  async createLinkedTable(relationshipType = null, links = ["link"]) {
    if (!this.table) {
      throw "Must have created a table first."
    }
    const tableConfig = basicTable()
    tableConfig.primaryDisplay = "name"
    for (let link of links) {
      tableConfig.schema[link] = {
        type: "link",
        fieldName: link,
        tableId: this.table._id,
        name: link,
      }
      if (relationshipType) {
        tableConfig.schema[link].relationshipType = relationshipType
      }
    }
    const linkedTable = await this.createTable(tableConfig)
    this.linkedTable = linkedTable
    return linkedTable
  }

  async createAttachmentTable() {
    const table = basicTable()
    table.schema.attachment = {
      type: "attachment",
    }
    return this.createTable(table)
  }

  async createRow(config = null) {
    if (!this.table) {
      throw "Test requires table to be configured."
    }
    const tableId = (config && config.tableId) || this.table._id
    config = config || basicRow(tableId)
    return this._req(config, { tableId }, controllers.row.save)
  }

  async getRow(tableId, rowId) {
    return this._req(null, { tableId, rowId }, controllers.row.find)
  }

  async getRows(tableId) {
    if (!tableId && this.table) {
      tableId = this.table._id
    }
    return this._req(null, { tableId }, controllers.row.fetch)
  }

  async createRole(config = null) {
    config = config || basicRole()
    return this._req(config, null, controllers.role.save)
  }

  async addPermission(roleId, resourceId, level = "read") {
    return this._req(
      null,
      {
        roleId,
        resourceId,
        level,
      },
      controllers.perms.addPermission
    )
  }

  async createView(config) {
    if (!this.table) {
      throw "Test requires table to be configured."
    }
    const view = config || {
      map: "function(doc) { emit(doc[doc.key], doc._id); } ",
      tableId: this.table._id,
      name: "ViewTest",
    }
    return this._req(view, null, controllers.view.save)
  }

  async createAutomation(config) {
    config = config || basicAutomation()
    if (config._rev) {
      delete config._rev
    }
    this.automation = (
      await this._req(config, null, controllers.automation.create)
    ).automation
    return this.automation
  }

  async getAllAutomations() {
    return this._req(null, null, controllers.automation.fetch)
  }

  async deleteAutomation(automation = null) {
    automation = automation || this.automation
    if (!automation) {
      return
    }
    return this._req(
      null,
      { id: automation._id, rev: automation._rev },
      controllers.automation.destroy
    )
  }

  async createDatasource(config = null) {
    config = config || basicDatasource()
    const response = await this._req(config, null, controllers.datasource.save)
    this.datasource = response.datasource
    return this.datasource
  }

  async updateDatasource(datasource) {
    const response = await this._req(
      datasource,
      { datasourceId: datasource._id },
      controllers.datasource.update
    )
    this.datasource = response.datasource
    return this.datasource
  }

  async restDatasource(cfg) {
    return this.createDatasource({
      datasource: {
        ...basicDatasource().datasource,
        source: "REST",
        config: cfg || {},
      },
    })
  }

  async dynamicVariableDatasource() {
    let datasource = await this.restDatasource()
    const basedOnQuery = await this.createQuery({
      ...basicQuery(datasource._id),
      fields: {
        path: "www.google.com",
      },
    })
    datasource = await this.updateDatasource({
      ...datasource,
      config: {
        dynamicVariables: [
          {
            queryId: basedOnQuery._id,
            name: "variable3",
            value: "{{ data.0.[value] }}",
          },
        ],
      },
    })
    return { datasource, query: basedOnQuery }
  }

  async previewQuery(request, config, datasource, fields) {
    return request
      .post(`/api/queries/preview`)
      .send({
        datasourceId: datasource._id,
        parameters: {},
        fields,
        queryVerb: "read",
      })
      .set(config.defaultHeaders())
      .expect("Content-Type", /json/)
      .expect(200)
  }

  async createQuery(config = null) {
    if (!this.datasource && !config) {
      throw "No data source created for query."
    }
    config = config || basicQuery(this.datasource._id)
    return this._req(config, null, controllers.query.save)
  }

  async createScreen(config = null) {
    config = config || basicScreen()
    return this._req(config, null, controllers.screen.save)
  }

  async createWebhook(config = null) {
    if (!this.automation) {
      throw "Must create an automation before creating webhook."
    }
    config = config || basicWebhook(this.automation._id)
    return (await this._req(config, null, controllers.webhook.save)).webhook
  }

  async createLayout(config = null) {
    config = config || basicLayout()
    return await this._req(config, null, controllers.layout.save)
  }

  async createUser(id = null, email = EMAIL) {
    const globalId = !id ? `us_${Math.random()}` : `us_${id}`
    const resp = await this.globalUser({ id: globalId, email })
    await userCache.invalidateUser(globalId)
    return {
      ...resp,
      globalId,
    }
  }

  async login({ roleId, userId, builder, prodApp = false } = {}) {
    const appId = prodApp ? this.prodAppId : this.appId
    return context.doInAppContext(appId, async () => {
      userId = !userId ? `us_uuid1` : userId
      if (!this.request) {
        throw "Server has not been opened, cannot login."
      }
      // make sure the user exists in the global DB
      if (roleId !== BUILTIN_ROLE_IDS.PUBLIC) {
        await this.globalUser({
          id: userId,
          builder,
          roles: { [this.prodAppId]: roleId },
        })
      }
      await createASession(userId, {
        sessionId: "sessionid",
        tenantId: TENANT_ID,
      })
<<<<<<< HEAD
      // have to fake this
      const auth = {
        userId,
        sessionId: "sessionid",
        tenantId: TENANT_ID,
      }
      const app = {
        roleId: roleId,
        appId,
      }
      const authToken = jwt.sign(auth, env.JWT_SECRET)
      const appToken = jwt.sign(app, env.JWT_SECRET)

      // returning necessary request headers
      await userCache.invalidateUser(userId)
      return {
        Accept: "application/json",
        Cookie: [
          `${Cookies.Auth}=${authToken}`,
          `${Cookies.CurrentApp}=${appToken}`,
        ],
        [Headers.APP_ID]: appId,
      }
    })
=======
    }
    // have to fake this
    const auth = {
      userId,
      sessionId: "sessionid",
      tenantId: TENANT_ID,
    }
    const app = {
      roleId: roleId,
      appId,
    }
    const authToken = jwt.sign(auth, env.JWT_SECRET)
    const appToken = jwt.sign(app, env.JWT_SECRET)

    // returning necessary request headers
    await userCache.invalidateUser(userId)
    return {
      Accept: "application/json",
      Cookie: [
        `${Cookies.Auth}=${authToken}`,
        `${Cookies.CurrentApp}=${appToken}`,
      ],
      [Headers.APP_ID]: appId,
    }
>>>>>>> 6246ae61
  }
}

module.exports = TestConfiguration<|MERGE_RESOLUTION|>--- conflicted
+++ resolved
@@ -450,7 +450,6 @@
         sessionId: "sessionid",
         tenantId: TENANT_ID,
       })
-<<<<<<< HEAD
       // have to fake this
       const auth = {
         userId,
@@ -475,32 +474,6 @@
         [Headers.APP_ID]: appId,
       }
     })
-=======
-    }
-    // have to fake this
-    const auth = {
-      userId,
-      sessionId: "sessionid",
-      tenantId: TENANT_ID,
-    }
-    const app = {
-      roleId: roleId,
-      appId,
-    }
-    const authToken = jwt.sign(auth, env.JWT_SECRET)
-    const appToken = jwt.sign(app, env.JWT_SECRET)
-
-    // returning necessary request headers
-    await userCache.invalidateUser(userId)
-    return {
-      Accept: "application/json",
-      Cookie: [
-        `${Cookies.Auth}=${authToken}`,
-        `${Cookies.CurrentApp}=${appToken}`,
-      ],
-      [Headers.APP_ID]: appId,
-    }
->>>>>>> 6246ae61
   }
 }
 
