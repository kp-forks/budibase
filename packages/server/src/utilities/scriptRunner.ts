--- conflicted
+++ resolved
@@ -2,28 +2,20 @@
 import { IsolatedVM } from "../jsRunner/vm"
 
 const JS_TIMEOUT_MS = 1000
+
 class ScriptRunner {
-<<<<<<< HEAD
-  #code: string
-  #vm: IsolatedVM
+  private code: string
+  private vm: IsolatedVM
 
   constructor(script: string, context: any, { parseBson = false } = {}) {
-    this.#code = `(() => {${script}})();`
-    this.#vm = new IsolatedVM({
-=======
-  private code
-  private vm
-
-  constructor(script: string, context: any) {
     this.code = `(() => {${script}})();`
     this.vm = new IsolatedVM({
->>>>>>> c57ccbc0
       memoryLimit: env.JS_RUNNER_MEMORY_LIMIT,
       timeout: JS_TIMEOUT_MS,
     }).withContext(context)
 
     if (parseBson && context.data) {
-      this.#vm = this.#vm.withParsingBson(context.data)
+      this.vm = this.vm.withParsingBson(context.data)
     }
   }
 
