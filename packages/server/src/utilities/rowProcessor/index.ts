import * as linkRows from "../../db/linkedRows"
import { fixAutoColumnSubType, processFormulas } from "./utils"
import {
  cache,
  context,
  features,
  HTTPError,
  objectStore,
  utils,
} from "@budibase/backend-core"
import { InternalTables } from "../../db/utils"
import { TYPE_TRANSFORM_MAP } from "./map"
import {
  AutoFieldSubType,
  FieldType,
  IdentityType,
  Row,
  RowAttachment,
  Table,
  User,
  ViewV2,
} from "@budibase/types"
import { cloneDeep } from "lodash/fp"
import {
  processInputBBReference,
  processInputBBReferences,
  processOutputBBReference,
  processOutputBBReferences,
} from "./bbReferenceProcessor"
import { isExternalTableID } from "../../integrations/utils"
import {
  helpers,
  PROTECTED_EXTERNAL_COLUMNS,
  PROTECTED_INTERNAL_COLUMNS,
} from "@budibase/shared-core"
import { processString } from "@budibase/string-templates"
import {
  getTableFromSource,
  isUserMetadataTable,
} from "../../api/controllers/row/utils"
import sdk from "../../sdk"

export * from "./utils"
export * from "./attachments"

type AutoColumnProcessingOpts = {
  reprocessing?: boolean
  noAutoRelationships?: boolean
}

/**
 * This will update any auto columns that are found on the row/table with the correct information based on
 * time now and the current logged in user making the request.
 * @param userId The user to be used for an appId as well as the createdBy and createdAt fields.
 * @param table The table which is to be used for the schema, as well as handling auto IDs incrementing.
 * @param row The row which is to be updated with information for the auto columns.
 * @param opts specific options for function to carry out optional features.
 * @returns The updated row and table, the table may need to be updated
 * for automatic ID purposes.
 */
export async function processAutoColumn(
  userId: string | null | undefined,
  table: Table,
  row: Row,
  opts?: AutoColumnProcessingOpts
) {
  const noUser = !userId
  const isUserTable = table._id === InternalTables.USER_METADATA
  const now = new Date().toISOString()
  // if a row doesn't have a revision then it doesn't exist yet
  const creating = !row._rev
  // check its not user table, or whether any of the processing options have been disabled
  const shouldUpdateUserFields =
    !isUserTable && !opts?.reprocessing && !opts?.noAutoRelationships && !noUser
  let tableMutated = false
  for (let [key, schema] of Object.entries(table.schema)) {
    if (!schema.autocolumn) {
      continue
    }
    if (!schema.subtype) {
      schema = fixAutoColumnSubType(schema)
    }
    switch (schema.subtype) {
      case AutoFieldSubType.CREATED_BY:
        if (creating && shouldUpdateUserFields && userId) {
          row[key] = [userId]
        }
        break
      case AutoFieldSubType.CREATED_AT:
        if (creating) {
          row[key] = now
        }
        break
      case AutoFieldSubType.UPDATED_BY:
        if (shouldUpdateUserFields && userId) {
          row[key] = [userId]
        }
        break
      case AutoFieldSubType.UPDATED_AT:
        row[key] = now
        break
      case AutoFieldSubType.AUTO_ID:
        if (creating) {
          schema.lastID = schema.lastID || 0
          row[key] = schema.lastID + 1
          schema.lastID++
          table.schema[key] = schema
          tableMutated = true
        }
        break
    }
  }

  if (tableMutated) {
    const db = context.getAppDB()
    const resp = await db.put(table)
    table._rev = resp.rev
  }
}

async function processDefaultValues(table: Table, row: Row) {
  const ctx: { ["Current User"]?: User; user?: User } = {}

  const identity = context.getIdentity()
  if (identity?._id && identity.type === IdentityType.USER) {
    const user = await cache.user.getUser({
      userId: identity._id,
    })
    delete user.password

    ctx["Current User"] = user
    ctx.user = user
  }

  for (const [key, schema] of Object.entries(table.schema)) {
    if ("default" in schema && schema.default != null && row[key] == null) {
      const processed = await processString(schema.default, ctx)

      try {
        row[key] = coerce(processed, schema.type)
      } catch (err: any) {
        throw new HTTPError(
          `Invalid default value for field '${key}' - ${err.message}`,
          400
        )
      }
    }
  }
}

/**
 * This will coerce a value to the correct types based on the type transform map
 * @param row The value to coerce
 * @param type The type fo coerce to
 * @returns The coerced value
 */
export function coerce(row: any, type: string) {
  // no coercion specified for type, skip it
  if (!TYPE_TRANSFORM_MAP[type]) {
    return row
  }
  // eslint-disable-next-line no-prototype-builtins
  if (TYPE_TRANSFORM_MAP[type].hasOwnProperty(row)) {
    // @ts-ignore
    return TYPE_TRANSFORM_MAP[type][row]
  } else if (TYPE_TRANSFORM_MAP[type].parse) {
    // @ts-ignore
    return TYPE_TRANSFORM_MAP[type].parse(row)
  }

  return row
}

/**
 * Given an input route this function will apply all the necessary pre-processing to it, such as coercion
 * of column values or adding auto-column values.
 * @param user the user which is performing the input.
 * @param row the row which is being created/updated.
 * @param table the table which the row is being saved to.
 * @param opts some input processing options (like disabling auto-column relationships).
 * @returns the row which has been prepared to be written to the DB.
 */
export async function inputProcessing(
  userId: string | null | undefined,
  source: Table | ViewV2,
  row: Row,
  opts?: AutoColumnProcessingOpts
) {
  const clonedRow = cloneDeep(row)
  const table = await getTableFromSource(source)

  const dontCleanseKeys = ["type", "_id", "_rev", "tableId"]
  for (const [key, value] of Object.entries(clonedRow)) {
    const field = table.schema[key]
    // cleanse fields that aren't in the schema
    if (!field) {
      if (dontCleanseKeys.indexOf(key) === -1) {
        delete clonedRow[key]
      }
      continue
    }
    // remove any formula values, they are to be generated
    if (field.type === FieldType.FORMULA) {
      delete clonedRow[key]
    }
    // otherwise coerce what is there to correct types
    else {
      clonedRow[key] = coerce(value, field.type)
    }

    // remove any attachment urls, they are generated on read
    if (field.type === FieldType.ATTACHMENTS) {
      const attachments = clonedRow[key]
      if (attachments?.length) {
        attachments.forEach((attachment: RowAttachment) => {
          delete attachment.url
        })
      }
    } else if (
      field.type === FieldType.ATTACHMENT_SINGLE ||
      field.type === FieldType.SIGNATURE_SINGLE
    ) {
      const attachment = clonedRow[key]
      if (attachment?.url) {
        delete clonedRow[key].url
      }
    } else if (
      value &&
      (field.type === FieldType.BB_REFERENCE_SINGLE ||
        helpers.schema.isDeprecatedSingleUserColumn(field))
    ) {
      clonedRow[key] = await processInputBBReference(value, field.subtype)
    } else if (value && field.type === FieldType.BB_REFERENCE) {
      clonedRow[key] = await processInputBBReferences(value, field.subtype)
    }
  }

  if (!clonedRow._id || !clonedRow._rev) {
    clonedRow._id = row._id
    clonedRow._rev = row._rev
  }

  await processAutoColumn(userId, table, clonedRow, opts)
  await processDefaultValues(table, clonedRow)
  return clonedRow
}

/**
 * This function enriches the input rows with anything they are supposed to contain, for example
 * link records or attachment links.
 * @param table the table from which these rows came from originally, this is used to determine
 * the schema of the rows and then enrich.
 * @param rows the rows which are to be enriched.
 * @param opts used to set some options for the output, such as disabling relationship squashing.
 * @returns the enriched rows will be returned.
 */
export async function outputProcessing<T extends Row[] | Row>(
  source: Table | ViewV2,
  rows: T,
  opts: {
    squash?: boolean
    preserveLinks?: boolean
    fromRow?: Row
    skipBBReferences?: boolean
  } = {
    squash: true,
    preserveLinks: false,
    skipBBReferences: false,
  }
): Promise<T> {
  let safeRows: Row[]
  let wasArray = true
  if (!(rows instanceof Array)) {
    safeRows = [rows]
    wasArray = false
  } else {
    safeRows = rows
  }

  let table: Table
  if (sdk.views.isView(source)) {
    table = await sdk.views.getTable(source.id)
  } else {
    table = source
  }

<<<<<<< HEAD
=======
  // SQS returns the rows with full relationship contents
>>>>>>> e2247cfb
  // attach any linked row information
  let enriched = !opts.preserveLinks
    ? await linkRows.attachFullLinkedDocs(table.schema, safeRows, {
        fromRow: opts?.fromRow,
      })
    : safeRows

  if (!opts.squash && utils.hasCircularStructure(rows)) {
    opts.squash = true
  }

  enriched = await coreOutputProcessing(source, enriched, opts)

  if (opts.squash) {
    enriched = await linkRows.squashLinks(source, enriched)
  }

  return (wasArray ? enriched : enriched[0]) as T
}

/**
 * This function is similar to the outputProcessing function above, it makes
 * sure that all the provided rows are ready for output, but does not have
 * enrichment for squash capabilities which can cause performance issues.
 * outputProcessing should be used when responding from the API, while this
 * should be used when internally processing rows for any reason (like part of
 * view operations).
 */
export async function coreOutputProcessing(
  source: Table | ViewV2,
  rows: Row[],
  opts: {
    preserveLinks?: boolean
    skipBBReferences?: boolean
    fromViewId?: string
  } = {
    preserveLinks: false,
    skipBBReferences: false,
  }
): Promise<Row[]> {
  let table: Table
  if (sdk.views.isView(source)) {
    table = await sdk.views.getTable(source.id)
  } else {
    table = source
  }

  // process complex types: attachments, bb references...
  for (const [property, column] of Object.entries(table.schema)) {
    if (
      column.type === FieldType.ATTACHMENTS ||
      column.type === FieldType.ATTACHMENT_SINGLE ||
      column.type === FieldType.SIGNATURE_SINGLE
    ) {
      for (const row of rows) {
        if (row[property] == null) {
          continue
        }
        const process = (attachment: RowAttachment) => {
          if (!attachment.url && attachment.key) {
            attachment.url = objectStore.getAppFileUrl(attachment.key)
          }
          return attachment
        }
        if (typeof row[property] === "string" && row[property].length) {
          row[property] = JSON.parse(row[property])
        }
        if (Array.isArray(row[property])) {
          row[property].forEach((attachment: RowAttachment) => {
            process(attachment)
          })
        } else {
          process(row[property])
        }
      }
    } else if (
      !opts.skipBBReferences &&
      column.type == FieldType.BB_REFERENCE
    ) {
      for (const row of rows) {
        row[property] = await processOutputBBReferences(
          row[property],
          column.subtype
        )
      }
    } else if (
      !opts.skipBBReferences &&
      column.type == FieldType.BB_REFERENCE_SINGLE
    ) {
      for (const row of rows) {
        row[property] = await processOutputBBReference(
          row[property],
          column.subtype
        )
      }
    } else if (column.type === FieldType.DATETIME && column.timeOnly) {
      for (const row of rows) {
        if (row[property] instanceof Date) {
          const hours = row[property].getUTCHours().toString().padStart(2, "0")
          const minutes = row[property]
            .getUTCMinutes()
            .toString()
            .padStart(2, "0")
          const seconds = row[property]
            .getUTCSeconds()
            .toString()
            .padStart(2, "0")
          row[property] = `${hours}:${minutes}:${seconds}`
        }
      }
    } else if (column.type === FieldType.LINK) {
      for (let row of rows) {
        // if relationship is empty - remove the array, this has been part of the API for some time
        if (Array.isArray(row[property]) && row[property].length === 0) {
          delete row[property]
        }
      }
    }
  }

  // process formulas after the complex types had been processed
  rows = await processFormulas(table, rows, { dynamic: true })

<<<<<<< HEAD
  if (opts.squash) {
    enriched = await linkRows.squashLinks(source, enriched)
  }

=======
>>>>>>> e2247cfb
  // remove null properties to match internal API
  const isExternal = isExternalTableID(table._id!)
  if (isExternal || (await features.flags.isEnabled("SQS"))) {
    for (const row of rows) {
      for (const key of Object.keys(row)) {
        if (row[key] === null) {
          delete row[key]
        } else if (row[key] && table.schema[key]?.type === FieldType.LINK) {
          for (const link of row[key] || []) {
            for (const linkKey of Object.keys(link)) {
              if (link[linkKey] === null) {
                delete link[linkKey]
              }
            }
          }
        }
      }
    }
  }

  if (!isUserMetadataTable(table._id!)) {
    const protectedColumns = isExternal
      ? PROTECTED_EXTERNAL_COLUMNS
      : PROTECTED_INTERNAL_COLUMNS

    const tableFields = Object.keys(table.schema).filter(
      f => table.schema[f].visible !== false
    )

    const fields = [...tableFields, ...protectedColumns].map(f =>
      f.toLowerCase()
    )

    if (sdk.views.isView(source)) {
      const aggregations = helpers.views.calculationFields(source)
      for (const key of Object.keys(aggregations)) {
        fields.push(key.toLowerCase())
      }
    }

<<<<<<< HEAD
    for (const row of enriched) {
=======
    for (const row of rows) {
>>>>>>> e2247cfb
      for (const key of Object.keys(row)) {
        if (!fields.includes(key.toLowerCase())) {
          delete row[key]
        }
      }
    }
  }

  return rows
}<|MERGE_RESOLUTION|>--- conflicted
+++ resolved
@@ -284,10 +284,7 @@
     table = source
   }
 
-<<<<<<< HEAD
-=======
   // SQS returns the rows with full relationship contents
->>>>>>> e2247cfb
   // attach any linked row information
   let enriched = !opts.preserveLinks
     ? await linkRows.attachFullLinkedDocs(table.schema, safeRows, {
@@ -411,13 +408,6 @@
   // process formulas after the complex types had been processed
   rows = await processFormulas(table, rows, { dynamic: true })
 
-<<<<<<< HEAD
-  if (opts.squash) {
-    enriched = await linkRows.squashLinks(source, enriched)
-  }
-
-=======
->>>>>>> e2247cfb
   // remove null properties to match internal API
   const isExternal = isExternalTableID(table._id!)
   if (isExternal || (await features.flags.isEnabled("SQS"))) {
@@ -458,11 +448,7 @@
       }
     }
 
-<<<<<<< HEAD
-    for (const row of enriched) {
-=======
     for (const row of rows) {
->>>>>>> e2247cfb
       for (const key of Object.keys(row)) {
         if (!fields.includes(key.toLowerCase())) {
           delete row[key]
