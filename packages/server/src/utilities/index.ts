import env from "../environment"
import { context } from "@budibase/backend-core"
import { generateMetadataID } from "../db/utils"
import { Document } from "@budibase/types"
<<<<<<< HEAD
=======
import stream from "stream"
import dayjs from "dayjs"
import customParseFormat from "dayjs/plugin/customParseFormat"

dayjs.extend(customParseFormat)
const Readable = stream.Readable
>>>>>>> 5f56d8b3

export function wait(ms: number) {
  return new Promise(resolve => setTimeout(resolve, ms))
}

export const isDev = env.isDev

export const NUMBER_REGEX = /^[+-]?([0-9]*[.])?[0-9]+$/g
const ACCEPTED_DATE_FORMATS = [
  "MM/DD/YYYY",
  "MM/DD/YY",
  "DD/MM/YYYY",
  "DD/MM/YY",
  "YYYY/MM/DD",
  "YYYY-MM-DD",
  "YYYY-MM-DDTHH:mm",
  "YYYY-MM-DDTHH:mm:ss",
  "YYYY-MM-DDTHH:mm:ss[Z]",
  "YYYY-MM-DDTHH:mm:ss.SSS[Z]",
]

export function isDate(str: string) {
  // checks for xx/xx/xx or ISO date timestamp formats
  for (const format of ACCEPTED_DATE_FORMATS) {
    if (dayjs(str, format, true).isValid()) {
      return true
    }
  }
  return false
}

export function removeFromArray(array: any[], element: any) {
  const index = array.indexOf(element)
  if (index !== -1) {
    array.splice(index, 1)
  }
  return array
}

/**
 * Makes sure that a URL has the correct number of slashes, while maintaining the
 * http(s):// double slashes.
 * @param url The URL to test and remove any extra double slashes.
 * @return The updated url.
 */
export function checkSlashesInUrl(url: string) {
  return url.replace(/(https?:\/\/)|(\/)+/g, "$1$2")
}

export async function updateEntityMetadata(
  type: string,
  entityId: string,
  updateFn: any
) {
  const db = context.getAppDB()
  const id = generateMetadataID(type, entityId)
  // read it to see if it exists, we'll overwrite it no matter what
  let rev, metadata: Document
  try {
    const oldMetadata = await db.get<any>(id)
    rev = oldMetadata._rev
    metadata = updateFn(oldMetadata)
  } catch (err) {
    rev = null
    metadata = updateFn({})
  }
  metadata._id = id
  if (rev) {
    metadata._rev = rev
  }
  const response = await db.put(metadata)
  return {
    ...metadata,
    _id: id,
    _rev: response.rev,
  }
}

export async function saveEntityMetadata(
  type: string,
  entityId: string,
  metadata: Document
) {
  return updateEntityMetadata(type, entityId, () => {
    return metadata
  })
}

export async function deleteEntityMetadata(type: string, entityId: string) {
  const db = context.getAppDB()
  const id = generateMetadataID(type, entityId)
  let rev
  try {
    const metadata = await db.get<any>(id)
    if (metadata) {
      rev = metadata._rev
    }
  } catch (err) {
    // don't need to error if it doesn't exist
  }
  if (id && rev) {
    await db.remove(id, rev)
  }
}

export function escapeDangerousCharacters(string: string) {
  return string
    .replace(/[\\]/g, "\\\\")
    .replace(/[\b]/g, "\\b")
    .replace(/[\f]/g, "\\f")
    .replace(/[\n]/g, "\\n")
    .replace(/[\r]/g, "\\r")
    .replace(/[\t]/g, "\\t")
}

export function formatBytes(bytes: string) {
  const units = ["B", "KB", "MB", "GB", "TB", "PB", "EB", "ZB", "YB"]
  const byteIncrements = 1024
  let unit = 0
  let size = parseInt(bytes, 10) || 0
  while (size >= byteIncrements && ++unit) {
    size /= byteIncrements
  }
  return `${size.toFixed(size < 10 && unit > 0 ? 1 : 0)}${units[unit]}`
}

export function convertBookmark(bookmark: string) {
  const IS_NUMBER = /^\d+\.?\d*$/
  if (typeof bookmark === "string" && bookmark.match(IS_NUMBER)) {
    return parseFloat(bookmark)
  }
  return bookmark
}

export function isQsTrue(param: string) {
  if (typeof param === "string") {
    return param.toLowerCase() === "true"
  } else {
    return param === true
  }
}<|MERGE_RESOLUTION|>--- conflicted
+++ resolved
@@ -2,15 +2,10 @@
 import { context } from "@budibase/backend-core"
 import { generateMetadataID } from "../db/utils"
 import { Document } from "@budibase/types"
-<<<<<<< HEAD
-=======
-import stream from "stream"
 import dayjs from "dayjs"
 import customParseFormat from "dayjs/plugin/customParseFormat"
 
 dayjs.extend(customParseFormat)
-const Readable = stream.Readable
->>>>>>> 5f56d8b3
 
 export function wait(ms: number) {
   return new Promise(resolve => setTimeout(resolve, ms))
