import { redis, RedisClient } from "@budibase/backend-core"
import { getGlobalIDFromUserMetadataID } from "../db/utils"
import { ContextUser } from "@budibase/types"
import env from "../environment"

const APP_DEV_LOCK_SECONDS = 600
const AUTOMATION_TEST_FLAG_SECONDS = 60
<<<<<<< HEAD
let devAppClient: RedisClient,
  debounceClient: RedisClient,
  flagClient: RedisClient,
  socketClient: RedisClient
=======
let devAppClient: any, debounceClient: any, flagClient: any
>>>>>>> 4fe3aeaf

// We need to maintain a duplicate client for socket.io pub/sub
let socketClient: any
let socketSubClient: any

// We init this as we want to keep the connection open all the time
// reduces the performance hit
export async function init() {
  devAppClient = new redis.Client(redis.utils.Databases.DEV_LOCKS)
  debounceClient = new redis.Client(redis.utils.Databases.DEBOUNCE)
  flagClient = new redis.Client(redis.utils.Databases.FLAGS)
  await devAppClient.init()
  await debounceClient.init()
  await flagClient.init()

  // Duplicate the socket client for pub/sub
  socketClient = await redis.clients.getSocketClient()
  socketSubClient = socketClient.getClient().duplicate()
}

export async function shutdown() {
  console.log("REDIS SHUTDOWN")
  if (devAppClient) await devAppClient.finish()
  if (debounceClient) await debounceClient.finish()
  if (flagClient) await flagClient.finish()
  if (socketSubClient) socketSubClient.disconnect()
  // shutdown core clients
  await redis.clients.shutdown()
  console.log("Redis shutdown")
}

export async function doesUserHaveLock(devAppId: string, user: ContextUser) {
  const value = await devAppClient.get(devAppId)
  if (!value) {
    return true
  }
  // make sure both IDs are global
  const expected = getGlobalIDFromUserMetadataID(value._id)
  const userId = getGlobalIDFromUserMetadataID(user._id!)
  return expected === userId
}

export async function getLocksById(appIds: string[]) {
  return await devAppClient.bulkGet(appIds)
}

export async function updateLock(devAppId: string, user: ContextUser) {
  // make sure always global user ID
  const globalId = getGlobalIDFromUserMetadataID(user._id!)
  const inputUser = {
    ...user,
    userId: globalId,
    _id: globalId,
    lockedAt: new Date().getTime(),
  }

  await devAppClient.store(devAppId, inputUser, APP_DEV_LOCK_SECONDS)
}

export async function clearLock(devAppId: string, user: ContextUser) {
  const value = await devAppClient.get(devAppId)
  if (!value) {
    return
  }
  const userId = getGlobalIDFromUserMetadataID(user._id!)
  if (value._id !== userId) {
    throw "User does not hold lock, cannot clear it."
  }
  await devAppClient.delete(devAppId)
}

export async function checkDebounce(id: string) {
  return debounceClient.get(id)
}

export async function setDebounce(id: string, seconds: number) {
  await debounceClient.store(id, "debouncing", seconds)
}

export async function setTestFlag(id: string) {
  await flagClient.store(id, { testing: true }, AUTOMATION_TEST_FLAG_SECONDS)
}

export async function checkTestFlag(id: string) {
  const flag = await flagClient.get(id)
  return !!(flag && flag.testing)
}

export async function clearTestFlag(id: string) {
  await devAppClient.delete(id)
}

export function getSocketPubSubClients() {
  return {
    pub: socketClient.getClient(),
    sub: socketSubClient,
  }
}<|MERGE_RESOLUTION|>--- conflicted
+++ resolved
@@ -5,17 +5,12 @@
 
 const APP_DEV_LOCK_SECONDS = 600
 const AUTOMATION_TEST_FLAG_SECONDS = 60
-<<<<<<< HEAD
 let devAppClient: RedisClient,
   debounceClient: RedisClient,
   flagClient: RedisClient,
-  socketClient: RedisClient
-=======
-let devAppClient: any, debounceClient: any, flagClient: any
->>>>>>> 4fe3aeaf
 
 // We need to maintain a duplicate client for socket.io pub/sub
-let socketClient: any
+let socketClient: RedisClient
 let socketSubClient: any
 
 // We init this as we want to keep the connection open all the time
