--- conflicted
+++ resolved
@@ -14,11 +14,8 @@
   viewRoutes,
   staticRoutes,
   componentRoutes,
-<<<<<<< HEAD
+  workflowRoutes,
   accesslevelRoutes,
-=======
-  workflowRoutes
->>>>>>> 2965c233
 } = require("./routes")
 
 const router = new Router()
