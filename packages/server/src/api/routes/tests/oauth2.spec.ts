import {
  OAuth2Config,
  UpsertOAuth2ConfigRequest,
  VirtualDocumentType,
} from "@budibase/types"
import * as setup from "./utilities"
import { generator } from "@budibase/backend-core/tests"
import _ from "lodash/fp"

describe("/oauth2", () => {
  let config = setup.getConfig()

  function makeOAuth2Config(): UpsertOAuth2ConfigRequest {
    return {
      name: generator.guid(),
      url: generator.url(),
      clientId: generator.guid(),
      clientSecret: generator.hash(),
    }
  }

  beforeAll(async () => await config.init())

  beforeEach(async () => await config.newTenant())

  const expectOAuth2ConfigId = expect.stringMatching(
    `^${VirtualDocumentType.OAUTH2_CONFIG}_.+$`
  )

  describe("fetch", () => {
    it("returns empty when no oauth are created", async () => {
      const response = await config.api.oauth2.fetch()
      expect(response).toEqual({
        configs: [],
      })
    })

    it("returns all created configs", async () => {
      const existingConfigs = []
      for (let i = 0; i < 10; i++) {
        const oauth2Config = makeOAuth2Config()
        const result = await config.api.oauth2.create(oauth2Config)
        existingConfigs.push({ ...oauth2Config, id: result.config.id })
      }

      const response = await config.api.oauth2.fetch()
      expect(response.configs).toHaveLength(existingConfigs.length)
      expect(response).toEqual({
        configs: expect.arrayContaining(
          existingConfigs.map(c => ({
            id: c.id,
            name: c.name,
            url: c.url,
            clientId: c.clientId,
            clientSecret: c.clientSecret,
          }))
        ),
      })
    })
  })

  describe("create", () => {
    it("can create a new configuration", async () => {
      const oauth2Config = makeOAuth2Config()
      await config.api.oauth2.create(oauth2Config, { status: 201 })

      const response = await config.api.oauth2.fetch()
      expect(response).toEqual({
        configs: [
          {
            id: expectOAuth2ConfigId,
            name: oauth2Config.name,
            url: oauth2Config.url,
            clientId: oauth2Config.clientId,
            clientSecret: oauth2Config.clientSecret,
          },
        ],
      })
    })

    it("can create multiple configurations", async () => {
      const oauth2Config = makeOAuth2Config()
      const oauth2Config2 = makeOAuth2Config()
      await config.api.oauth2.create(oauth2Config, { status: 201 })
      await config.api.oauth2.create(oauth2Config2, { status: 201 })

      const response = await config.api.oauth2.fetch()
      expect(response.configs).toEqual([
        {
          id: expectOAuth2ConfigId,
          name: oauth2Config.name,
          url: oauth2Config.url,
          clientId: oauth2Config.clientId,
          clientSecret: oauth2Config.clientSecret,
        },
        {
          id: expectOAuth2ConfigId,
          name: oauth2Config2.name,
          url: oauth2Config2.url,
          clientId: oauth2Config2.clientId,
          clientSecret: oauth2Config2.clientSecret,
        },
      ])
      expect(response.configs[0].id).not.toEqual(response.configs[1].id)
    })

    it("cannot create configurations with already existing names", async () => {
      const oauth2Config = makeOAuth2Config()
      const oauth2Config2 = { ...makeOAuth2Config(), name: oauth2Config.name }
      await config.api.oauth2.create(oauth2Config, { status: 201 })
      await config.api.oauth2.create(oauth2Config2, {
        status: 400,
        body: {
          message: "Name already used",
          status: 400,
        },
      })

      const response = await config.api.oauth2.fetch()
      expect(response.configs).toEqual([
        {
          id: expectOAuth2ConfigId,
          name: oauth2Config.name,
          url: oauth2Config.url,
          clientId: oauth2Config.clientId,
          clientSecret: oauth2Config.clientSecret,
        },
      ])
    })
  })

  describe("update", () => {
    let existingConfigs: OAuth2Config[] = []

    beforeEach(async () => {
      existingConfigs = []
      for (let i = 0; i < 10; i++) {
        const oauth2Config = makeOAuth2Config()
        const result = await config.api.oauth2.create(oauth2Config)

        existingConfigs.push({ ...oauth2Config, id: result.config.id })
      }
    })

    it("can update an existing configuration", async () => {
      const { id: configId, ...configData } = _.sample(existingConfigs)!

      await config.api.oauth2.update(configId, {
        ...configData,
        name: "updated name",
      })

      const response = await config.api.oauth2.fetch()
      expect(response.configs).toHaveLength(existingConfigs.length)
      expect(response.configs).toEqual(
        expect.arrayContaining([
          {
            id: configId,
            name: "updated name",
            url: configData.url,
          },
        ])
      )
    })

    it("throw if config not found", async () => {
      await config.api.oauth2.update("unexisting", makeOAuth2Config(), {
        status: 404,
        body: { message: "OAuth2 config with id 'unexisting' not found." },
      })
    })

    it("throws if trying to use an existing name", async () => {
      const [config1, config2] = _.sampleSize(2, existingConfigs)
      const { id: configId, ...configData } = config1

      await config.api.oauth2.update(
        configId,
        {
          ...configData,
          name: config2.name,
        },
        {
          status: 400,
<<<<<<< HEAD
          body: { message: "Name is not available." },
=======
          body: {
            message: `OAuth2 config with name '${config2.name}' is already taken.`,
          },
>>>>>>> e4eb09b2
        }
      )
    })
  })

  describe("delete", () => {
    let existingConfigs: OAuth2Config[] = []

    beforeEach(async () => {
      existingConfigs = []
      for (let i = 0; i < 5; i++) {
        const oauth2Config = makeOAuth2Config()
        const result = await config.api.oauth2.create(oauth2Config)

        existingConfigs.push({ ...oauth2Config, id: result.config.id })
      }
    })

    it("can delete an existing configuration", async () => {
      const { id: configId } = _.sample(existingConfigs)!

      await config.api.oauth2.delete(configId, { status: 204 })

      const response = await config.api.oauth2.fetch()
      expect(response.configs).toHaveLength(existingConfigs.length - 1)
      expect(response.configs.find(c => c.id === configId)).toBeUndefined()
    })

    it("throw if config not found", async () => {
      await config.api.oauth2.delete("unexisting", {
        status: 404,
        body: { message: "OAuth2 config with id 'unexisting' not found." },
      })
    })
  })
})<|MERGE_RESOLUTION|>--- conflicted
+++ resolved
@@ -182,13 +182,9 @@
         },
         {
           status: 400,
-<<<<<<< HEAD
-          body: { message: "Name is not available." },
-=======
           body: {
             message: `OAuth2 config with name '${config2.name}' is already taken.`,
           },
->>>>>>> e4eb09b2
         }
       )
     })
