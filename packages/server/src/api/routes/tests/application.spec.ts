--- conflicted
+++ resolved
@@ -36,12 +36,7 @@
 
 describe("/applications (workspace apps flag)", () => {
   let config = setup.getConfig()
-<<<<<<< HEAD
-  let app: App
-=======
   let app: Workspace
-  const cleanup: (() => void)[] = []
->>>>>>> 530e08aa
 
   afterAll(() => {
     setup.afterAll()
