const CouchDB = require("../../../db")
const supertest = require("supertest")
const { BUILTIN_ROLE_IDS } = require("../../../utilities/security/roles")
const packageJson = require("../../../../package")
const jwt = require("jsonwebtoken")
const env = require("../../../environment")

const TEST_CLIENT_ID = "test-client-id"

exports.TEST_CLIENT_ID = TEST_CLIENT_ID
exports.supertest = async () => {
  let request
  let server
  env.PORT = 4002
  server = require("../../../app")

  request = supertest(server)
  return { request, server }
}

exports.defaultHeaders = appId => {
  const builderUser = {
    userId: "BUILDER",
    roleId: BUILTIN_ROLE_IDS.BUILDER,
  }

  const builderToken = jwt.sign(builderUser, env.JWT_SECRET)

  const headers = {
    Accept: "application/json",
    Cookie: [`budibase:builder:local=${builderToken}`],
  }
  if (appId) {
    headers["x-budibase-app-id"] = appId
  }

  return headers
}

exports.createTable = async (request, appId, table) => {
  if (table != null && table._id) {
    delete table._id
  }
  table = table || {
    name: "TestTable",
    type: "table",
    key: "name",
    schema: {
      name: {
        type: "string",
        constraints: {
          type: "string",
        },
      },
      description: {
        type: "string",
        constraints: {
          type: "string",
        },
      },
    },
  }

  const res = await request
    .post(`/api/tables`)
    .set(exports.defaultHeaders(appId))
    .send(table)
  return res.body
}

exports.getAllFromTable = async (request, appId, tableId) => {
  const res = await request
    .get(`/api/${tableId}/rows`)
    .set(exports.defaultHeaders(appId))
  return res.body
}

exports.createView = async (request, appId, tableId, view) => {
  view = view || {
    map: "function(doc) { emit(doc[doc.key], doc._id); } ",
    tableId: tableId,
  }

  const res = await request
    .post(`/api/views`)
    .set(exports.defaultHeaders(appId))
    .send(view)
  return res.body
}

exports.createApplication = async (request, name = "test_application") => {
  const res = await request
    .post("/api/applications")
    .send({
      name,
    })
    .set(exports.defaultHeaders())
  return res.body
}

exports.clearApplications = async request => {
  const res = await request
    .get("/api/applications")
    .set(exports.defaultHeaders())
  for (let app of res.body) {
    const appId = app._id
    await request
      .delete(`/api/applications/${appId}`)
      .set(exports.defaultHeaders(appId))
  }
}

exports.createUser = async (
  request,
  appId,
  email = "babs",
  password = "babs_password"
) => {
  const res = await request
    .post(`/api/users`)
    .set(exports.defaultHeaders(appId))
    .send({
      name: "Bill",
      email,
      password,
      roleId: BUILTIN_ROLE_IDS.POWER,
    })
  return res.body
}

<<<<<<< HEAD
const createUserWithRole = async (request, appId, roleId, username) => {
  const password = `password_${username}`
=======
const createUserWithOnePermission = async (request, appId, permName) => {
  let permissions = [permName]

  return await createUserWithPermissions(
    request,
    appId,
    permissions,
    "onePermOnlyUser"
  )
}

const createUserWithAdminPermissions = async (request, appId) => {
  let permissions = [BUILTIN_PERMISSION_NAMES.ADMIN]

  return await createUserWithPermissions(
    request,
    appId,
    permissions,
    "adminUser"
  )
}

const createUserWithAllPermissionExceptOne = async (
  request,
  appId,
  permName
) => {
  let permissions = [permName]

  return await createUserWithPermissions(
    request,
    appId,
    permissions,
    "allPermsExceptOneUser"
  )
}

const createUserWithPermissions = async (
  request,
  appId,
  permissions,
  email
) => {
  const password = `password_${email}`
>>>>>>> 15279f2c
  await request
    .post(`/api/users`)
    .set(exports.defaultHeaders(appId))
    .send({
      email,
      password,
      roleId,
    })

  const anonUser = {
    userId: "ANON",
    roleId: BUILTIN_ROLE_IDS.PUBLIC,
    appId: appId,
    version: packageJson.version,
  }

  const anonToken = jwt.sign(anonUser, env.JWT_SECRET)

  const loginResult = await request
    .post(`/api/authenticate`)
    .set({
      Cookie: `budibase:${appId}:local=${anonToken}`,
      "x-budibase-app-id": appId,
    })
    .send({ email, password })

  // returning necessary request headers
  return {
    Accept: "application/json",
    Cookie: loginResult.headers["set-cookie"],
  }
}

exports.testPermissionsForEndpoint = async ({
  request,
  method,
  url,
  body,
  appId,
  passRole,
  failRole,
}) => {
  const passHeader = await createUserWithRole(
    request,
    appId,
    passRole,
    "passUser"
  )

  await createRequest(request, method, url, body)
    .set(passHeader)
    .expect(200)

  const failHeader = await createUserWithRole(
    request,
    appId,
    failRole,
    "failUser"
  )

  await createRequest(request, method, url, body)
    .set(failHeader)
    .expect(403)
}

exports.builderEndpointShouldBlockNormalUsers = async ({
  request,
  method,
  url,
  body,
  appId,
}) => {
  const headers = await createUserWithRole(
    request,
    appId,
    BUILTIN_ROLE_IDS.BASIC,
    "basicUser"
  )

  await createRequest(request, method, url, body)
    .set(headers)
    .expect(403)
}

const createRequest = (request, method, url, body) => {
  let req

  if (method === "POST") req = request.post(url).send(body)
  else if (method === "GET") req = request.get(url)
  else if (method === "DELETE") req = request.delete(url)
  else if (method === "PATCH") req = request.patch(url).send(body)
  else if (method === "PUT") req = request.put(url).send(body)

  return req
}

exports.insertDocument = async (databaseId, document) => {
  const { id, ...documentFields } = document
  return await new CouchDB(databaseId).put({ _id: id, ...documentFields })
}

exports.destroyDocument = async (databaseId, documentId) => {
  return await new CouchDB(databaseId).destroy(documentId)
}

exports.getDocument = async (databaseId, documentId) => {
  return await new CouchDB(databaseId).get(documentId)
}<|MERGE_RESOLUTION|>--- conflicted
+++ resolved
@@ -113,7 +113,7 @@
 exports.createUser = async (
   request,
   appId,
-  email = "babs",
+  email = "babs@babs.com",
   password = "babs_password"
 ) => {
   const res = await request
@@ -128,55 +128,8 @@
   return res.body
 }
 
-<<<<<<< HEAD
-const createUserWithRole = async (request, appId, roleId, username) => {
-  const password = `password_${username}`
-=======
-const createUserWithOnePermission = async (request, appId, permName) => {
-  let permissions = [permName]
-
-  return await createUserWithPermissions(
-    request,
-    appId,
-    permissions,
-    "onePermOnlyUser"
-  )
-}
-
-const createUserWithAdminPermissions = async (request, appId) => {
-  let permissions = [BUILTIN_PERMISSION_NAMES.ADMIN]
-
-  return await createUserWithPermissions(
-    request,
-    appId,
-    permissions,
-    "adminUser"
-  )
-}
-
-const createUserWithAllPermissionExceptOne = async (
-  request,
-  appId,
-  permName
-) => {
-  let permissions = [permName]
-
-  return await createUserWithPermissions(
-    request,
-    appId,
-    permissions,
-    "allPermsExceptOneUser"
-  )
-}
-
-const createUserWithPermissions = async (
-  request,
-  appId,
-  permissions,
-  email
-) => {
+const createUserWithRole = async (request, appId, roleId, email) => {
   const password = `password_${email}`
->>>>>>> 15279f2c
   await request
     .post(`/api/users`)
     .set(exports.defaultHeaders(appId))
@@ -223,7 +176,7 @@
     request,
     appId,
     passRole,
-    "passUser"
+    "passUser@budibase.com"
   )
 
   await createRequest(request, method, url, body)
@@ -234,7 +187,7 @@
     request,
     appId,
     failRole,
-    "failUser"
+    "failUser@budibase.com"
   )
 
   await createRequest(request, method, url, body)
@@ -253,7 +206,7 @@
     request,
     appId,
     BUILTIN_ROLE_IDS.BASIC,
-    "basicUser"
+    "basicUser@budibase.com"
   )
 
   await createRequest(request, method, url, body)
