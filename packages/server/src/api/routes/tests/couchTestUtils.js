const CouchDB = require("../../../db")
const { create, destroy } = require("../../../db/clientDb")
const supertest = require("supertest")
const app = require("../../../app")
<<<<<<< HEAD
const {
  POWERUSER_LEVEL_ID,
  generateAdminPermissions,
} = require("../../../utilities/accessLevels")
=======
const { POWERUSER_LEVEL_ID } = require("../../../utilities/accessLevels")
>>>>>>> bf108105

const TEST_CLIENT_ID = "test-client-id"

exports.supertest = async () => {
  let request
  let port = 4002
  let server
  server = await app(port)

  request = supertest(server)
  return { request, server }
}

exports.defaultHeaders = {
  Accept: "application/json",
  Cookie: ["builder:token=test-admin-secret"],
}

exports.createModel = async (request, instanceId, model) => {
  model = model || {
    name: "TestModel",
    type: "model",
    key: "name",
    schema: {
      name: {
        type: "text",
        constraints: {
          type: "string",
        },
      },
    },
  }

  const res = await request
    .post(`/api/${instanceId}/models`)
    .set(exports.defaultHeaders)
    .send(model)
  return res.body
}

<<<<<<< HEAD
exports.createRecord = async ({ request, instanceId, modelId, record }) => {
  record = record || {
    modelId,
    name: "test name",
  }

  const res = await request
    .post(`/api/${instanceId}/${modelId}/records`)
    .send(record)
    .set(exports.defaultHeaders)
  return res.body
}

=======
>>>>>>> bf108105
exports.createView = async (request, instanceId, view) => {
  view = view || {
    map: "function(doc) { emit(doc[doc.key], doc._id); } ",
  }

  const res = await request
    .post(`/api/${instanceId}/views`)
    .set(exports.defaultHeaders)
    .send(view)
  return res.body
}

exports.createClientDatabase = async () => await create(TEST_CLIENT_ID)

exports.createApplication = async (request, name = "test_application") => {
  const res = await request
    .post("/api/applications")
    .set(exports.defaultHeaders)
    .send({
      name,
    })
  return res.body
}

exports.destroyClientDatabase = async () => await destroy(TEST_CLIENT_ID)

exports.createInstance = async (request, appId) => {
  const res = await request
    .post(`/api/${appId}/instances`)
    .set(exports.defaultHeaders)
    .send({
      name: "test-instance",
    })
  return res.body
}

exports.createUser = async (
  request,
  instanceId,
  username = "babs",
  password = "babs_password"
) => {
  const res = await request
    .post(`/api/${instanceId}/users`)
    .set(exports.defaultHeaders)
    .send({
      name: "Bill",
      username,
      password,
      accessLevelId: POWERUSER_LEVEL_ID,
    })
  return res.body
}

const createUserWithOnePermission = async (
  request,
  instanceId,
  permName,
  itemId
) => {
  let permissions = await generateAdminPermissions(instanceId)
  permissions = permissions.filter(
    p => p.name === permName && p.itemId === itemId
  )

  return await createUserWithPermissions(
    request,
    instanceId,
    permissions,
    "onePermOnlyUser"
  )
}

const createUserWithAdminPermissions = async (request, instanceId) => {
  let permissions = await generateAdminPermissions(instanceId)

  return await createUserWithPermissions(
    request,
    instanceId,
    permissions,
    "adminUser"
  )
}

const createUserWithAllPermissionExceptOne = async (
  request,
  instanceId,
  permName,
  itemId
) => {
  let permissions = await generateAdminPermissions(instanceId)
  permissions = permissions.filter(
    p => !(p.name === permName && p.itemId === itemId)
  )

  return await createUserWithPermissions(
    request,
    instanceId,
    permissions,
    "allPermsExceptOneUser"
  )
}

const createUserWithPermissions = async (
  request,
  instanceId,
  permissions,
  username
) => {
  const accessRes = await request
    .post(`/api/${instanceId}/accesslevels`)
    .send({ name: "TestLevel", permissions })
    .set(exports.defaultHeaders)

  const password = `password_${username}`
  await request
    .post(`/api/${instanceId}/users`)
    .set(exports.defaultHeaders)
    .send({
      name: username,
      username,
      password,
      accessLevelId: accessRes.body._id,
    })

  const db = new CouchDB(instanceId)
  const designDoc = await db.get("_design/database")

  const loginResult = await request
    .post(`/api/authenticate`)
    .set("Referer", `http://localhost:4001/${designDoc.metadata.applicationId}`)
    .send({ username, password })

  // returning necessary request headers
  return {
    Accept: "application/json",
    Cookie: loginResult.headers["set-cookie"],
  }
}

exports.testPermissionsForEndpoint = async ({
  request,
  method,
  url,
  body,
  instanceId,
  permissionName,
  itemId,
}) => {
  const headers = await createUserWithOnePermission(
    request,
    instanceId,
    permissionName,
    itemId
  )

  await createRequest(request, method, url, body)
    .set(headers)
    .expect(200)

  const noPermsHeaders = await createUserWithAllPermissionExceptOne(
    request,
    instanceId,
    permissionName,
    itemId
  )

  await createRequest(request, method, url, body)
    .set(noPermsHeaders)
    .expect(403)
}

exports.builderEndpointShouldBlockNormalUsers = async ({
  request,
  method,
  url,
  body,
  instanceId,
}) => {
  const headers = await createUserWithAdminPermissions(request, instanceId)

  await createRequest(request, method, url, body)
    .set(headers)
    .expect(403)
}

const createRequest = (request, method, url, body) => {
  let req

  if (method === "POST") req = request.post(url).send(body)
  else if (method === "GET") req = request.get(url)
  else if (method === "DELETE") req = request.delete(url)
  else if (method === "PATCH") req = request.patch(url).send(body)
  else if (method === "PUT") req = request.put(url).send(body)

  return req
}

exports.insertDocument = async (databaseId, document) => {
  const { id, ...documentFields } = document
  return await new CouchDB(databaseId).put({ _id: id, ...documentFields })
}

exports.destroyDocument = async (databaseId, documentId) => {
  return await new CouchDB(databaseId).destroy(documentId)
}<|MERGE_RESOLUTION|>--- conflicted
+++ resolved
@@ -2,14 +2,10 @@
 const { create, destroy } = require("../../../db/clientDb")
 const supertest = require("supertest")
 const app = require("../../../app")
-<<<<<<< HEAD
 const {
   POWERUSER_LEVEL_ID,
   generateAdminPermissions,
 } = require("../../../utilities/accessLevels")
-=======
-const { POWERUSER_LEVEL_ID } = require("../../../utilities/accessLevels")
->>>>>>> bf108105
 
 const TEST_CLIENT_ID = "test-client-id"
 
@@ -50,22 +46,6 @@
   return res.body
 }
 
-<<<<<<< HEAD
-exports.createRecord = async ({ request, instanceId, modelId, record }) => {
-  record = record || {
-    modelId,
-    name: "test name",
-  }
-
-  const res = await request
-    .post(`/api/${instanceId}/${modelId}/records`)
-    .send(record)
-    .set(exports.defaultHeaders)
-  return res.body
-}
-
-=======
->>>>>>> bf108105
 exports.createView = async (request, instanceId, view) => {
   view = view || {
     map: "function(doc) { emit(doc[doc.key], doc._id); } ",
