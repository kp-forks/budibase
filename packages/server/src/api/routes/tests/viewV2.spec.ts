--- conflicted
+++ resolved
@@ -25,10 +25,7 @@
   BBReferenceFieldSubType,
   NumericCalculationFieldMetadata,
   ViewV2Schema,
-<<<<<<< HEAD
   canGroupBy,
-=======
->>>>>>> ad7fd467
   ViewV2Type,
 } from "@budibase/types"
 import { generator, mocks } from "@budibase/backend-core/tests"
