import authRoutes from "./auth"
import layoutRoutes from "./layout"
import screenRoutes from "./screen"
import userRoutes from "./user"
import applicationRoutes from "./application"
import tableRoutes from "./table"
import rowRoutes from "./row"
import viewRoutes from "./view"
import componentRoutes from "./component"
import automationRoutes from "./automation"
import webhookRoutes from "./webhook"
import roleRoutes from "./role"
import deployRoutes from "./deploy"
import apiKeysRoutes from "./apikeys"
import templatesRoutes from "./templates"
import analyticsRoutes from "./analytics"
import routingRoutes from "./routing"
import integrationRoutes from "./integration"
import permissionRoutes from "./permission"
import datasourceRoutes from "./datasource"
import queryRoutes from "./query"
import backupRoutes from "./backup"
import metadataRoutes from "./metadata"
import devRoutes from "./dev"
import migrationRoutes from "./migrations"
import pluginRoutes from "./plugin"
import opsRoutes from "./ops"
import debugRoutes from "./debug"
import Router from "@koa/router"
import { api as pro } from "@budibase/pro"
import rowActionRoutes from "./rowAction"
import oauth2Routes from "./oauth2"
import featuresRoutes from "./features"
import aiRoutes from "./ai"
<<<<<<< HEAD
import projectApps from "./projectApp"
=======
import workspaceApps from "./workspaceApp"
>>>>>>> 6cb29cf9

export { default as staticRoutes } from "./static"
export { default as publicRoutes } from "./public"

const appBackupRoutes = pro.appBackups
const environmentVariableRoutes = pro.environmentVariables

export const mainRoutes: Router[] = [
  appBackupRoutes,
  backupRoutes,
  authRoutes,
  deployRoutes,
  layoutRoutes,
  screenRoutes,
  userRoutes,
  applicationRoutes,
  automationRoutes,
  viewRoutes,
  componentRoutes,
  roleRoutes,
  apiKeysRoutes,
  templatesRoutes,
  analyticsRoutes,
  webhookRoutes,
  routingRoutes,
  integrationRoutes,
  permissionRoutes,
  datasourceRoutes,
  queryRoutes,
  metadataRoutes,
  devRoutes,
  rowRoutes,
  migrationRoutes,
  pluginRoutes,
  opsRoutes,
  debugRoutes,
  environmentVariableRoutes,
  rowActionRoutes,
  oauth2Routes,
  featuresRoutes,
<<<<<<< HEAD
  projectApps,
=======
  workspaceApps,
>>>>>>> 6cb29cf9
  // these need to be handled last as they still use /api/:tableId
  // this could be breaking as koa may recognise other routes as this
  tableRoutes,
  aiRoutes,
]<|MERGE_RESOLUTION|>--- conflicted
+++ resolved
@@ -32,11 +32,7 @@
 import oauth2Routes from "./oauth2"
 import featuresRoutes from "./features"
 import aiRoutes from "./ai"
-<<<<<<< HEAD
-import projectApps from "./projectApp"
-=======
 import workspaceApps from "./workspaceApp"
->>>>>>> 6cb29cf9
 
 export { default as staticRoutes } from "./static"
 export { default as publicRoutes } from "./public"
@@ -77,11 +73,7 @@
   rowActionRoutes,
   oauth2Routes,
   featuresRoutes,
-<<<<<<< HEAD
-  projectApps,
-=======
   workspaceApps,
->>>>>>> 6cb29cf9
   // these need to be handled last as they still use /api/:tableId
   // this could be breaking as koa may recognise other routes as this
   tableRoutes,
