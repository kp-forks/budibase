--- conflicted
+++ resolved
@@ -1,15 +1,5 @@
 import Router from "@koa/router"
 import { api as pro } from "@budibase/pro"
-<<<<<<< HEAD
-import rowActionRoutes from "./rowAction"
-import oauth2Routes from "./oauth2"
-import featuresRoutes from "./features"
-import aiRoutes from "./ai"
-import workspaceAppsRoutes from "./workspaceApp"
-import navigationRoutes from "./navigation"
-import resourceRoutes from "./resource"
-import recaptchaRoutes from "./recaptcha"
-=======
 import { allRoutes } from "./endpointGroups"
 
 // just need to import routes, they'll include themselves in the
@@ -49,7 +39,7 @@
 import "./workspaceApp"
 import "./navigation"
 import "./resource"
->>>>>>> a3cea2f1
+import "./recaptcha"
 
 export { default as staticRoutes } from "./static"
 export { default as publicRoutes } from "./public"
@@ -79,18 +69,4 @@
   appRoutes,
   appBackupRoutes,
   environmentVariableRoutes,
-<<<<<<< HEAD
-  rowActionRoutes,
-  oauth2Routes,
-  featuresRoutes,
-  workspaceAppsRoutes,
-  navigationRoutes,
-  resourceRoutes,
-  recaptchaRoutes,
-  // these need to be handled last as they still use /api/:tableId
-  // this could be breaking as koa may recognise other routes as this
-  tableRoutes,
-  aiRoutes,
-=======
->>>>>>> a3cea2f1
 ]