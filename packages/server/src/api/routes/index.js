--- conflicted
+++ resolved
@@ -18,12 +18,9 @@
 const routingRoutes = require("./routing")
 const integrationRoutes = require("./integration")
 const permissionRoutes = require("./permission")
-<<<<<<< HEAD
 const datasourceRoutes = require("./datasource")
 const queryRoutes = require("./query")
-=======
 const hostingRoutes = require("./hosting")
->>>>>>> 1af889ed
 
 exports.mainRoutes = [
   deployRoutes,
@@ -42,12 +39,9 @@
   routingRoutes,
   integrationRoutes,
   permissionRoutes,
-<<<<<<< HEAD
   datasourceRoutes,
   queryRoutes,
-=======
   hostingRoutes,
->>>>>>> 1af889ed
   // these need to be handled last as they still use /api/:tableId
   // this could be breaking as koa may recognise other routes as this
   tableRoutes,
