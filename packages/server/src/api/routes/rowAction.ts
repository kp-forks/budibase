--- conflicted
+++ resolved
@@ -1,13 +1,9 @@
 import Joi from "joi"
 import { middleware } from "@budibase/backend-core"
 import * as rowActionController from "../controllers/rowAction"
-<<<<<<< HEAD
-import authorized from "../../middleware/authorized"
+import { triggerRowActionAuthorised } from "../../middleware/triggerRowActionAuthorised"
 import recaptcha from "../../middleware/recaptcha"
-=======
->>>>>>> a3cea2f1
-import { triggerRowActionAuthorised } from "../../middleware/triggerRowActionAuthorised"
-import { builderRoutes, publicRoutes } from "./endpointGroups"
+import { builderRoutes, customEndpointGroups } from "./endpointGroups"
 
 function rowActionValidator() {
   return middleware.joiValidator.body(
@@ -26,6 +22,8 @@
     { allowUnknown: false }
   )
 }
+
+const routes = customEndpointGroups.group(recaptcha)
 
 // CRUD endpoints
 builderRoutes
@@ -53,23 +51,10 @@
     rowActionController.unsetViewPermission
   )
 
-<<<<<<< HEAD
-  // Other endpoints
-  .post(
-    "/api/tables/:sourceId/actions/:actionId/trigger",
-    recaptcha,
-    rowTriggerValidator(),
-    triggerRowActionAuthorised("sourceId", "actionId"),
-    rowActionController.run
-  )
-
-export default router
-=======
 // Other endpoints
-publicRoutes.post(
+routes.post(
   "/api/tables/:sourceId/actions/:actionId/trigger",
   rowTriggerValidator(),
   triggerRowActionAuthorised("sourceId", "actionId"),
   rowActionController.run
-)
->>>>>>> a3cea2f1
+)