--- conflicted
+++ resolved
@@ -13,16 +13,12 @@
     authorized(READ_MODEL, ctx => ctx.params.id),
     modelController.find
   )
-<<<<<<< HEAD
   .post("/api/models", authorized(BUILDER), usage, modelController.save)
-=======
-  .post("/api/models", authorized(BUILDER), modelController.save)
   .post(
     "/api/models/csv/validate",
     authorized(BUILDER),
     modelController.validateCSVSchema
   )
->>>>>>> 25cc60aa
   .delete(
     "/api/models/:modelId/:revId",
     authorized(BUILDER),
