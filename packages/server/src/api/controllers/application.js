const CouchDB = require("../../db")
const { buildPage } = require("../../utilities/builder")
const env = require("../../environment")
const { copy, existsSync, readFile, writeFile } = require("fs-extra")
const { budibaseAppsDir } = require("../../utilities/budibaseDir")
const sqrl = require("squirrelly")
const setBuilderToken = require("../../utilities/builder/setBuilderToken")
const fs = require("fs-extra")
const { join, resolve } = require("../../utilities/centralPath")
const { promisify } = require("util")
const chmodr = require("chmodr")
const packageJson = require("../../../package.json")
const { createLinkView } = require("../../db/linkedRows")
const { downloadTemplate } = require("../../utilities/templates")
const {
  generateAppID,
  DocumentTypes,
  SEPARATOR,
  getPageParams,
  generatePageID,
  generateScreenID,
} = require("../../db/utils")
const {
  downloadExtractComponentLibraries,
} = require("../../utilities/createAppPackage")
const { MAIN, UNAUTHENTICATED, PageTypes } = require("../../constants/pages")
const { HOME_SCREEN } = require("../../constants/screens")
const { cloneDeep } = require("lodash/fp")

const APP_PREFIX = DocumentTypes.APP + SEPARATOR

async function createInstance(template) {
  const appId = generateAppID()

  const db = new CouchDB(appId)
  await db.put({
    _id: "_design/database",
    // view collation information, read before writing any complex views:
    // https://docs.couchdb.org/en/master/ddocs/views/collation.html#collation-specification
    views: {},
  })
  // add view for linked rows
  await createLinkView(appId)

  // replicate the template data to the instance DB
  if (template) {
    const templatePath = await downloadTemplate(...template.key.split("/"))
    const dbDumpReadStream = fs.createReadStream(
      join(templatePath, "db", "dump.txt")
    )
    const { ok } = await db.load(dbDumpReadStream)
    if (!ok) {
      throw "Error loading database dump from template."
    }
  }

  return { _id: appId }
}

exports.fetch = async function(ctx) {
  let allDbs = await CouchDB.allDbs()
  const appDbNames = allDbs.filter(dbName => dbName.startsWith(APP_PREFIX))
  const apps = appDbNames.map(db => new CouchDB(db).get(db))
  if (apps.length === 0) {
    ctx.body = []
  } else {
    ctx.body = await Promise.all(apps)
  }
}

exports.fetchAppPackage = async function(ctx) {
  const db = new CouchDB(ctx.params.appId)
  const application = await db.get(ctx.params.appId)
<<<<<<< HEAD

  let pages = await db.allDocs(
    getPageParams(null, {
      include_docs: true,
    })
  )
  pages = pages.rows.map(row => row.doc)

  const mainPage = pages.filter(page => page.name === PageTypes.MAIN)[0]
  const unauthPage = pages.filter(
    page => page.name === PageTypes.UNAUTHENTICATED
  )[0]
  ctx.body = {
    application,
    pages: {
      main: mainPage,
      unauthenticated: unauthPage,
    },
  }

  setBuilderToken(ctx, ctx.params.appId, application.version)
=======
  ctx.body = await getPackageForBuilder(ctx.config, application)
  await setBuilderToken(ctx, ctx.params.appId, application.version)
>>>>>>> 15a01e9b
}

exports.create = async function(ctx) {
  const instance = await createInstance(ctx.request.body.template)
  const appId = instance._id
  const newApplication = {
    _id: appId,
    type: "app",
    version: packageJson.version,
    componentLibraries: ["@budibase/standard-components"],
    name: ctx.request.body.name,
    template: ctx.request.body.template,
    instance: instance,
  }
  const instanceDb = new CouchDB(appId)
  await instanceDb.put(newApplication)

  if (env.NODE_ENV !== "jest") {
    const newAppFolder = await createEmptyAppPackage(ctx, newApplication)
    await downloadExtractComponentLibraries(newAppFolder)
  }

  ctx.status = 200
  ctx.body = newApplication
  ctx.message = `Application ${ctx.request.body.name} created successfully`
}

exports.update = async function(ctx) {
  const db = new CouchDB(ctx.params.appId)
  const application = await db.get(ctx.params.appId)

  const data = ctx.request.body
  const newData = { ...application, ...data }

  const response = await db.put(newData)
  data._rev = response.rev

  ctx.status = 200
  ctx.message = `Application ${application.name} updated successfully.`
  ctx.body = response
}

exports.delete = async function(ctx) {
  const db = new CouchDB(ctx.params.appId)
  const app = await db.get(ctx.params.appId)
  const result = await db.destroy()

  // remove top level directory
  await fs.rmdir(join(budibaseAppsDir(), ctx.params.appId), {
    recursive: true,
  })

  ctx.status = 200
  ctx.message = `Application ${app.name} deleted successfully.`
  ctx.body = result
}

const createEmptyAppPackage = async (ctx, app) => {
  const templateFolder = resolve(
    __dirname,
    "..",
    "..",
    "utilities",
    "appDirectoryTemplate"
  )

  const appsFolder = budibaseAppsDir()
  const newAppFolder = resolve(appsFolder, app._id)

  const db = new CouchDB(app._id)

  if (existsSync(newAppFolder)) {
    ctx.throw(400, "App folder already exists for this application")
  }

  // await fs.ensureDir(join(newAppFolder, "pages", "main", "screens"), 0o777)
  // await fs.ensureDir(
  //   join(newAppFolder, "pages", "unauthenticated", "screens"),
  //   0o777
  // )

  await copy(templateFolder, newAppFolder)

  // this line allows full permission on copied files
  // we have an unknown problem without this, whereby the
  // files get weird permissions and cant be written to :(
  const chmodrPromise = promisify(chmodr)
  await chmodrPromise(newAppFolder, 0o777)

  await updateJsonFile(join(appsFolder, app._id, "package.json"), {
    name: npmFriendlyAppName(app.name),
  })

  // if this app is being created from a template,
  // copy the frontend page definition files from
  // the template directory.
  if (app.template) {
    const templatePageDefinitions = join(
      appsFolder,
      "templates",
      app.template.key,
      "pages"
    )
    // TODO: write the template page JSON to couch
    // iterate over the pages and write them to the db
    await copy(templatePageDefinitions, join(appsFolder, app._id, "pages"))
  }

  // const mainJson = await updateJsonFile(
  //   join(appsFolder, app._id, "pages", "main", "page.json"),
  //   app
  // )
  //
  // mainJson._id = generatePageID()
  // await db.put(mainJson)

  // const unauthenticatedJson = await updateJsonFile(
  //   join(appsFolder, app._id, "pages", "unauthenticated", "page.json"),
  //   app
  // )

  // Write to couch
  // unauthenticatedJson._id = generatePageID()
  // await db.put(unauthenticatedJson)

  const mainPage = cloneDeep(MAIN)
  mainPage._id = generatePageID()
  mainPage.title = app.name
  const unauthPage = cloneDeep(UNAUTHENTICATED)
  unauthPage._id = generatePageID()
  unauthPage.title = app.name
  const homeScreen = cloneDeep(HOME_SCREEN)
  homeScreen._id = generateScreenID(mainPage._id)
  await db.bulkDocs([mainPage, unauthPage, homeScreen])

  await buildPage(app._id, "main", {
    page: mainPage,
    screens: [homeScreen],
  })
  await buildPage(app._id, "unauthenticated", {
    page: unauthPage,
    screens: [],
  })

  return newAppFolder
}

// const loadScreens = async (appFolder, page) => {
//   const screensFolder = join(appFolder, "pages", page, "screens")
//
//   const screenFiles = (await fs.readdir(screensFolder)).filter(s =>
//     s.endsWith(".json")
//   )
//
//   let screens = []
//   for (let file of screenFiles) {
//     screens.push(await fs.readJSON(join(screensFolder, file)))
//   }
//   return screens
// }

const updateJsonFile = async (filePath, app) => {
  const json = await readFile(filePath, "utf8")
  const newJson = sqrl.Render(json, app)
  await writeFile(filePath, newJson, "utf8")
  return JSON.parse(newJson)
}

const npmFriendlyAppName = name =>
  name
    .replace(/_/g, "")
    .replace(/./g, "")
    .replace(/ /g, "")
    .toLowerCase()<|MERGE_RESOLUTION|>--- conflicted
+++ resolved
@@ -71,7 +71,6 @@
 exports.fetchAppPackage = async function(ctx) {
   const db = new CouchDB(ctx.params.appId)
   const application = await db.get(ctx.params.appId)
-<<<<<<< HEAD
 
   let pages = await db.allDocs(
     getPageParams(null, {
@@ -92,11 +91,7 @@
     },
   }
 
-  setBuilderToken(ctx, ctx.params.appId, application.version)
-=======
-  ctx.body = await getPackageForBuilder(ctx.config, application)
   await setBuilderToken(ctx, ctx.params.appId, application.version)
->>>>>>> 15a01e9b
 }
 
 exports.create = async function(ctx) {
