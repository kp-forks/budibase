import {
  cache,
  configs,
  context,
  db,
  db as dbCore,
  docIds,
  env as envCore,
  events,
  objectStore,
  roles,
  tenancy,
  users,
  utils,
} from "@budibase/backend-core"
import { groups, licensing, quotas } from "@budibase/pro"
import { DefaultAppTheme, sdk as sharedCoreSDK } from "@budibase/shared-core"
import {
  AddWorkspaceSampleDataResponse,
  BBReferenceFieldSubType,
  BBRequest,
  CreateWorkspaceRequest,
  CreateWorkspaceResponse,
  Database,
  DeleteWorkspaceResponse,
  DuplicateWorkspaceRequest,
  DuplicateWorkspaceResponse,
  ErrorCode,
  FetchAppDefinitionResponse,
  FetchAppPackageResponse,
  FetchPublishedAppsResponse,
  FetchWorkspacesResponse,
  FieldType,
  ImportToUpdateWorkspaceRequest,
  ImportToUpdateWorkspaceResponse,
  Layout,
  PlanType,
  RevertAppClientResponse,
  Row,
  Screen,
  SyncWorkspaceResponse,
  UnpublishWorkspaceResponse,
  UpdateAppClientResponse,
  UpdateWorkspaceRequest,
  UpdateWorkspaceResponse,
  UserCtx,
  Workspace,
} from "@budibase/types"
import { cleanupAutomations } from "../../automations/utils"
import { DEFAULT_BB_DATASOURCE_ID, USERS_TABLE_SCHEMA } from "../../constants"
import { defaultAppNavigator } from "../../constants/definitions"
import { BASE_LAYOUT_PROP_IDS } from "../../constants/layouts"
import { createOnboardingWelcomeScreen } from "../../constants/screens"
import { buildDefaultDocs } from "../../db/defaultData/datasource_bb_default"
import {
  DocumentType,
  generateWorkspaceID,
  getDevWorkspaceID,
  getLayoutParams,
  isDevWorkspaceID,
  WorkspaceStatus,
} from "../../db/utils"
import {
  createAllSearchIndex,
  createLinkView,
  createRoutingView,
} from "../../db/views/staticViews"
import env from "../../environment"
import sdk from "../../sdk"
import {
  backupClientLibrary,
  deleteAppFiles,
  revertClientLibrary,
  updateClientLibrary,
  uploadAppFiles,
} from "../../utilities/fileSystem"
import { doesUserHaveLock } from "../../utilities/redis"
import { getUniqueRows } from "../../utilities/usageQuota/rows"
import { removeWorkspaceFromUserRoles } from "../../utilities/workerRequests"
import { builderSocket } from "../../websockets"
import * as workspaceMigrations from "../../workspaceMigrations"
import { processMigrations } from "../../workspaceMigrations/migrationsProcessor"

const DEFAULT_WORKSPACE_NAME = "Default workspace"

// utility function, need to do away with this
async function getLayouts() {
  const db = context.getWorkspaceDB()
  return (
    await db.allDocs<Layout>(
      getLayoutParams(null, {
        include_docs: true,
      })
    )
  ).rows.map(row => row.doc!)
}

function getUserRoleId(ctx: UserCtx) {
  return !ctx.user?.role || !ctx.user.role._id
    ? roles.BUILTIN_ROLE_IDS.PUBLIC
    : ctx.user.role._id
}

function checkWorkspaceUrl(
  ctx: UserCtx,
  apps: Workspace[],
  url: string,
  currentAppId?: string
) {
  if (currentAppId) {
    apps = apps.filter((app: any) => app.appId !== currentAppId)
  }
  if (apps.some((app: any) => app.url === url)) {
    ctx.throw(400, "App URL is already in use.")
  }
}

function checkWorkspaceName(
  ctx: UserCtx,
  apps: Workspace[],
  name: string,
  currentAppId?: string
) {
  // TODO: Replace with Joi
  if (!name) {
    ctx.throw(400, "Name is required")
  }
  if (currentAppId) {
    apps = apps.filter((app: any) => app.appId !== currentAppId)
  }
  if (apps.some((app: any) => app.name === name)) {
    ctx.throw(400, "App name is already in use.")
  }
}

interface AppTemplate {
  useTemplate?: boolean
  file?: {
    type?: string
    path: string
    password?: string
  }
  key?: string
}

async function createInstance(appId: string, template: AppTemplate) {
  const db = context.getWorkspaceDB()
  await db.put({
    _id: "_design/database",
    // view collation information, read before writing any complex views:
    // https://docs.couchdb.org/en/master/ddocs/views/collation.html#collation-specification
    views: {},
  })

  // NOTE: indexes need to be created before any tables/templates
  // add view for linked rows
  await createLinkView()
  await createRoutingView()
  await createAllSearchIndex()

  if (template?.useTemplate || template.file) {
    const opts = {
      importObjStoreContents: true,
      updateAttachmentColumns: !template.key, // preserve attachments when using Budibase templates
    }
    await sdk.backups.importApp(appId, db, template, opts)
  } else {
    // create the users table
    await db.put(USERS_TABLE_SCHEMA)
  }

  return { _id: appId }
}

async function addSampleDataDocs() {
  const db = context.getWorkspaceDB()
  try {
    // Check if default datasource exists before creating it
    await sdk.datasources.get(DEFAULT_BB_DATASOURCE_ID)
  } catch (err: any) {
    const defaultDbDocs = await buildDefaultDocs()

    // add in the default db data docs - tables, datasource, rows and links
    await db.bulkDocs([...defaultDbDocs])
  }
}

async function createOnboardingDefaultWorkspaceApp(
  name: string
): Promise<string> {
  const workspaceApp = await sdk.workspaceApps.create({
    name: name,
    url: "/",
    navigation: {
      ...defaultAppNavigator(name),
      links: [],
    },
    disabled: false,
    isDefault: true,
  })

  return workspaceApp._id!
}

async function addOnboardingWelcomeScreen() {
  const workspaceApps = await sdk.workspaceApps.fetch(context.getWorkspaceDB())
  const workspaceApp = workspaceApps.find(wa => wa.isDefault)

  if (!workspaceApp) {
    throw new Error("Default workspace app not found")
  }

  const screen = createOnboardingWelcomeScreen(workspaceApp._id!)
  await sdk.screens.create(screen)
}

export const addSampleData = async (
  ctx: UserCtx<void, AddWorkspaceSampleDataResponse>
) => {
  await addSampleDataDocs()
  ctx.body = { message: "Sample tables added." }
}

export async function fetch(ctx: UserCtx<void, FetchWorkspacesResponse>) {
  const apps = await sdk.workspaces.fetch(
    ctx.query.status as WorkspaceStatus,
    ctx.user
  )

  ctx.body = await sdk.workspaces.enrichWithDefaultWorkspaceAppUrl(apps)
}
export async function fetchClientApps(
  ctx: UserCtx<void, FetchPublishedAppsResponse>
) {
  const workspaces = await sdk.workspaces.fetch(
    WorkspaceStatus.DEPLOYED,
    ctx.user
  )

  const result: FetchPublishedAppsResponse["apps"] = []
  for (const workspace of workspaces) {
    const workspaceApps = await db.doWithDB(workspace.appId, db =>
      sdk.workspaceApps.fetch(db)
    )
    for (const workspaceApp of workspaceApps) {
      // don't return disabled workspace apps
      if (workspaceApp.disabled) {
        continue
      }
      result.push({
        // This is used as idempotency key for rendering in the frontend
        appId: `${workspace.appId}_${workspaceApp._id}`,
        // TODO: this can be removed when the flag is cleaned from packages/builder/src/pages/builder/apps/index.svelte
        prodId: workspace.appId,
        name: `${workspaceApp.name}`,
        url: `${workspace.url}${workspaceApp.url || ""}`.replace(/\/$/, ""),
        updatedAt: workspace.updatedAt,
      })
    }
  }

  ctx.body = { apps: result }
}

export async function fetchAppDefinition(
  ctx: UserCtx<void, FetchAppDefinitionResponse>
) {
  const layouts = await getLayouts()
  const userRoleId = getUserRoleId(ctx)
  const accessController = new roles.AccessController()
  const screens = await accessController.checkScreensAccess(
    await sdk.screens.fetch(),
    userRoleId
  )
  ctx.body = {
    layouts,
    screens,
    libraries: ["@budibase/standard-components"],
  }
}

export async function fetchAppPackage(
  ctx: UserCtx<void, FetchAppPackageResponse>
) {
  const appId = context.getWorkspaceId()
  let [application, layouts, screens, license, recaptchaConfig] =
    await Promise.all([
      sdk.workspaces.metadata.get(),
      getLayouts(),
      sdk.screens.fetch(),
      licensing.cache.getCachedLicense(),
      configs.getRecaptchaConfig(),
    ])

  // Enrich plugin URLs
  application.usedPlugins = await objectStore.enrichPluginURLs(
    application.usedPlugins
  )

  // Enrich PWA icon URLs if they exist
  if (application.pwa?.icons && application.pwa.icons.length > 0) {
    application.pwa.icons = await objectStore.enrichPWAImages(
      application.pwa.icons
    )
  }

  // Only filter screens if the user is not a builder call
  const isBuilder = users.isBuilder(ctx.user, appId) && !utils.isClient(ctx)

  const isDev = isDevWorkspaceID(ctx.params.appId)
  if (!isBuilder) {
    const userRoleId = getUserRoleId(ctx)
    const accessController = new roles.AccessController()
    screens = await accessController.checkScreensAccess(screens, userRoleId)

    const embedPath: string | undefined = ctx.request.get(
      "x-budibase-embed-location"
    )

    const urlPath =
      embedPath ||
      (ctx.headers.referer ? new URL(ctx.headers.referer).pathname : "")

    const matchedWorkspaceApp =
      await sdk.workspaceApps.getMatchedWorkspaceApp(urlPath)

    // disabled workspace apps should appear to not exist
    // if the dev workspace is being served, allow the request regardless
    if (!matchedWorkspaceApp || (matchedWorkspaceApp.disabled && !isDev)) {
      ctx.throw("No matching workspace app found for URL path: " + urlPath, 404)
    }
    screens = screens.filter(s => s.workspaceAppId === matchedWorkspaceApp._id)

    application.navigation = matchedWorkspaceApp.navigation
  }

  const clientLibPath = await objectStore.clientLibraryUrl(
    ctx.params.appId,
    application.version
  )

  const clientCacheKey = await objectStore.getClientCacheKey(
    ctx.params.appId,
    application.version
  )

  ctx.body = {
    application: { ...application, upgradableVersion: envCore.VERSION },
    licenseType: license?.plan.type || PlanType.FREE,
    screens,
    layouts,
    clientLibPath,
    hasLock: await doesUserHaveLock(application.appId, ctx.user),
    recaptchaKey: recaptchaConfig?.config.siteKey,
    clientCacheKey,
  }
}

async function performWorkspaceCreate(
  ctx: UserCtx<CreateWorkspaceRequest, CreateWorkspaceResponse>
) {
  const workspaces = await dbCore.getAllWorkspaces({
    dev: true,
  })
  const { body } = ctx.request
  const { name, url, encryptionPassword, templateKey } = body

  let isOnboarding = false
  if (typeof body.isOnboarding === "string") {
    isOnboarding = body.isOnboarding === "true"
  } else if (typeof body.isOnboarding === "boolean") {
    isOnboarding = body.isOnboarding
  }

  let useTemplate = false
  if (typeof body.useTemplate === "string") {
    useTemplate = body.useTemplate === "true"
  } else if (typeof body.useTemplate === "boolean") {
    useTemplate = body.useTemplate
  }

  checkWorkspaceName(ctx, workspaces, name)
  const appUrl = sdk.workspaces.getAppUrl({ name, url })
  checkWorkspaceUrl(ctx, workspaces, appUrl)

  const instanceConfig: AppTemplate = {
    useTemplate,
    key: templateKey,
  }
  if (ctx.request.files && ctx.request.files.fileToImport) {
    instanceConfig.file = {
      ...(ctx.request.files.fileToImport as any),
      password: encryptionPassword,
    }
  } else if (typeof body.file?.path === "string") {
    instanceConfig.file = {
      path: body.file?.path,
    }
  }

  const tenantId = tenancy.isMultiTenant() ? tenancy.getTenantId() : null
  const workspaceId = getDevWorkspaceID(generateWorkspaceID(tenantId))

  return await context.doInWorkspaceContext(workspaceId, async () => {
    const instance = await createInstance(workspaceId, instanceConfig)
    const db = context.getWorkspaceDB()
    const isImport = !!instanceConfig.file

    if (instanceConfig.useTemplate && !instanceConfig.file) {
      await updateUserColumns(workspaceId, db, ctx.user._id!)
    }

    let newWorkspace: Workspace = {
      _id: DocumentType.WORKSPACE_METADATA,
      _rev: undefined,
      appId: workspaceId,
      type: "app",
      version: envCore.VERSION,
      componentLibraries: ["@budibase/standard-components"],
      name: isOnboarding ? DEFAULT_WORKSPACE_NAME : name,
      url: appUrl,
      template: templateKey,
      instance,
      tenantId: tenancy.getTenantId(),
      updatedAt: new Date().toISOString(),
      createdAt: new Date().toISOString(),
      status: WorkspaceStatus.DEV,
      navigation: defaultAppNavigator(name),
      theme: DefaultAppTheme,
      customTheme: {
        primaryColor: "var(--spectrum-global-color-blue-700)",
        primaryColorHover: "var(--spectrum-global-color-blue-600)",
        buttonBorderRadius: "16px",
      },
      features: {
        componentValidation: true,
        disableUserMetadata: true,
        skeletonLoader: true,
      },
      creationVersion: undefined,
    }

    if (!isImport) {
      newWorkspace.creationVersion = envCore.VERSION
    }

    const existing = await sdk.workspaces.metadata.tryGet()
    // If we used a template or imported a workspace there will be an existing doc.
    // Fetch and migrate some metadata from the existing workspace.
    if (existing) {
      const keys: (keyof Workspace)[] = [
        "_rev",
        "navigation",
        "theme",
        "customTheme",
        "icon",
        "snippets",
        "creationVersion",
      ]
      keys.forEach(key => {
        if (existing[key]) {
          // @ts-ignore
          newWorkspace[key] = existing[key]
        }
      })

      // Keep existing feature flags
      if (!existing.features?.componentValidation) {
        newWorkspace.features!.componentValidation = false
      }
      if (!existing.features?.disableUserMetadata) {
        newWorkspace.features!.disableUserMetadata = false
      }

      // Migrate navigation settings and screens if required
      const navigation = await migrateAppNavigation()
      if (navigation) {
        newWorkspace.navigation = navigation
      }
    }

    const response = await db.put(newWorkspace, { force: true })
    newWorkspace._rev = response.rev

    if (!isImport) {
      await uploadAppFiles(workspaceId)
    }

    // Add sample datasource and example screen for non-templates/non-imports, or onboarding welcome screen for onboarding flow
    if (isOnboarding) {
      try {
        await addSampleDataDocs()
        await createOnboardingDefaultWorkspaceApp(name)
        await addOnboardingWelcomeScreen()

        // Fetch the latest version of the workspace after these changes
        newWorkspace = await sdk.workspaces.metadata.get()
      } catch (err) {
        ctx.throw(400, "App created, but failed to add onboarding screens")
      }
    }

    const latestMigrationId = workspaceMigrations.getLatestEnabledMigrationId()
    if (latestMigrationId) {
      if (useTemplate) {
        await processMigrations(workspaceId)
      } else if (!isImport) {
        // Initialise the app migration version as the latest one
        await workspaceMigrations.updateWorkspaceMigrationMetadata({
          workspaceId,
          version: latestMigrationId,
          skipHistory: true,
        })
      }
    }

    await disableAllAppsAndAutomations()

    await cache.workspace.invalidateWorkspaceMetadata(workspaceId, newWorkspace)
    return newWorkspace
  })
}

async function disableAllAppsAndAutomations() {
  const workspaceApps = await sdk.workspaceApps.fetch()
  for (const workspaceApp of workspaceApps.filter(a => !a.disabled)) {
    await sdk.workspaceApps.update({ ...workspaceApp, disabled: true })
  }

  const automations = await sdk.automations.fetch()
  for (const automation of automations.filter(a => !a.disabled)) {
    await sdk.automations.update({ ...automation, disabled: true })
  }
}

async function updateUserColumns(
  appId: string,
  db: Database,
  toUserId: string
) {
  await context.doInWorkspaceContext(appId, async () => {
    const allTables = await sdk.tables.getAllTables()
    const tablesWithUserColumns = []
    for (const table of allTables) {
      const userColumns = Object.values(table.schema).filter(
        f =>
          (f.type === FieldType.BB_REFERENCE ||
            f.type === FieldType.BB_REFERENCE_SINGLE) &&
          f.subtype === BBReferenceFieldSubType.USER
      )
      if (!userColumns.length) {
        continue
      }

      tablesWithUserColumns.push({
        tableId: table._id!,
        columns: userColumns.map(c => c.name),
      })
    }

    const docsToUpdate = []

    for (const { tableId, columns } of tablesWithUserColumns) {
      const docs = await db.allDocs<Row>(
        docIds.getRowParams(tableId, null, { include_docs: true })
      )
      const rows = docs.rows.map(d => d.doc!)

      for (const row of rows) {
        let shouldUpdate = false
        const updatedColumns = columns.reduce<Row>((newColumns, column) => {
          if (row[column]) {
            shouldUpdate = true
            if (Array.isArray(row[column])) {
              newColumns[column] = row[column]?.map(() => toUserId)
            } else if (row[column]) {
              newColumns[column] = toUserId
            }
          }
          return newColumns
        }, {})

        if (shouldUpdate) {
          docsToUpdate.push({
            ...row,
            ...updatedColumns,
          })
        }
      }
    }

    await db.bulkDocs(docsToUpdate)
  })
}

async function creationEvents(
  request: BBRequest<CreateWorkspaceRequest>,
  workspace: Workspace
) {
  let creationFns: ((workspace: Workspace) => Promise<void>)[] = []

  const { useTemplate, templateKey, file } = request.body
  if (useTemplate === "true") {
    // from template
    if (templateKey && templateKey !== "undefined") {
      creationFns.push(a => events.app.templateImported(a, templateKey))
    }
    // from file
    else if (request.files?.fileToImport) {
      creationFns.push(a => events.app.fileImported(a))
    }
    // from server file path
    else if (file) {
      // explicitly pass in the newly created workspace id
      creationFns.push(a => events.app.duplicated(a, workspace.appId))
    }
    // unknown
    else {
      console.error("Could not determine template creation event")
    }
  } else if (request.files?.fileToImport) {
    creationFns.push(a => events.app.fileImported(a))
  }

  creationFns.push(a => events.app.created(a))

  for (let fn of creationFns) {
    await fn(workspace)
  }
}

async function workspacePostCreate(
  ctx: UserCtx<CreateWorkspaceRequest, Workspace>,
  workspace: Workspace
) {
  await creationEvents(ctx.request, workspace)

  // app import, template creation and duplication
  if (ctx.request.body.useTemplate) {
    const { rows } = await getUniqueRows([workspace.appId])
    const rowCount = rows ? rows.length : 0
    if (rowCount) {
      try {
        await context.doInWorkspaceContext(workspace.appId, () => {
          return quotas.addRows(rowCount)
        })
      } catch (err: any) {
        if (err.code && err.code === ErrorCode.USAGE_LIMIT_EXCEEDED) {
          // this import resulted in row usage exceeding the quota
          // delete the app
          // skip pre and post-steps as no rows have been added to quotas yet
          ctx.params.appId = workspace.appId
          await destroyWorkspace(ctx)
        }
        throw err
      }
    }
  }

  // If the user is a creator, we need to give them access to the new app
  if (sharedCoreSDK.users.hasCreatorPermissions(ctx.user)) {
<<<<<<< HEAD
    const globalId = dbCore.getGlobalIDFromUserMetadataID(ctx.user._id!)
    const user = await users.UserDB.getUser(globalId)
    await users.addAppBuilder(user, app.appId)
=======
    const user = await users.UserDB.getUser(ctx.user._id!)
    await users.addAppBuilder(user, workspace.appId)
>>>>>>> 508930bd
  }
}

export async function create(
  ctx: UserCtx<CreateWorkspaceRequest, CreateWorkspaceResponse>
) {
  const newApplication = await quotas.addApp(() => performWorkspaceCreate(ctx))
  await workspacePostCreate(ctx, newApplication)
  await cache.bustCache(cache.CacheKey.CHECKLIST)
  ctx.body = newApplication
}

export async function find(ctx: UserCtx) {
  ctx.body = await sdk.workspaces.metadata.get()
}

// This endpoint currently operates as a PATCH rather than a PUT
// Thus name and url fields are handled only if present
export async function update(
  ctx: UserCtx<UpdateWorkspaceRequest, UpdateWorkspaceResponse>
) {
  const workspaces = await dbCore.getAllWorkspaces({
    dev: true,
  })
  // validation
  const name = ctx.request.body.name,
    possibleUrl = ctx.request.body.url
  if (name) {
    checkWorkspaceName(ctx, workspaces, name, ctx.params.appId)
  }
  const url = sdk.workspaces.getAppUrl({ name, url: possibleUrl })
  if (url) {
    checkWorkspaceUrl(ctx, workspaces, url, ctx.params.appId)
    ctx.request.body.url = url
  }

  const app = await updateWorkspacePackage(ctx.request.body, ctx.params.appId)
  await events.app.updated(app)
  ctx.body = app
  builderSocket?.emitAppMetadataUpdate(ctx, {
    theme: app.theme,
    customTheme: app.customTheme,
    navigation: app.navigation,
    name: app.name,
    url: app.url,
    icon: app.icon,
    automations: {
      chainAutomations: app.automations?.chainAutomations,
    },
  })
}

export async function updateClient(
  ctx: UserCtx<void, UpdateAppClientResponse>
) {
  // Get current workspace version
  const workspace = await sdk.workspaces.metadata.get()
  const currentVersion = workspace.version

  let manifest
  // Update client library and manifest
  if (!env.isTest()) {
    await backupClientLibrary(ctx.params.appId)
    manifest = await updateClientLibrary(ctx.params.appId)
  }

  // Update versions in app package
  const updatedToVersion = envCore.VERSION
  const workspacePackageUpdates = {
    version: updatedToVersion,
    revertableVersion: currentVersion,
    features: {
      ...(workspace.features ?? {}),
      skeletonLoader: manifest?.features?.skeletonLoader ?? false,
    },
  }
  const updatedWorkspace = await updateWorkspacePackage(
    workspacePackageUpdates,
    ctx.params.appId
  )
  await events.app.versionUpdated(
    updatedWorkspace,
    currentVersion,
    updatedToVersion
  )
  ctx.body = updatedWorkspace
}

export async function revertClient(
  ctx: UserCtx<void, RevertAppClientResponse>
) {
  // Check app can be reverted
  const workspace = await sdk.workspaces.metadata.get()
  if (!workspace.revertableVersion) {
    ctx.throw(400, "There is no version to revert to")
  }

  let manifest
  // Update client library and manifest
  if (!env.isTest()) {
    manifest = await revertClientLibrary(ctx.params.appId)
  }

  // Update versions in app package
  const currentVersion = workspace.version
  const revertedToVersion = workspace.revertableVersion
  const workspacePackageUpdates = {
    version: revertedToVersion,
    revertableVersion: undefined,
    features: {
      ...(workspace.features ?? {}),
      skeletonLoader: manifest?.features?.skeletonLoader ?? false,
    },
  }
  const updatedWorkspace = await updateWorkspacePackage(
    workspacePackageUpdates,
    ctx.params.appId
  )
  await events.app.versionReverted(
    updatedWorkspace,
    currentVersion,
    revertedToVersion
  )
  ctx.body = updatedWorkspace
}

async function unpublishWorkspace(ctx: UserCtx) {
  let appId = ctx.params.appId
  appId = dbCore.getProdWorkspaceID(appId)

  const db = context.getProdWorkspaceDB()
  const result = await db.destroy()

  await events.app.unpublished({ appId } as Workspace)

  // automations only in production
  await cleanupAutomations(appId)

  await disableAllAppsAndAutomations()

  await cache.workspace.invalidateWorkspaceMetadata(appId)
  return result
}

async function invalidateWorkspaceCache(workspaceId: string) {
  await cache.workspace.invalidateWorkspaceMetadata(
    dbCore.getDevWorkspaceID(workspaceId)
  )
  await cache.workspace.invalidateWorkspaceMetadata(
    dbCore.getProdWorkspaceID(workspaceId)
  )
}

async function destroyWorkspace(ctx: UserCtx) {
  const prodWorkspaceId = dbCore.getProdWorkspaceID(ctx.params.appId)
  const devWorkspaceId = dbCore.getDevWorkspaceID(ctx.params.appId)

  const app = await sdk.workspaces.metadata.get()

  // check if we need to unpublish first
  if (await dbCore.dbExists(prodWorkspaceId)) {
    // app is deployed, run through unpublish flow
    await sdk.workspaces.syncWorkspace(devWorkspaceId, {
      automationOnly: true,
    })
    await unpublishWorkspace(ctx)
  }

  const db = dbCore.getDB(devWorkspaceId)
  // standard app deletion flow
  const result = await db.destroy()
  await quotas.removeApp()
  await events.app.deleted(app)

  await deleteAppFiles(prodWorkspaceId)

  await removeWorkspaceFromUserRoles(ctx, ctx.params.appId)
  await invalidateWorkspaceCache(prodWorkspaceId)

  return result
}

async function preDestroyWorkspace(ctx: UserCtx) {
  // invalidate the cache immediately in-case they are leading to
  // zombie appearing apps
  const appId = ctx.params.appId
  await invalidateWorkspaceCache(appId)
  const { rows } = await getUniqueRows([appId])
  ctx.rowCount = rows.length
}

async function postDestroyWorkspace(ctx: UserCtx) {
  const rowCount = ctx.rowCount
  await groups.cleanupApp(ctx.params.appId)
  if (rowCount) {
    await quotas.removeRows(rowCount)
  }
}

export async function destroy(ctx: UserCtx<void, DeleteWorkspaceResponse>) {
  await preDestroyWorkspace(ctx)
  const result = await destroyWorkspace(ctx)
  await postDestroyWorkspace(ctx)
  ctx.body = result
}

export async function unpublish(
  ctx: UserCtx<void, UnpublishWorkspaceResponse>
) {
  const prodWorkspaceId = dbCore.getProdWorkspaceID(ctx.params.appId)
  const dbExists = await dbCore.dbExists(prodWorkspaceId)

  // check app has been published
  if (!dbExists) {
    return ctx.throw(400, "Workspace has not been published.")
  }

  await workspaceMigrations.doInMigrationLock(prodWorkspaceId, async () => {
    await preDestroyWorkspace(ctx)
    await unpublishWorkspace(ctx)
    await postDestroyWorkspace(ctx)
  })
  builderSocket?.emitAppUnpublish(ctx)
  ctx.body = { message: "Workspace unpublished." }
}

export async function sync(ctx: UserCtx<void, SyncWorkspaceResponse>) {
  const appId = ctx.params.appId
  try {
    ctx.body = await sdk.workspaces.syncWorkspace(appId)
  } catch (err: any) {
    ctx.throw(err.status || 400, err.message)
  }
}

export async function importToWorkspace(
  ctx: UserCtx<ImportToUpdateWorkspaceRequest, ImportToUpdateWorkspaceResponse>
) {
  const { appId: workspaceId } = ctx.params
  const workspaceExport = ctx.request.files?.appExport
  const password = ctx.request.body.encryptionPassword
  if (!workspaceExport) {
    ctx.throw(400, "Must supply export file to import")
  }
  if (Array.isArray(workspaceExport)) {
    ctx.throw(400, "Must only supply one app export")
  }
  const fileAttributes = {
    type: workspaceExport.type!,
    path: workspaceExport.path!,
  }
  try {
    await sdk.workspaces.updateWithExport(workspaceId, fileAttributes, password)
  } catch (err: any) {
    ctx.throw(
      500,
      `Unable to perform update, please retry - ${err?.message || err}`
    )
  }
  ctx.body = { message: "workspace updated" }
}

/**
 * Create a copy of the latest dev application.
 * Performs an export of the app, then imports from the export dir path
 */
export async function duplicateWorkspace(
  ctx: UserCtx<DuplicateWorkspaceRequest, DuplicateWorkspaceResponse>
) {
  const { name: appName, url: possibleUrl } = ctx.request.body
  const { appId: sourceAppId } = ctx.params
  const [workspace] = await dbCore.getWorkspacesByIDs([sourceAppId])

  if (!workspace) {
    ctx.throw(404, "Source app not found")
  }

  const workspaces = await dbCore.getAllWorkspaces({
    dev: true,
  })

  checkWorkspaceName(ctx, workspaces, appName)
  const url = sdk.workspaces.getAppUrl({ name: appName, url: possibleUrl })
  checkWorkspaceUrl(ctx, workspaces, url)

  const tmpPath = await sdk.backups.exportApp(sourceAppId, {
    excludeRows: false,
    tar: false,
  })

  const createRequestBody: CreateWorkspaceRequest = {
    name: appName,
    url: possibleUrl,
    useTemplate: "true",
    // The app export path
    file: {
      path: tmpPath,
    },
  }

  // Build a new request
  const createRequest = {
    roleId: ctx.roleId,
    user: {
      ...ctx.user,
      _id: dbCore.getGlobalIDFromUserMetadataID(ctx.user._id || ""),
    },
    request: {
      body: createRequestBody,
    },
  } as UserCtx<CreateWorkspaceRequest, Workspace>

  // Build the new application
  await create(createRequest)
  const { body: newApplication } = createRequest

  if (!newApplication) {
    ctx.throw(500, "There was a problem duplicating the application")
  }

  ctx.body = {
    duplicateAppId: newApplication?.appId,
    sourceAppId,
  }
}

export async function updateWorkspacePackage(
  workspacePackage: Partial<Workspace>,
  workspaceId: string
) {
  return context.doInWorkspaceContext(workspaceId, async () => {
    const db = context.getWorkspaceDB()
    const application = await sdk.workspaces.metadata.get()

    const newWorkspacePackage: Workspace = {
      ...application,
      ...workspacePackage,
    }
    if (workspacePackage._rev !== application._rev) {
      newWorkspacePackage._rev = application._rev
    }

    // Make sure that when saving down pwa settings, we don't override the keys with the enriched url
    if (workspacePackage.pwa && application.pwa) {
      if (workspacePackage.pwa.icons) {
        workspacePackage.pwa.icons = workspacePackage.pwa.icons.map(
          (icon, i) =>
            icon.src.startsWith(objectStore.SIGNED_FILE_PREFIX) &&
            application?.pwa?.icons?.[i]
              ? { ...icon, src: application?.pwa?.icons?.[i].src }
              : icon
        )
      }
    }

    // the locked by property is attached by server but generated from
    // Redis, shouldn't ever store it
    delete newWorkspacePackage.lockedBy

    await db.put(newWorkspacePackage)
    // remove any cached metadata, so that it will be updated
    await cache.workspace.invalidateWorkspaceMetadata(workspaceId)
    return newWorkspacePackage
  })
}

async function migrateAppNavigation() {
  const db = context.getWorkspaceDB()
  const existing = await sdk.workspaces.metadata.get()
  const layouts: Layout[] = await getLayouts()
  const screens: Screen[] = await sdk.screens.fetch()

  // Migrate all screens, removing custom layouts
  for (let screen of screens) {
    if (!screen.layoutId) {
      continue
    }
    const layout = layouts.find(layout => layout._id === screen.layoutId)
    screen.layoutId = undefined
    screen.showNavigation = layout?.props.navigation !== "None"
    screen.width = layout?.props.width || "Large"
    await db.put(screen)
  }

  // Migrate layout navigation settings
  const { name, customTheme } = existing
  const layout = layouts?.find(
    (layout: Layout) => layout._id === BASE_LAYOUT_PROP_IDS.PRIVATE
  )
  if (layout && !existing.navigation) {
    let navigationSettings: any = {
      navigation: "Top",
      title: name,
      navWidth: "Large",
      navBackground:
        customTheme?.navBackground || "var(--spectrum-global-color-gray-50)",
      navTextColor:
        customTheme?.navTextColor || "var(--spectrum-global-color-gray-800)",
    }
    if (layout) {
      navigationSettings.hideLogo = layout.props.hideLogo
      navigationSettings.hideTitle = layout.props.hideTitle
      navigationSettings.title = layout.props.title || name
      navigationSettings.logoUrl = layout.props.logoUrl
      navigationSettings.links = layout.props.links
      navigationSettings.navigation = layout.props.navigation || "Top"
      navigationSettings.sticky = layout.props.sticky
      navigationSettings.navWidth = layout.props.width || "Large"
      if (navigationSettings.navigation === "None") {
        navigationSettings.navigation = "Top"
      }
    }
    return navigationSettings
  } else {
    return null
  }
}<|MERGE_RESOLUTION|>--- conflicted
+++ resolved
@@ -659,14 +659,9 @@
 
   // If the user is a creator, we need to give them access to the new app
   if (sharedCoreSDK.users.hasCreatorPermissions(ctx.user)) {
-<<<<<<< HEAD
     const globalId = dbCore.getGlobalIDFromUserMetadataID(ctx.user._id!)
     const user = await users.UserDB.getUser(globalId)
-    await users.addAppBuilder(user, app.appId)
-=======
-    const user = await users.UserDB.getUser(ctx.user._id!)
     await users.addAppBuilder(user, workspace.appId)
->>>>>>> 508930bd
   }
 }
 
