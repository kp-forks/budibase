require("svelte/register")

const send = require("koa-send")
const { resolve, join } = require("../../../utilities/centralPath")
const fetch = require("node-fetch")
const uuid = require("uuid")
const { prepareUpload } = require("../deploy/utils")
const { processString } = require("@budibase/string-templates")
const { budibaseTempDir } = require("../../../utilities/budibaseDir")
const { getDeployedApps } = require("../../../utilities/builder/hosting")
const CouchDB = require("../../../db")
const setBuilderToken = require("../../../utilities/builder/setBuilderToken")
const {
  loadHandlebarsFile,
  NODE_MODULES_PATH,
  TOP_LEVEL_PATH,
} = require("../../../utilities/fileSystem")
const env = require("../../../environment")
const fileProcessor = require("../../../utilities/fileSystem/processor")
const { objectStoreUrl, clientLibraryPath } = require("../../../utilities")

async function checkForSelfHostedURL(ctx) {
  // the "appId" component of the URL may actually be a specific self hosted URL
  let possibleAppUrl = `/${encodeURI(ctx.params.appId).toLowerCase()}`
  const apps = await getDeployedApps()
  if (apps[possibleAppUrl] && apps[possibleAppUrl].appId) {
    return apps[possibleAppUrl].appId
  } else {
    return ctx.params.appId
  }
}

// this was the version before we started versioning the component library
const COMP_LIB_BASE_APP_VERSION = "0.2.5"

exports.serveBuilder = async function(ctx) {
  let builderPath = resolve(TOP_LEVEL_PATH, "builder")
  if (ctx.file === "index.html") {
    await setBuilderToken(ctx)
  }
  await send(ctx, ctx.file, { root: builderPath })
}

exports.uploadFile = async function(ctx) {
  let files =
    ctx.request.files.file.length > 1
      ? Array.from(ctx.request.files.file)
      : [ctx.request.files.file]

  const uploads = files.map(async file => {
    const fileExtension = [...file.name.split(".")].pop()
    // filenames converted to UUIDs so they are unique
    const processedFileName = `${uuid.v4()}.${fileExtension}`

    // need to handle image processing
    await fileProcessor.process({
      ...file,
      extension: fileExtension,
    })

    return prepareUpload({
      file,
      s3Key: `assets/${ctx.appId}/attachments/${processedFileName}`,
      bucket: "prod-budi-app-assets",
    })
  })

  ctx.body = await Promise.all(uploads)
}

exports.serveApp = async function(ctx) {
  let appId = ctx.params.appId
  if (env.SELF_HOSTED) {
    appId = await checkForSelfHostedURL(ctx)
  }
  const App = require("./templates/BudibaseApp.svelte").default
  const db = new CouchDB(appId, { skip_setup: true })
  const appInfo = await db.get(appId)

  const { head, html, css } = App.render({
    title: appInfo.name,
    production: env.isProd(),
    appId,
    clientLibPath: clientLibraryPath(appId),
  })

  const appHbs = loadHandlebarsFile(`${__dirname}/templates/app.hbs`)
  ctx.body = await processString(appHbs, {
    head,
    body: html,
    style: css.code,
    appId,
  })
}

<<<<<<< HEAD
exports.serveAttachment = async function(ctx) {
  await returnObjectStoreFile(ctx, join(ctx.appId, "attachments", ctx.file))
}

exports.serveAppAsset = async function(ctx) {
  if (env.isDev() || env.isTest()) {
    return send(ctx, ctx.file, { root: budibaseTempDir() })
  }
  await returnObjectStoreFile(ctx, join(ctx.appId, "public", ctx.file))
=======
exports.serveClientLibrary = async function(ctx) {
  return send(ctx, "budibase-client.js", {
    root: join(NODE_MODULES_PATH, "@budibase", "client", "dist"),
  })
>>>>>>> 852ecd84
}

exports.serveComponentLibrary = async function(ctx) {
  const appId = ctx.query.appId || ctx.appId

  if (env.isDev() || env.isTest()) {
    const componentLibraryPath = join(
      budibaseTempDir(),
      decodeURI(ctx.query.library),
      "dist"
    )
    return send(ctx, "/awsDeploy.js", { root: componentLibraryPath })
  }
  let componentLib = "componentlibrary"
  if (ctx.user.version) {
    componentLib += `-${ctx.user.version}`
  } else {
    componentLib += `-${COMP_LIB_BASE_APP_VERSION}`
  }
  const S3_URL = encodeURI(
    join(
      objectStoreUrl(appId),
      componentLib,
      ctx.query.library,
      "dist",
      "index.js"
    )
  )
  const response = await fetch(S3_URL)
  const body = await response.text()
  ctx.type = "application/javascript"
  ctx.body = body
}<|MERGE_RESOLUTION|>--- conflicted
+++ resolved
@@ -93,22 +93,10 @@
   })
 }
 
-<<<<<<< HEAD
-exports.serveAttachment = async function(ctx) {
-  await returnObjectStoreFile(ctx, join(ctx.appId, "attachments", ctx.file))
-}
-
-exports.serveAppAsset = async function(ctx) {
-  if (env.isDev() || env.isTest()) {
-    return send(ctx, ctx.file, { root: budibaseTempDir() })
-  }
-  await returnObjectStoreFile(ctx, join(ctx.appId, "public", ctx.file))
-=======
 exports.serveClientLibrary = async function(ctx) {
   return send(ctx, "budibase-client.js", {
     root: join(NODE_MODULES_PATH, "@budibase", "client", "dist"),
   })
->>>>>>> 852ecd84
 }
 
 exports.serveComponentLibrary = async function(ctx) {
