import { InvalidFileExtensions } from "@budibase/shared-core"

require("svelte/register")

import { join } from "../../../utilities/centralPath"
import uuid from "uuid"
import { ObjectStoreBuckets } from "../../../constants"
import { processString } from "@budibase/string-templates"
import {
  loadHandlebarsFile,
  NODE_MODULES_PATH,
  TOP_LEVEL_PATH,
} from "../../../utilities/fileSystem"
import env from "../../../environment"
import {
  context,
  objectStore,
  utils,
  configs,
  BadRequestError,
} from "@budibase/backend-core"
import AWS from "aws-sdk"
import fs from "fs"
import sdk from "../../../sdk"
import * as pro from "@budibase/pro"
<<<<<<< HEAD
import {
  App,
  Ctx,
  DocumentType,
  ProcessAttachmentResponse,
  Upload,
} from "@budibase/types"
=======
import { App, Ctx, ProcessAttachmentResponse } from "@budibase/types"
>>>>>>> ab6d5162

const send = require("koa-send")

export const toggleBetaUiFeature = async function (ctx: Ctx) {
  const cookieName = `beta:${ctx.params.feature}`

  if (ctx.cookies.get(cookieName)) {
    utils.clearCookie(ctx, cookieName)
    ctx.body = {
      message: `${ctx.params.feature} disabled`,
    }
    return
  }

  let builderPath = join(TOP_LEVEL_PATH, "new_design_ui")

  // // download it from S3
  if (!fs.existsSync(builderPath)) {
    fs.mkdirSync(builderPath)
  }
  await objectStore.downloadTarballDirect(
    "https://cdn.budi.live/beta:design_ui/new_ui.tar.gz",
    builderPath
  )
  utils.setCookie(ctx, {}, cookieName)

  ctx.body = {
    message: `${ctx.params.feature} enabled`,
  }
}

export const serveBuilder = async function (ctx: Ctx) {
  const builderPath = join(TOP_LEVEL_PATH, "builder")
  await send(ctx, ctx.file, { root: builderPath })
}

export const uploadFile = async function (
  ctx: Ctx<{}, ProcessAttachmentResponse>
) {
  const file = ctx.request?.files?.file
  if (!file) {
    throw new BadRequestError("No file provided")
  }

  let files = file && Array.isArray(file) ? Array.from(file) : [file]

  ctx.body = await Promise.all(
    files.map(async file => {
      if (!file.name) {
        throw new BadRequestError(
          "Attempted to upload a file without a filename"
        )
      }

      const extension = [...file.name.split(".")].pop()
      if (!extension) {
        throw new BadRequestError(
          `File "${file.name}" has no extension, an extension is required to upload a file`
        )
      }

      if (
        !env.SELF_HOSTED &&
        InvalidFileExtensions.includes(extension.toLowerCase())
      ) {
        throw new BadRequestError(
          `File "${file.name}" has an invalid extension: "${extension}"`
        )
      }

      // filenames converted to UUIDs so they are unique
      const processedFileName = `${uuid.v4()}.${extension}`

      const s3Key = `${context.getProdAppId()}/attachments/${processedFileName}`

      const response = await objectStore.upload({
        bucket: ObjectStoreBuckets.APPS,
        filename: s3Key,
        path: file.path,
        type: file.type,
      })

      return {
        size: file.size,
        name: file.name,
        url: objectStore.getAppFileUrl(s3Key),
        extension,
        key: response.Key,
      }
    })
  )
}

export const deleteObjects = async function (ctx: Ctx) {
  ctx.body = await objectStore.deleteFiles(
    ObjectStoreBuckets.APPS,
    ctx.request.body.keys
  )
}

export const serveApp = async function (ctx: Ctx) {
  const bbHeaderEmbed =
    ctx.request.get("x-budibase-embed")?.toLowerCase() === "true"

  //Public Settings
  const { config } = await configs.getSettingsConfigDoc()
  const branding = await pro.branding.getBrandingConfig(config)
  // incase running direct from TS
  let appHbsPath = join(__dirname, "app.hbs")
  if (!fs.existsSync(appHbsPath)) {
    appHbsPath = join(__dirname, "templates", "app.hbs")
  }

  let db
  try {
    db = context.getAppDB({ skip_setup: true })
    const appInfo = await db.get<any>(DocumentType.APP_METADATA)
    let appId = context.getAppId()

    if (!env.isJest()) {
      const App = require("./templates/BudibaseApp.svelte").default
      const plugins = objectStore.enrichPluginURLs(appInfo.usedPlugins)
      const { head, html, css } = App.render({
        metaImage:
          branding?.metaImageUrl ||
          "https://res.cloudinary.com/daog6scxm/image/upload/v1698759482/meta-images/plain-branded-meta-image-coral_ocxmgu.png",
        metaDescription: branding?.metaDescription || "",
        metaTitle:
          branding?.metaTitle || `${appInfo.name} - built with Budibase`,
        title: appInfo.name,
        production: env.isProd(),
        appId,
        clientLibPath: objectStore.clientLibraryUrl(appId!, appInfo.version),
        usedPlugins: plugins,
        favicon:
          branding.faviconUrl !== ""
            ? objectStore.getGlobalFileUrl("settings", "faviconUrl")
            : "",
        logo:
          config?.logoUrl !== ""
            ? objectStore.getGlobalFileUrl("settings", "logoUrl")
            : "",
      })
      const appHbs = loadHandlebarsFile(appHbsPath)
      ctx.body = await processString(appHbs, {
        head,
        body: html,
        style: css.code,
        appId,
        embedded: bbHeaderEmbed,
      })
    } else {
      // just return the app info for jest to assert on
      ctx.body = appInfo
    }
  } catch (error) {
    if (!env.isJest()) {
      const App = require("./templates/BudibaseApp.svelte").default
      const { head, html, css } = App.render({
        title: branding?.metaTitle,
        metaTitle: branding?.metaTitle,
        metaImage:
          branding?.metaImageUrl ||
          "https://res.cloudinary.com/daog6scxm/image/upload/v1698759482/meta-images/plain-branded-meta-image-coral_ocxmgu.png",
        metaDescription: branding?.metaDescription || "",
        favicon:
          branding.faviconUrl !== ""
            ? objectStore.getGlobalFileUrl("settings", "faviconUrl")
            : "",
      })

      const appHbs = loadHandlebarsFile(appHbsPath)
      ctx.body = await processString(appHbs, {
        head,
        body: html,
        style: css.code,
      })
    }
  }
}

export const serveBuilderPreview = async function (ctx: Ctx) {
  const db = context.getAppDB({ skip_setup: true })
  const appInfo = await db.get<App>(DocumentType.APP_METADATA)

  if (!env.isJest()) {
    let appId = context.getAppId()
    const templateLoc = join(__dirname, "templates")
    const previewLoc = fs.existsSync(templateLoc) ? templateLoc : __dirname
    const previewHbs = loadHandlebarsFile(join(previewLoc, "preview.hbs"))
    ctx.body = await processString(previewHbs, {
      clientLibPath: objectStore.clientLibraryUrl(appId!, appInfo.version),
    })
  } else {
    // just return the app info for jest to assert on
    ctx.body = { ...appInfo, builderPreview: true }
  }
}

export const serveClientLibrary = async function (ctx: Ctx) {
  const appId = context.getAppId() || (ctx.request.query.appId as string)
  let rootPath = join(NODE_MODULES_PATH, "@budibase", "client", "dist")
  if (!appId) {
    ctx.throw(400, "No app ID provided - cannot fetch client library.")
  }
  if (env.isProd()) {
    ctx.body = await objectStore.getReadStream(
      ObjectStoreBuckets.APPS,
      objectStore.clientLibraryPath(appId!)
    )
    ctx.set("Content-Type", "application/javascript")
  } else if (env.isDev()) {
    // incase running from TS directly
    const tsPath = join(require.resolve("@budibase/client"), "..")
    return send(ctx, "budibase-client.js", {
      root: !fs.existsSync(rootPath) ? tsPath : rootPath,
    })
  } else {
    ctx.throw(500, "Unable to retrieve client library.")
  }
}

export const getSignedUploadURL = async function (ctx: Ctx) {
  // Ensure datasource is valid
  let datasource
  try {
    const { datasourceId } = ctx.params
    datasource = await sdk.datasources.get(datasourceId, { enriched: true })
    if (!datasource) {
      ctx.throw(400, "The specified datasource could not be found")
    }
  } catch (error) {
    ctx.throw(400, "The specified datasource could not be found")
  }

  // Ensure we aren't using a custom endpoint
  if (datasource?.config?.endpoint) {
    ctx.throw(400, "S3 datasources with custom endpoints are not supported")
  }

  // Determine type of datasource and generate signed URL
  let signedUrl
  let publicUrl
  const awsRegion = (datasource?.config?.region || "eu-west-1") as string
  if (datasource?.source === "S3") {
    const { bucket, key } = ctx.request.body || {}
    if (!bucket || !key) {
      ctx.throw(400, "bucket and key values are required")
      return
    }
    try {
      const s3 = new AWS.S3({
        region: awsRegion,
        accessKeyId: datasource?.config?.accessKeyId as string,
        secretAccessKey: datasource?.config?.secretAccessKey as string,
        apiVersion: "2006-03-01",
        signatureVersion: "v4",
      })
      const params = { Bucket: bucket, Key: key }
      signedUrl = s3.getSignedUrl("putObject", params)
      publicUrl = `https://${bucket}.s3.${awsRegion}.amazonaws.com/${key}`
    } catch (error: any) {
      ctx.throw(400, error)
    }
  }

  ctx.body = { signedUrl, publicUrl }
}<|MERGE_RESOLUTION|>--- conflicted
+++ resolved
@@ -23,17 +23,12 @@
 import fs from "fs"
 import sdk from "../../../sdk"
 import * as pro from "@budibase/pro"
-<<<<<<< HEAD
 import {
   App,
   Ctx,
   DocumentType,
   ProcessAttachmentResponse,
-  Upload,
 } from "@budibase/types"
-=======
-import { App, Ctx, ProcessAttachmentResponse } from "@budibase/types"
->>>>>>> ab6d5162
 
 const send = require("koa-send")
 
