--- conflicted
+++ resolved
@@ -5,7 +5,6 @@
   cache,
   configs,
   context,
-  env as coreEnv,
   objectStore,
   utils,
 } from "@budibase/backend-core"
@@ -27,7 +26,6 @@
   UserCtx,
   Workspace,
 } from "@budibase/types"
-<<<<<<< HEAD
 import extract from "extract-zip"
 import fs from "fs"
 import fsp from "fs/promises"
@@ -47,28 +45,6 @@
   shouldServeLocally,
 } from "../../../utilities/fileSystem"
 import AppComponent from "./templates/BudibaseApp.svelte"
-=======
-import fs from "fs"
-import fsp from "fs/promises"
-import * as uuid from "uuid"
-import { isAppFullyMigrated } from "../../../appMigrations"
-import { ObjectStoreBuckets } from "../../../constants"
-import env from "../../../environment"
-import sdk from "../../../sdk"
-import { join } from "../../../utilities/centralPath"
-import {
-  loadHandlebarsFile,
-  NODE_MODULES_PATH,
-  shouldServeLocally,
-} from "../../../utilities/fileSystem"
-import AppComponent from "./templates/BudibaseApp.svelte"
-
-import extract from "extract-zip"
-import send from "koa-send"
-import { tmpdir } from "os"
-import path from "path"
-import { getThemeVariables } from "../../../constants/themes"
->>>>>>> 8a9813ca
 
 export const uploadFile = async function (
   ctx: Ctx<void, ProcessAttachmentResponse>
@@ -407,13 +383,9 @@
     ctx.throw(400, "No app ID provided - cannot fetch client library.")
   }
 
-<<<<<<< HEAD
   ctx.set("Cache-Control", `private, max-age=${cache.TTL.ONE_DAY}`)
 
-  const serveLocally = shouldServeLocally(version || "")
-=======
   const serveLocally = shouldServeLocally()
->>>>>>> 8a9813ca
   if (!serveLocally) {
     ctx.body = await objectStore.getReadStream(
       ObjectStoreBuckets.APPS,
@@ -432,7 +404,7 @@
 
   ctx.set("Cache-Control", `private, max-age=${cache.TTL.ONE_DAY}`)
 
-  const serveLocally = shouldServeLocally(coreEnv.VERSION)
+  const serveLocally = shouldServeLocally()
   if (!serveLocally) {
     ctx.body = await objectStore.getReadStream(
       ObjectStoreBuckets.APPS,
