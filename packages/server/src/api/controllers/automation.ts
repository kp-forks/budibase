--- conflicted
+++ resolved
@@ -1,13 +1,8 @@
 import * as triggers from "../../automations/triggers"
 import { sdk as coreSdk } from "@budibase/shared-core"
 import { DocumentType } from "../../db/utils"
-<<<<<<< HEAD
 import { updateTestHistory } from "../../automations/utils"
-import { setTestFlag, clearTestFlag } from "../../utilities/redis"
-=======
-import { updateTestHistory, removeDeprecated } from "../../automations/utils"
 import { withTestFlag } from "../../utilities/redis"
->>>>>>> 9c6ce76f
 import { context, cache, events, db as dbCore } from "@budibase/backend-core"
 import { automations, features } from "@budibase/pro"
 import {
