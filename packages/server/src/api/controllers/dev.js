--- conflicted
+++ resolved
@@ -103,19 +103,11 @@
     target: appId,
   })
   try {
-<<<<<<< HEAD
-    const replication = new Replication({
-      source: productionAppId,
-      target: appId,
-    })
-
     if (!env.isTest()) {
       // in-memory db stalls on rollback
       await replication.rollback()
     }
-=======
-    await replication.rollback()
->>>>>>> a024db7d
+
     // update appID in reverted app to be dev version again
     const db = getAppDB()
     const appDoc = await db.get(DocumentTypes.APP_METADATA)
