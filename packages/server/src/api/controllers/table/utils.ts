--- conflicted
+++ resolved
@@ -20,10 +20,7 @@
 import { cloneDeep } from "lodash/fp"
 import { quotas } from "@budibase/pro"
 import { events, context } from "@budibase/backend-core"
-<<<<<<< HEAD
-import { ContextUser, Datasource, SourceName, Table } from "@budibase/types"
 import { addTableToSqlite } from "./sqlite"
-=======
 import {
   ContextUser,
   Datasource,
@@ -31,7 +28,6 @@
   SourceName,
   Table,
 } from "@budibase/types"
->>>>>>> 31b95274
 
 export async function clearColumns(table: any, columnNames: any) {
   const db = context.getAppDB()
