import {
  breakExternalTableId,
  buildExternalTableId,
} from "../../../integrations/utils"
import {
  foreignKeyStructure,
  generateForeignKey,
  generateJunctionTableName,
  hasTypeChanged,
  setStaticSchemas,
} from "./utils"
import { FieldTypes } from "../../../constants"
import { makeExternalQuery } from "../../../integrations/base/query"
import { handleRequest } from "../row/external"
import { context, events } from "@budibase/backend-core"
import { isRows, isSchema, parse } from "../../../utilities/schema"
import {
  BulkImportRequest,
  Datasource,
<<<<<<< HEAD
  FieldSchema,
  ImportRowsRequest,
  ImportRowsResponse,
=======
>>>>>>> 7825a568
  ManyToManyRelationshipFieldMetadata,
  ManyToOneRelationshipFieldMetadata,
  OneToManyRelationshipFieldMetadata,
  Operation,
  QueryJson,
  RelationshipFieldMetadata,
  RelationshipType,
  RenameColumn,
  SaveTableRequest,
  SaveTableResponse,
  Table,
  TableRequest,
  UserCtx,
  ViewV2,
} from "@budibase/types"
import sdk from "../../../sdk"
import { builderSocket } from "../../../websockets"

const { cloneDeep } = require("lodash/fp")

async function makeTableRequest(
  datasource: Datasource,
  operation: Operation,
  table: Table,
  tables: Record<string, Table>,
  oldTable?: Table,
  renamed?: RenameColumn
) {
  const json: QueryJson = {
    endpoint: {
      datasourceId: datasource._id!,
      entityId: table._id!,
      operation,
    },
    meta: {
      tables,
    },
    table,
  }
  if (oldTable) {
    json.meta!.table = oldTable
  }
  if (renamed) {
    json.meta!.renamed = renamed
  }
  return makeExternalQuery(datasource, json)
}

function cleanupRelationships(
  table: Table,
  tables: Record<string, Table>,
  oldTable?: Table
) {
  const tableToIterate = oldTable ? oldTable : table
  // clean up relationships in couch table schemas
  for (let [key, schema] of Object.entries(tableToIterate.schema)) {
    if (
      schema.type === FieldTypes.LINK &&
      (!oldTable || table.schema[key] == null)
    ) {
      const schemaTableId = schema.tableId
      const relatedTable = Object.values(tables).find(
        table => table._id === schemaTableId
      )
      const foreignKey =
        schema.relationshipType !== RelationshipType.MANY_TO_MANY &&
        schema.foreignKey
      if (!relatedTable || !foreignKey) {
        continue
      }
      for (let [relatedKey, relatedSchema] of Object.entries(
        relatedTable.schema
      )) {
        if (
          relatedSchema.type === FieldTypes.LINK &&
          relatedSchema.fieldName === foreignKey
        ) {
          delete relatedTable.schema[relatedKey]
        }
      }
    }
  }
}

function getDatasourceId(table: Table) {
  if (!table) {
    throw "No table supplied"
  }
  if (table.sourceId) {
    return table.sourceId
  }
  return breakExternalTableId(table._id).datasourceId
}

function otherRelationshipType(type?: string) {
  if (type === RelationshipType.MANY_TO_MANY) {
    return RelationshipType.MANY_TO_MANY
  }
  return type === RelationshipType.ONE_TO_MANY
    ? RelationshipType.MANY_TO_ONE
    : RelationshipType.ONE_TO_MANY
}

function generateManyLinkSchema(
  datasource: Datasource,
  column: ManyToManyRelationshipFieldMetadata,
  table: Table,
  relatedTable: Table
): Table {
  if (!table.primary || !relatedTable.primary) {
    throw new Error("Unable to generate many link schema, no primary keys")
  }
  const primary = table.name + table.primary[0]
  const relatedPrimary = relatedTable.name + relatedTable.primary[0]
  const jcTblName = generateJunctionTableName(column, table, relatedTable)
  // first create the new table
  const junctionTable = {
    _id: buildExternalTableId(datasource._id!, jcTblName),
    name: jcTblName,
    primary: [primary, relatedPrimary],
    constrained: [primary, relatedPrimary],
    schema: {
      [primary]: foreignKeyStructure(primary, {
        toTable: table.name,
        toKey: table.primary[0],
      }),
      [relatedPrimary]: foreignKeyStructure(relatedPrimary, {
        toTable: relatedTable.name,
        toKey: relatedTable.primary[0],
      }),
    },
  }
  column.through = junctionTable._id
  column.throughFrom = relatedPrimary
  column.throughTo = primary
  column.fieldName = relatedPrimary
  return junctionTable
}

function generateLinkSchema(
  column:
    | OneToManyRelationshipFieldMetadata
    | ManyToOneRelationshipFieldMetadata,
  table: Table,
  relatedTable: Table,
  type: RelationshipType.ONE_TO_MANY | RelationshipType.MANY_TO_ONE
) {
  if (!table.primary || !relatedTable.primary) {
    throw new Error("Unable to generate link schema, no primary keys")
  }
  const isOneSide = type === RelationshipType.ONE_TO_MANY
  const primary = isOneSide ? relatedTable.primary[0] : table.primary[0]
  // generate a foreign key
  const foreignKey = generateForeignKey(column, relatedTable)
  column.relationshipType = type
  column.foreignKey = isOneSide ? foreignKey : primary
  column.fieldName = isOneSide ? primary : foreignKey
  return foreignKey
}

function generateRelatedSchema(
  linkColumn: RelationshipFieldMetadata,
  table: Table,
  relatedTable: Table,
  columnName: string
) {
  // generate column for other table
  const relatedSchema = cloneDeep(linkColumn)
  const isMany2Many =
    linkColumn.relationshipType === RelationshipType.MANY_TO_MANY
  // swap them from the main link
  if (!isMany2Many && linkColumn.foreignKey) {
    relatedSchema.fieldName = linkColumn.foreignKey
    relatedSchema.foreignKey = linkColumn.fieldName
  }
  // is many to many
  else if (isMany2Many) {
    // don't need to copy through, already got it
    relatedSchema.fieldName = linkColumn.throughTo
    relatedSchema.throughTo = linkColumn.throughFrom
    relatedSchema.throughFrom = linkColumn.throughTo
  }
  relatedSchema.relationshipType = otherRelationshipType(
    linkColumn.relationshipType
  )
  relatedSchema.tableId = relatedTable._id
  relatedSchema.name = columnName
  table.schema[columnName] = relatedSchema
}

function isRelationshipSetup(column: RelationshipFieldMetadata) {
  return (column as any).foreignKey || (column as any).through
}

export async function save(ctx: UserCtx<SaveTableRequest, SaveTableResponse>) {
  const inputs = ctx.request.body
  const renamed = inputs?._rename
  // can't do this right now
  delete inputs.rows
  const datasourceId = getDatasourceId(ctx.request.body)!
  // table doesn't exist already, note that it is created
  if (!inputs._id) {
    inputs.created = true
  }
  let tableToSave: TableRequest = {
    type: "table",
    _id: buildExternalTableId(datasourceId, inputs.name),
    sourceId: datasourceId,
    ...inputs,
  }

  let oldTable: Table | undefined
  if (ctx.request.body && ctx.request.body._id) {
    oldTable = await sdk.tables.getTable(ctx.request.body._id)
  }

  if (hasTypeChanged(tableToSave, oldTable)) {
    ctx.throw(400, "A column type has changed.")
  }

  for (let view in tableToSave.views) {
    const tableView = tableToSave.views[view]
    if (!tableView || !sdk.views.isV2(tableView)) continue

    tableToSave.views[view] = sdk.views.syncSchema(
      oldTable!.views![view] as ViewV2,
      tableToSave.schema,
      renamed
    )
  }

  const db = context.getAppDB()
  const datasource = await sdk.datasources.get(datasourceId)
  if (!datasource.entities) {
    datasource.entities = {}
  }

  // GSheets is a specific case - only ever has a static primary key
  tableToSave = setStaticSchemas(datasource, tableToSave)

  const oldTables = cloneDeep(datasource.entities)
  const tables: Record<string, Table> = datasource.entities

  const extraTablesToUpdate = []

  // check if relations need setup
  for (let schema of Object.values(tableToSave.schema)) {
    if (schema.type !== FieldTypes.LINK || isRelationshipSetup(schema)) {
      continue
    }
    const schemaTableId = schema.tableId
    const relatedTable = Object.values(tables).find(
      table => table._id === schemaTableId
    )
    if (!relatedTable) {
      continue
    }
    const relatedColumnName = schema.fieldName!
    const relationType = schema.relationshipType
    if (relationType === RelationshipType.MANY_TO_MANY) {
      const junctionTable = generateManyLinkSchema(
        datasource,
        schema,
        tableToSave,
        relatedTable
      )
      if (tables[junctionTable.name]) {
        throw "Junction table already exists, cannot create another relationship."
      }
      tables[junctionTable.name] = junctionTable
      extraTablesToUpdate.push(junctionTable)
    } else {
      const fkTable =
        relationType === RelationshipType.ONE_TO_MANY
          ? tableToSave
          : relatedTable
      const foreignKey = generateLinkSchema(
        schema,
        tableToSave,
        relatedTable,
        relationType
      )
      fkTable.schema[foreignKey] = foreignKeyStructure(foreignKey)
      if (fkTable.constrained == null) {
        fkTable.constrained = []
      }
      if (fkTable.constrained.indexOf(foreignKey) === -1) {
        fkTable.constrained.push(foreignKey)
      }
      // foreign key is in other table, need to save it to external
      if (fkTable._id !== tableToSave._id) {
        extraTablesToUpdate.push(fkTable)
      }
    }
    generateRelatedSchema(schema, relatedTable, tableToSave, relatedColumnName)
    schema.main = true
  }

  cleanupRelationships(tableToSave, tables, oldTable)

  const operation = oldTable ? Operation.UPDATE_TABLE : Operation.CREATE_TABLE
  await makeTableRequest(
    datasource,
    operation,
    tableToSave,
    tables,
    oldTable,
    renamed
  )
  // update any extra tables (like foreign keys in other tables)
  for (let extraTable of extraTablesToUpdate) {
    const oldExtraTable = oldTables[extraTable.name]
    let op = oldExtraTable ? Operation.UPDATE_TABLE : Operation.CREATE_TABLE
    await makeTableRequest(datasource, op, extraTable, tables, oldExtraTable)
  }

  // make sure the constrained list, all still exist
  if (Array.isArray(tableToSave.constrained)) {
    tableToSave.constrained = tableToSave.constrained.filter(constraint =>
      Object.keys(tableToSave.schema).includes(constraint)
    )
  }

  // remove the rename prop
  delete tableToSave._rename
  // store it into couch now for budibase reference
  datasource.entities[tableToSave.name] = tableToSave
  await db.put(sdk.tables.populateExternalTableSchemas(datasource))

  // Since tables are stored inside datasources, we need to notify clients
  // that the datasource definition changed
  const updatedDatasource = await sdk.datasources.get(datasource._id!)
  builderSocket?.emitDatasourceUpdate(ctx, updatedDatasource)

  return tableToSave
}

export async function destroy(ctx: UserCtx) {
  const tableToDelete: TableRequest = await sdk.tables.getTable(
    ctx.params.tableId
  )
  if (!tableToDelete || !tableToDelete.created) {
    ctx.throw(400, "Cannot delete tables which weren't created in Budibase.")
  }
  const datasourceId = getDatasourceId(tableToDelete)

  const db = context.getAppDB()
  const datasource = await sdk.datasources.get(datasourceId!)
  const tables = datasource.entities

  const operation = Operation.DELETE_TABLE
  if (tables) {
    await makeTableRequest(datasource, operation, tableToDelete, tables)
    cleanupRelationships(tableToDelete, tables)
    delete tables[tableToDelete.name]
    datasource.entities = tables
  }

  await db.put(sdk.tables.populateExternalTableSchemas(datasource))

  // Since tables are stored inside datasources, we need to notify clients
  // that the datasource definition changed
  const updatedDatasource = await sdk.datasources.get(datasource._id!)
  builderSocket?.emitDatasourceUpdate(ctx, updatedDatasource)

  return tableToDelete
}

<<<<<<< HEAD
export async function bulkImport(ctx: UserCtx<ImportRowsRequest, ImportRowsResponse>) {
=======
export async function bulkImport(ctx: UserCtx<BulkImportRequest>) {
>>>>>>> 7825a568
  const table = await sdk.tables.getTable(ctx.params.tableId)
  const { rows } = ctx.request.body
  const schema = table.schema

  if (!rows || !isRows(rows) || !isSchema(schema)) {
    ctx.throw(400, "Provided data import information is invalid.")
  }

  const parsedRows = parse(rows, schema)
  await handleRequest(Operation.BULK_CREATE, table._id!, {
    rows: parsedRows,
  })
  await events.rows.imported(table, parsedRows.length)
  return table
}<|MERGE_RESOLUTION|>--- conflicted
+++ resolved
@@ -17,12 +17,7 @@
 import {
   BulkImportRequest,
   Datasource,
-<<<<<<< HEAD
   FieldSchema,
-  ImportRowsRequest,
-  ImportRowsResponse,
-=======
->>>>>>> 7825a568
   ManyToManyRelationshipFieldMetadata,
   ManyToOneRelationshipFieldMetadata,
   OneToManyRelationshipFieldMetadata,
@@ -391,11 +386,7 @@
   return tableToDelete
 }
 
-<<<<<<< HEAD
-export async function bulkImport(ctx: UserCtx<ImportRowsRequest, ImportRowsResponse>) {
-=======
 export async function bulkImport(ctx: UserCtx<BulkImportRequest>) {
->>>>>>> 7825a568
   const table = await sdk.tables.getTable(ctx.params.tableId)
   const { rows } = ctx.request.body
   const schema = table.schema
