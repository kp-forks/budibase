--- conflicted
+++ resolved
@@ -17,13 +17,8 @@
         "node_modules"
       )
 
-<<<<<<< HEAD
       if (ctx.isDev) {
-        appDirectory = "/tmp/.budibase"
-=======
-      if (isDev) {
         appDirectory = budibaseTempDir()
->>>>>>> 1a1d5451
       }
 
       const componentJson = require(join(
