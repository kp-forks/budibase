import {
  ViewName,
  generateMemoryViewID,
  getMemoryViewParams,
  SEPARATOR,
} from "../../../db/utils"
import env from "../../../environment"
import { context } from "@budibase/backend-core"
import viewBuilder from "./viewBuilder"
<<<<<<< HEAD
import { Database, DocumentType } from "@budibase/types"
=======
import { Database, DBView, DesignDocument, InMemoryView } from "@budibase/types"
>>>>>>> a1c3f827

export async function getView(viewName: string) {
  const db = context.getAppDB()
  if (env.SELF_HOSTED) {
    const designDoc = await db.get<DesignDocument>("_design/database")
    return designDoc.views?.[viewName]
  } else {
    // This is a table view, don't read the view from the DB
    if (viewName.startsWith(DocumentType.TABLE + SEPARATOR)) {
      return null
    }

    try {
      const viewDoc = await db.get<InMemoryView>(generateMemoryViewID(viewName))
      return viewDoc.view
    } catch (err: any) {
      // Return null when PouchDB doesn't found the view
      if (err.status === 404) {
        return null
      }

      throw err
    }
  }
}

export async function getViews(): Promise<DBView[]> {
  const db = context.getAppDB()
  const response: DBView[] = []
  if (env.SELF_HOSTED) {
    const designDoc = await db.get<DesignDocument>("_design/database")
    for (let name of Object.keys(designDoc.views || {})) {
      // Only return custom views, not built ins
      const viewNames = Object.values(ViewName) as string[]
      if (viewNames.indexOf(name) !== -1) {
        continue
      }
      const view = designDoc.views?.[name]
      if (view) {
        response.push({
          name,
          ...view,
        })
      }
    }
  } else {
    const views = (
      await db.allDocs<InMemoryView>(
        getMemoryViewParams({
          include_docs: true,
        })
      )
    ).rows.map(row => row.doc!)
    for (let viewDoc of views) {
      response.push({
        name: viewDoc.name,
        ...viewDoc.view,
      })
    }
  }
  return response
}

export async function saveView(
  originalName: string | null,
  viewName: string,
  viewTemplate: DBView
) {
  const db = context.getAppDB()
  if (env.SELF_HOSTED) {
    const designDoc = await db.get<DesignDocument>("_design/database")
    designDoc.views = {
      ...designDoc.views,
      [viewName]: viewTemplate,
    }
    // view has been renamed
    if (originalName) {
      delete designDoc.views[originalName]
    }
    await db.put(designDoc)
  } else {
    const id = generateMemoryViewID(viewName)
    const originalId = originalName ? generateMemoryViewID(originalName) : null
    const viewDoc: InMemoryView = {
      _id: id,
      view: viewTemplate,
      name: viewName,
      tableId: viewTemplate.meta!.tableId,
    }
    try {
      const old = await db.get<InMemoryView>(id)
      if (originalId) {
        const originalDoc = await db.get<InMemoryView>(originalId)
        await db.remove(originalDoc._id!, originalDoc._rev)
      }
      if (old && old._rev) {
        viewDoc._rev = old._rev
      }
    } catch (err) {
      // didn't exist, just skip
    }
    await db.put(viewDoc)
  }
}

export async function deleteView(viewName: string) {
  const db = context.getAppDB()
  if (env.SELF_HOSTED) {
    const designDoc = await db.get<DesignDocument>("_design/database")
    const view = designDoc.views?.[viewName]
    delete designDoc.views?.[viewName]
    await db.put(designDoc)
    return view
  } else {
    const id = generateMemoryViewID(viewName)
    const viewDoc = await db.get<InMemoryView>(id)
    await db.remove(viewDoc._id!, viewDoc._rev)
    return viewDoc.view
  }
}

export async function migrateToInMemoryView(db: Database, viewName: string) {
  // delete the view initially
  const designDoc = await db.get<DesignDocument>("_design/database")
  const meta = designDoc.views?.[viewName].meta
  if (!meta) {
    throw new Error("Unable to migrate view - no metadata")
  }
  // run the view back through the view builder to update it
  const view = viewBuilder(meta)
  delete designDoc.views?.[viewName]
  await db.put(designDoc)
  await saveView(null, viewName, view)
}

export async function migrateToDesignView(db: Database, viewName: string) {
  let view = await db.get<InMemoryView>(generateMemoryViewID(viewName))
  const designDoc = await db.get<DesignDocument>("_design/database")
  const meta = view.view.meta
  if (!meta) {
    throw new Error("Unable to migrate view - no metadata")
  }
  if (!designDoc.views) {
    designDoc.views = {}
  }
  designDoc.views[viewName] = viewBuilder(meta)
  await db.put(designDoc)
  await db.remove(view._id!, view._rev)
}

export async function getFromDesignDoc(db: Database, viewName: string) {
  const designDoc = await db.get<DesignDocument>("_design/database")
  let view = designDoc.views?.[viewName]
  if (view == null) {
    throw { status: 404, message: "Unable to get view" }
  }
  return view
}

export async function getFromMemoryDoc(
  db: Database,
  viewName: string
): Promise<DBView> {
  let view = await db.get<InMemoryView>(generateMemoryViewID(viewName))
  if (view) {
    return view.view
  } else {
    throw { status: 404, message: "Unable to get view" }
  }
}<|MERGE_RESOLUTION|>--- conflicted
+++ resolved
@@ -7,11 +7,13 @@
 import env from "../../../environment"
 import { context } from "@budibase/backend-core"
 import viewBuilder from "./viewBuilder"
-<<<<<<< HEAD
-import { Database, DocumentType } from "@budibase/types"
-=======
-import { Database, DBView, DesignDocument, InMemoryView } from "@budibase/types"
->>>>>>> a1c3f827
+import {
+  Database,
+  DBView,
+  DocumentType,
+  DesignDocument,
+  InMemoryView,
+} from "@budibase/types"
 
 export async function getView(viewName: string) {
   const db = context.getAppDB()
