const CouchDB = require("../../db")
const {
  generateDatasourceID,
  getDatasourceParams,
  getQueryParams,
  DocumentTypes,
  BudibaseInternalDB,
  getTableParams,
} = require("../../db/utils")
const { BuildSchemaErrors, InvalidColumns } = require("../../constants")
const { integrations } = require("../../integrations")
const { getDatasourceAndQuery } = require("./row/utils")
<<<<<<< HEAD
const AWS = require("aws-sdk")
const env = require("../../environment")
const AWS_REGION = env.AWS_REGION ? env.AWS_REGION : "eu-west-1"
=======
const { invalidateDynamicVariables } = require("../../threads/utils")
>>>>>>> addcdf8b

exports.fetch = async function (ctx) {
  const database = new CouchDB(ctx.appId)

  // Get internal tables
  const db = new CouchDB(ctx.appId)
  const internalTables = await db.allDocs(
    getTableParams(null, {
      include_docs: true,
    })
  )
  const internal = internalTables.rows.map(row => row.doc)

  const bbInternalDb = {
    ...BudibaseInternalDB,
    entities: internal,
  }

  // Get external datasources
  const datasources = (
    await database.allDocs(
      getDatasourceParams(null, {
        include_docs: true,
      })
    )
  ).rows.map(row => row.doc)

  ctx.body = [bbInternalDb, ...datasources]
}

exports.buildSchemaFromDb = async function (ctx) {
  const db = new CouchDB(ctx.appId)
  const datasource = await db.get(ctx.params.datasourceId)

  const { tables, error } = await buildSchemaHelper(datasource)
  datasource.entities = tables

  const dbResp = await db.put(datasource)
  datasource._rev = dbResp.rev

  const response = { datasource }
  if (error) {
    response.error = error
  }
  ctx.body = response
}

/**
 * Check for variables that have been updated or removed and invalidate them.
 */
const invalidateVariables = async (existingDatasource, updatedDatasource) => {
  const existingVariables = existingDatasource.config.dynamicVariables
  const updatedVariables = updatedDatasource.config.dynamicVariables
  const toInvalidate = []

  if (!existingVariables) {
    return
  }

  if (!updatedVariables) {
    // invalidate all
    toInvalidate.push(...existingVariables)
  } else {
    // invaldate changed / removed
    existingVariables.forEach(existing => {
      const unchanged = updatedVariables.find(
        updated =>
          existing.name === updated.name &&
          existing.queryId === updated.queryId &&
          existing.value === updated.value
      )
      if (!unchanged) {
        toInvalidate.push(existing)
      }
    })
  }
  await invalidateDynamicVariables(toInvalidate)
}

exports.update = async function (ctx) {
  const db = new CouchDB(ctx.appId)
  const datasourceId = ctx.params.datasourceId
  let datasource = await db.get(datasourceId)
  await invalidateVariables(datasource, ctx.request.body)
  datasource = { ...datasource, ...ctx.request.body }

  const response = await db.put(datasource)
  datasource._rev = response.rev

  // Drain connection pools when configuration is changed
  if (datasource.source) {
    const source = integrations[datasource.source]
    if (source && source.pool) {
      await source.pool.end()
    }
  }

  ctx.status = 200
  ctx.message = "Datasource saved successfully."
  ctx.body = { datasource }
}

exports.save = async function (ctx) {
  const db = new CouchDB(ctx.appId)
  const plus = ctx.request.body.datasource.plus
  const fetchSchema = ctx.request.body.fetchSchema

  const datasource = {
    _id: generateDatasourceID({ plus }),
    type: plus ? DocumentTypes.DATASOURCE_PLUS : DocumentTypes.DATASOURCE,
    ...ctx.request.body.datasource,
  }

  let schemaError = null
  if (fetchSchema) {
    const { tables, error } = await buildSchemaHelper(datasource)
    schemaError = error
    datasource.entities = tables
  }

  const dbResp = await db.put(datasource)
  datasource._rev = dbResp.rev

  // Drain connection pools when configuration is changed
  if (datasource.source) {
    const source = integrations[datasource.source]
    if (source && source.pool) {
      await source.pool.end()
    }
  }

  const response = { datasource }
  if (schemaError) {
    response.error = schemaError
  }
  ctx.body = response
}

exports.destroy = async function (ctx) {
  const db = new CouchDB(ctx.appId)

  // Delete all queries for the datasource
  const queries = await db.allDocs(
    getQueryParams(ctx.params.datasourceId, null)
  )
  await db.bulkDocs(
    queries.rows.map(row => ({
      _id: row.id,
      _rev: row.value.rev,
      _deleted: true,
    }))
  )

  // delete the datasource
  await db.remove(ctx.params.datasourceId, ctx.params.revId)

  ctx.message = `Datasource deleted.`
  ctx.status = 200
}

exports.find = async function (ctx) {
  const database = new CouchDB(ctx.appId)
  ctx.body = await database.get(ctx.params.datasourceId)
}

// dynamic query functionality
exports.query = async function (ctx) {
  const queryJson = ctx.request.body
  try {
    ctx.body = await getDatasourceAndQuery(ctx.appId, queryJson)
  } catch (err) {
    ctx.throw(400, err)
  }
}

exports.getSignedS3URL = async function (ctx) {
  const { datasourceId, bucket, key } = ctx.request.body || {}
  if (!datasourceId || !bucket || !key) {
    ctx.throw(400, "datasourceId, bucket and key must be specified")
    return
  }
  const database = new CouchDB(ctx.appId)
  const datasource = await database.get(datasourceId)
  if (!datasource) {
    ctx.throw(400, "The specified datasource could not be found")
    return
  }
  let signedUrl
  try {
    const s3 = new AWS.S3({
      region: AWS_REGION,
      accessKeyId: datasource?.config?.accessKeyId,
      secretAccessKey: datasource?.config?.secretAccessKey,
      apiVersion: "2006-03-01",
      signatureVersion: "v4",
    })
    const params = { Bucket: bucket, Key: key }
    signedUrl = s3.getSignedUrl("putObject", params)
  } catch (error) {
    ctx.throw(400, error)
  }
  ctx.body = { signedUrl }
}

function getErrorTables(errors, errorType) {
  return Object.entries(errors)
    .filter(entry => entry[1] === errorType)
    .map(([name]) => name)
}

function updateError(error, newError, tables) {
  if (!error) {
    error = ""
  }
  if (error.length > 0) {
    error += "\n"
  }
  error += `${newError} ${tables.join(", ")}`
  return error
}

const buildSchemaHelper = async datasource => {
  const Connector = integrations[datasource.source]

  // Connect to the DB and build the schema
  const connector = new Connector(datasource.config)
  await connector.buildSchema(datasource._id, datasource.entities)
  datasource.entities = connector.tables

  // make sure they all have a display name selected
  for (let entity of Object.values(datasource.entities)) {
    if (entity.primaryDisplay) {
      continue
    }
    const notAutoColumn = Object.values(entity.schema).find(
      schema => !schema.autocolumn
    )
    if (notAutoColumn) {
      entity.primaryDisplay = notAutoColumn.name
    }
  }

  const errors = connector.schemaErrors
  let error = null
  if (errors && Object.keys(errors).length > 0) {
    const noKey = getErrorTables(errors, BuildSchemaErrors.NO_KEY)
    const invalidCol = getErrorTables(errors, BuildSchemaErrors.INVALID_COLUMN)
    if (noKey.length) {
      error = updateError(
        error,
        "No primary key constraint found for the following:",
        noKey
      )
    }
    if (invalidCol.length) {
      const invalidCols = Object.values(InvalidColumns).join(", ")
      error = updateError(
        error,
        `Cannot use columns ${invalidCols} found in following:`,
        invalidCol
      )
    }
  }
  return { tables: connector.tables, error }
}<|MERGE_RESOLUTION|>--- conflicted
+++ resolved
@@ -10,13 +10,7 @@
 const { BuildSchemaErrors, InvalidColumns } = require("../../constants")
 const { integrations } = require("../../integrations")
 const { getDatasourceAndQuery } = require("./row/utils")
-<<<<<<< HEAD
-const AWS = require("aws-sdk")
-const env = require("../../environment")
-const AWS_REGION = env.AWS_REGION ? env.AWS_REGION : "eu-west-1"
-=======
 const { invalidateDynamicVariables } = require("../../threads/utils")
->>>>>>> addcdf8b
 
 exports.fetch = async function (ctx) {
   const database = new CouchDB(ctx.appId)
@@ -192,35 +186,6 @@
   }
 }
 
-exports.getSignedS3URL = async function (ctx) {
-  const { datasourceId, bucket, key } = ctx.request.body || {}
-  if (!datasourceId || !bucket || !key) {
-    ctx.throw(400, "datasourceId, bucket and key must be specified")
-    return
-  }
-  const database = new CouchDB(ctx.appId)
-  const datasource = await database.get(datasourceId)
-  if (!datasource) {
-    ctx.throw(400, "The specified datasource could not be found")
-    return
-  }
-  let signedUrl
-  try {
-    const s3 = new AWS.S3({
-      region: AWS_REGION,
-      accessKeyId: datasource?.config?.accessKeyId,
-      secretAccessKey: datasource?.config?.secretAccessKey,
-      apiVersion: "2006-03-01",
-      signatureVersion: "v4",
-    })
-    const params = { Bucket: bucket, Key: key }
-    signedUrl = s3.getSignedUrl("putObject", params)
-  } catch (error) {
-    ctx.throw(400, error)
-  }
-  ctx.body = { signedUrl }
-}
-
 function getErrorTables(errors, errorType) {
   return Object.entries(errors)
     .filter(entry => entry[1] === errorType)
