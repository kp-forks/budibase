--- conflicted
+++ resolved
@@ -44,13 +44,9 @@
 
   const config = await sdk.oauth2.create(newConfig)
   ctx.status = 201
-<<<<<<< HEAD
   ctx.body = {
     config: toFetchOAuth2ConfigsResponse(config),
   }
-=======
-  ctx.body = { config }
->>>>>>> e4eb09b2
 }
 
 export async function edit(
@@ -61,7 +57,6 @@
     id: ctx.params.id,
     name: body.name,
     url: body.url,
-<<<<<<< HEAD
     clientId: body.clientId,
     clientSecret: body.clientSecret,
   }
@@ -70,14 +65,31 @@
   ctx.body = {
     config: toFetchOAuth2ConfigsResponse(config),
   }
-=======
+}
+
+export async function remove(
+  ctx: Ctx<UpsertOAuth2ConfigRequest, UpsertOAuth2ConfigResponse>
+) {
+  const configToRemove = ctx.params.id
+
+  await sdk.oauth2.remove(configToRemove)
+  ctx.status = 204
+}
+
+export async function edit(
+  ctx: Ctx<UpsertOAuth2ConfigRequest, UpsertOAuth2ConfigResponse>
+) {
+  const { body } = ctx.request
+  const toUpdate: RequiredKeys<OAuth2Config> = {
+    id: ctx.params.id,
+    name: body.name,
+    url: body.url,
     clientId: ctx.clientId,
     clientSecret: ctx.clientSecret,
   }
 
   const config = await sdk.oauth2.update(toUpdate)
   ctx.body = { config }
->>>>>>> e4eb09b2
 }
 
 export async function remove(
