--- conflicted
+++ resolved
@@ -119,7 +119,8 @@
   // filter out fields which cannot be keys
   const fieldNames = Object.entries(table.schema)
     .filter(schema => primaryOptions.find(val => val === schema[1].type))
-    .map(([fieldName]) => fieldName)
+    // map to fieldName
+    .map(entry => entry[0])
   const iterateObject = (obj: { [key: string]: any }) => {
     for (let [field, value] of Object.entries(obj)) {
       if (fieldNames.find(name => name === field) && isRowId(value)) {
@@ -311,7 +312,7 @@
     const primaryKey = table.primary[0]
     // make a new request to get the row with all its relationships
     // we need this to work out if any relationships need removed
-    for (let field of Object.values(table.schema)) {
+    for (let field of Object.values(table.schema) as FieldSchema[]) {
       if (
         field.type !== FieldTypes.LINK ||
         !field.fieldName ||
@@ -445,9 +446,6 @@
     await Promise.all(promises)
   }
 
-<<<<<<< HEAD
-  async run(config: RunConfig) {
-=======
   /**
    * This function is a bit crazy, but the exact purpose of it is to protect against the scenario in which
    * you have column overlap in relationships, e.g. we join a few different tables and they all have the
@@ -484,7 +482,6 @@
   }
 
   async run(config: RunConfig): Promise<ExternalRequestReturnType<T>> {
->>>>>>> fe48037c
     const { operation, tableId } = this
     let { datasourceId, tableName } = breakExternalTableId(tableId)
     if (!tableName) {
@@ -517,7 +514,9 @@
           delete sort?.[sortColumn]
           break
         case FieldType.NUMBER:
-          sort[sortColumn].type = SortType.number
+          if (sort && sort[sortColumn]) {
+            sort[sortColumn].type = SortType.number
+          }
           break
       }
     }
