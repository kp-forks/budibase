import {
  UserCtx,
  ViewV2,
  SearchRowResponse,
  SearchViewRowRequest,
<<<<<<< HEAD
  SearchFilterKey,
  LogicalOperator,
  SearchFilter,
=======
>>>>>>> d0ca6c23
} from "@budibase/types"
import sdk from "../../../sdk"
import { context } from "@budibase/backend-core"

export async function searchView(
  ctx: UserCtx<SearchViewRowRequest, SearchRowResponse>
) {
  const { viewId } = ctx.params

  const view: ViewV2 = await sdk.views.get(viewId)
  if (!view) {
    ctx.throw(404, `View ${viewId} not found`)
  }
  if (view.version !== 2) {
    ctx.throw(400, `This method only supports viewsV2`)
  }

  const { body } = ctx.request

<<<<<<< HEAD
  const sqsEnabled = await features.flags.isEnabled("SQS")
  const supportsLogicalOperators = isExternalTableID(view.tableId) || sqsEnabled

  // Enrich saved query with ephemeral query params.
  // We prevent searching on any fields that are saved as part of the query, as
  // that could let users find rows they should not be allowed to access.
  let query = supportsLogicalOperators
    ? dataFilters.buildQuery(view.query)
    : dataFilters.buildQueryLegacy(view.query)

  delete query?.onEmptyFilter

  if (body.query) {
    // Delete extraneous search params that cannot be overridden
    delete body.query.onEmptyFilter

    if (!supportsLogicalOperators) {
      // In the unlikely event that a Grouped Filter is in a non-SQS environment
      // It needs to be ignored entirely
      let queryFilters: SearchFilter[] = Array.isArray(view.query)
        ? view.query
        : []

      // Extract existing fields
      const existingFields =
        queryFilters
          ?.filter(filter => filter.field)
          .map(filter => db.removeKeyNumbering(filter.field)) || []

      // Carry over filters for unused fields
      Object.keys(body.query).forEach(key => {
        const operator = key as Exclude<SearchFilterKey, LogicalOperator>
        Object.keys(body.query[operator] || {}).forEach(field => {
          if (query && !existingFields.includes(db.removeKeyNumbering(field))) {
            query[operator]![field] = body.query[operator]![field]
          }
        })
      })
    } else {
      const conditions = query ? [query] : []
      query = {
        $and: {
          conditions: [...conditions, body.query],
        },
      }
    }
  }

  await context.ensureSnippetContext(true)

  const enrichedQuery = await enrichSearchContext(query || {}, {
    user: sdk.users.getUserContextBindings(ctx.user),
  })

  const result = await sdk.rows.search({
    viewId: view.id,
    tableId: view.tableId,
    query: enrichedQuery,
    ...getSortOptions(body, view),
    limit: body.limit,
    bookmark: body.bookmark,
    paginate: body.paginate,
    countRows: body.countRows,
  })
=======
  await context.ensureSnippetContext(true)

  const result = await sdk.rows.search(
    {
      viewId: view.id,
      tableId: view.tableId,
      query: body.query,
      ...getSortOptions(body, view),
      limit: body.limit,
      bookmark: body.bookmark,
      paginate: body.paginate,
      countRows: body.countRows,
    },
    {
      user: sdk.users.getUserContextBindings(ctx.user),
    }
  )
>>>>>>> d0ca6c23

  result.rows.forEach(r => (r._viewId = view.id))
  ctx.body = result
}

function getSortOptions(request: SearchViewRowRequest, view: ViewV2) {
  if (request.sort) {
    return {
      sort: request.sort,
      sortOrder: request.sortOrder,
      sortType: request.sortType,
    }
  }
  if (view.sort) {
    return {
      sort: view.sort.field,
      sortOrder: view.sort.order,
      sortType: view.sort.type,
    }
  }

  return {
    sort: undefined,
    sortOrder: undefined,
    sortType: undefined,
  }
}<|MERGE_RESOLUTION|>--- conflicted
+++ resolved
@@ -3,12 +3,6 @@
   ViewV2,
   SearchRowResponse,
   SearchViewRowRequest,
-<<<<<<< HEAD
-  SearchFilterKey,
-  LogicalOperator,
-  SearchFilter,
-=======
->>>>>>> d0ca6c23
 } from "@budibase/types"
 import sdk from "../../../sdk"
 import { context } from "@budibase/backend-core"
@@ -28,72 +22,6 @@
 
   const { body } = ctx.request
 
-<<<<<<< HEAD
-  const sqsEnabled = await features.flags.isEnabled("SQS")
-  const supportsLogicalOperators = isExternalTableID(view.tableId) || sqsEnabled
-
-  // Enrich saved query with ephemeral query params.
-  // We prevent searching on any fields that are saved as part of the query, as
-  // that could let users find rows they should not be allowed to access.
-  let query = supportsLogicalOperators
-    ? dataFilters.buildQuery(view.query)
-    : dataFilters.buildQueryLegacy(view.query)
-
-  delete query?.onEmptyFilter
-
-  if (body.query) {
-    // Delete extraneous search params that cannot be overridden
-    delete body.query.onEmptyFilter
-
-    if (!supportsLogicalOperators) {
-      // In the unlikely event that a Grouped Filter is in a non-SQS environment
-      // It needs to be ignored entirely
-      let queryFilters: SearchFilter[] = Array.isArray(view.query)
-        ? view.query
-        : []
-
-      // Extract existing fields
-      const existingFields =
-        queryFilters
-          ?.filter(filter => filter.field)
-          .map(filter => db.removeKeyNumbering(filter.field)) || []
-
-      // Carry over filters for unused fields
-      Object.keys(body.query).forEach(key => {
-        const operator = key as Exclude<SearchFilterKey, LogicalOperator>
-        Object.keys(body.query[operator] || {}).forEach(field => {
-          if (query && !existingFields.includes(db.removeKeyNumbering(field))) {
-            query[operator]![field] = body.query[operator]![field]
-          }
-        })
-      })
-    } else {
-      const conditions = query ? [query] : []
-      query = {
-        $and: {
-          conditions: [...conditions, body.query],
-        },
-      }
-    }
-  }
-
-  await context.ensureSnippetContext(true)
-
-  const enrichedQuery = await enrichSearchContext(query || {}, {
-    user: sdk.users.getUserContextBindings(ctx.user),
-  })
-
-  const result = await sdk.rows.search({
-    viewId: view.id,
-    tableId: view.tableId,
-    query: enrichedQuery,
-    ...getSortOptions(body, view),
-    limit: body.limit,
-    bookmark: body.bookmark,
-    paginate: body.paginate,
-    countRows: body.countRows,
-  })
-=======
   await context.ensureSnippetContext(true)
 
   const result = await sdk.rows.search(
@@ -111,7 +39,6 @@
       user: sdk.users.getUserContextBindings(ctx.user),
     }
   )
->>>>>>> d0ca6c23
 
   result.rows.forEach(r => (r._viewId = view.id))
   ctx.body = result
