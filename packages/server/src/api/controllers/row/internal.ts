import * as linkRows from "../../../db/linkedRows"
import {
  generateRowID,
  getRowParams,
  getTableIDFromRowID,
  DocumentType,
  InternalTables,
} from "../../../db/utils"
import * as userController from "../user"
import {
  inputProcessing,
  outputProcessing,
  cleanupAttachments,
} from "../../../utilities/rowProcessor"
import { FieldTypes } from "../../../constants"
<<<<<<< HEAD
import { validate as rowValidate, findRow, cleanExportRows } from "./utils"
=======
import * as utils from "./utils"
>>>>>>> 27686496
import { fullSearch, paginatedSearch } from "./internalSearch"
import { getGlobalUsersFromMetadata } from "../../../utilities/global"
import * as inMemoryViews from "../../../db/inMemoryView"
import env from "../../../environment"
import {
  migrateToInMemoryView,
  migrateToDesignView,
  getFromDesignDoc,
  getFromMemoryDoc,
} from "../view/utils"
import { cloneDeep } from "lodash/fp"
import { context, db as dbCore } from "@budibase/backend-core"
import { finaliseRow, updateRelatedFormula } from "./staticFormula"
import * as exporters from "../view/exporters"
import { apiFileReturn } from "../../../utilities/fileSystem"
import {
  Ctx,
  UserCtx,
  Database,
  LinkDocumentValue,
  Row,
  Table,
} from "@budibase/types"

const CALCULATION_TYPES = {
  SUM: "sum",
  COUNT: "count",
  STATS: "stats",
}

async function getView(db: Database, viewName: string) {
  let mainGetter = env.SELF_HOSTED ? getFromDesignDoc : getFromMemoryDoc
  let secondaryGetter = env.SELF_HOSTED ? getFromMemoryDoc : getFromDesignDoc
  let migration = env.SELF_HOSTED ? migrateToDesignView : migrateToInMemoryView
  let viewInfo,
    migrate = false
  try {
    viewInfo = await mainGetter(db, viewName)
  } catch (err: any) {
    // check if it can be retrieved from design doc (needs migrated)
    if (err.status !== 404) {
      viewInfo = null
    } else {
      viewInfo = await secondaryGetter(db, viewName)
      migrate = !!viewInfo
    }
  }
  if (migrate) {
    await migration(db, viewName)
  }
  if (!viewInfo) {
    throw "View does not exist."
  }
  return viewInfo
}

async function getRawTableData(ctx: Ctx, db: Database, tableId: string) {
  let rows
  if (tableId === InternalTables.USER_METADATA) {
    await userController.fetchMetadata(ctx)
    rows = ctx.body
  } else {
    const response = await db.allDocs(
      getRowParams(tableId, null, {
        include_docs: true,
      })
    )
    rows = response.rows.map(row => row.doc)
  }
  return rows as Row[]
}

export async function patch(ctx: UserCtx) {
  const db = context.getAppDB()
  const inputs = ctx.request.body
  const tableId = inputs.tableId
  const isUserTable = tableId === InternalTables.USER_METADATA
  let oldRow
  try {
    let dbTable = await db.get(tableId)
    oldRow = await outputProcessing(
      dbTable,
      await utils.findRow(ctx, tableId, inputs._id)
    )
  } catch (err) {
    if (isUserTable) {
      // don't include the rev, it'll be the global rev
      // this time
      oldRow = {
        _id: inputs._id,
      }
    } else {
      throw "Row does not exist"
    }
  }
  let dbTable = await db.get(tableId)
  // need to build up full patch fields before coerce
  let combinedRow: any = cloneDeep(oldRow)
  for (let key of Object.keys(inputs)) {
    if (!dbTable.schema[key]) continue
    combinedRow[key] = inputs[key]
  }

  // this returns the table and row incase they have been updated
  let { table, row } = inputProcessing(ctx.user, dbTable, combinedRow)
  const validateResult = await utils.validate({
    row,
    table,
  })

  if (!validateResult.valid) {
    ctx.throw(400, { validation: validateResult.errors })
  }

  // returned row is cleaned and prepared for writing to DB
  row = (await linkRows.updateLinks({
    eventType: linkRows.EventType.ROW_UPDATE,
    row,
    tableId: row.tableId,
    table,
  })) as Row
  // check if any attachments removed
  await cleanupAttachments(table, { oldRow, row })

  if (isUserTable) {
    // the row has been updated, need to put it into the ctx
    ctx.request.body = row
    await userController.updateMetadata(ctx)
    return { row: ctx.body, table }
  }

  return finaliseRow(table, row, {
    oldTable: dbTable,
    updateFormula: true,
  })
}

export async function save(ctx: UserCtx) {
  const db = context.getAppDB()
  let inputs = ctx.request.body
  inputs.tableId = ctx.params.tableId

  if (!inputs._rev && !inputs._id) {
    inputs._id = generateRowID(inputs.tableId)
  }

  // this returns the table and row incase they have been updated
  const dbTable = await db.get(inputs.tableId)
  let { table, row } = inputProcessing(ctx.user, dbTable, inputs)
  const validateResult = await utils.validate({
    row,
    table,
  })

  if (!validateResult.valid) {
    throw { validation: validateResult.errors }
  }

  // make sure link rows are up to date
  row = (await linkRows.updateLinks({
    eventType: linkRows.EventType.ROW_SAVE,
    row,
    tableId: row.tableId,
    table,
  })) as Row

  return finaliseRow(table, row, {
    oldTable: dbTable,
    updateFormula: true,
  })
}

export async function fetchView(ctx: Ctx) {
  const viewName = decodeURIComponent(ctx.params.viewName)

  // if this is a table view being looked for just transfer to that
  if (viewName.startsWith(DocumentType.TABLE)) {
    ctx.params.tableId = viewName
    return fetch(ctx)
  }

  const db = context.getAppDB()
  const { calculation, group, field } = ctx.query
  const viewInfo = await getView(db, viewName)
  let response
  if (env.SELF_HOSTED) {
    response = await db.query(`database/${viewName}`, {
      include_docs: !calculation,
      group: !!group,
    })
  } else {
    const tableId = viewInfo.meta.tableId
    const data = await getRawTableData(ctx, db, tableId)
    response = await inMemoryViews.runView(
      viewInfo,
      calculation as string,
      !!group,
      data
    )
  }

  let rows
  if (!calculation) {
    response.rows = response.rows.map(row => row.doc)
    let table
    try {
      table = await db.get(viewInfo.meta.tableId)
    } catch (err) {
      /* istanbul ignore next */
      table = {
        schema: {},
      }
    }
    rows = await outputProcessing(table, response.rows)
  }

  if (calculation === CALCULATION_TYPES.STATS) {
    response.rows = response.rows.map(row => ({
      group: row.key,
      field,
      ...row.value,
      avg: row.value.sum / row.value.count,
    }))
    rows = response.rows
  }

  if (
    calculation === CALCULATION_TYPES.COUNT ||
    calculation === CALCULATION_TYPES.SUM
  ) {
    rows = response.rows.map(row => ({
      group: row.key,
      field,
      value: row.value,
    }))
  }
  return rows
}

export async function fetch(ctx: Ctx) {
  const db = context.getAppDB()

  const tableId = ctx.params.tableId
  let table = await db.get(tableId)
  let rows = await getRawTableData(ctx, db, tableId)
  return outputProcessing(table, rows)
}

export async function find(ctx: Ctx) {
  const db = dbCore.getDB(ctx.appId)
  const table = await db.get(ctx.params.tableId)
  let row = await utils.findRow(ctx, ctx.params.tableId, ctx.params.rowId)
  row = await outputProcessing(table, row)
  return row
}

export async function destroy(ctx: Ctx) {
  const db = context.getAppDB()
  const { _id } = ctx.request.body
  let row = await db.get(_id)
  let _rev = ctx.request.body._rev || row._rev

  if (row.tableId !== ctx.params.tableId) {
    throw "Supplied tableId doesn't match the row's tableId"
  }
  const table = await db.get(row.tableId)
  // update the row to include full relationships before deleting them
  row = await outputProcessing(table, row, { squash: false })
  // now remove the relationships
  await linkRows.updateLinks({
    eventType: linkRows.EventType.ROW_DELETE,
    row,
    tableId: row.tableId,
  })
  // remove any attachments that were on the row from object storage
  await cleanupAttachments(table, { row })
  // remove any static formula
  await updateRelatedFormula(table, row)

  let response
  if (ctx.params.tableId === InternalTables.USER_METADATA) {
    ctx.params = {
      id: _id,
    }
    await userController.destroyMetadata(ctx)
    response = ctx.body
  } else {
    response = await db.remove(_id, _rev)
  }
  return { response, row }
}

export async function bulkDestroy(ctx: Ctx) {
  const db = context.getAppDB()
  const tableId = ctx.params.tableId
  const table = await db.get(tableId)
  let { rows } = ctx.request.body

  // before carrying out any updates, make sure the rows are ready to be returned
  // they need to be the full rows (including previous relationships) for automations
  const processedRows = (await outputProcessing(table, rows, {
    squash: false,
  })) as Row[]

  // remove the relationships first
  let updates: Promise<any>[] = processedRows.map(row =>
    linkRows.updateLinks({
      eventType: linkRows.EventType.ROW_DELETE,
      row,
      tableId: row.tableId,
    })
  )
  if (tableId === InternalTables.USER_METADATA) {
    updates = updates.concat(
      processedRows.map(row => {
        ctx.params = {
          id: row._id,
        }
        return userController.destroyMetadata(ctx)
      })
    )
  } else {
    await db.bulkDocs(processedRows.map(row => ({ ...row, _deleted: true })))
  }
  // remove any attachments that were on the rows from object storage
  await cleanupAttachments(table, { rows: processedRows })
  await updateRelatedFormula(table, processedRows)
  await Promise.all(updates)
  return { response: { ok: true }, rows: processedRows }
}

export async function search(ctx: Ctx) {
  // Fetch the whole table when running in cypress, as search doesn't work
  if (!env.COUCH_DB_URL && env.isCypress()) {
    return { rows: await fetch(ctx) }
  }

  const { tableId } = ctx.params
  const db = context.getAppDB()
  const { paginate, query, ...params } = ctx.request.body
  params.version = ctx.version
  params.tableId = tableId

  let table
  if (params.sort && !params.sortType) {
    table = await db.get(tableId)
    const schema = table.schema
    const sortField = schema[params.sort]
    params.sortType = sortField.type == "number" ? "number" : "string"
  }

  let response
  if (paginate) {
    response = await paginatedSearch(query, params)
  } else {
    response = await fullSearch(query, params)
  }

  // Enrich search results with relationships
  if (response.rows && response.rows.length) {
    // enrich with global users if from users table
    if (tableId === InternalTables.USER_METADATA) {
      response.rows = await getGlobalUsersFromMetadata(response.rows)
    }
    table = table || (await db.get(tableId))
    response.rows = await outputProcessing(table, response.rows)
  }

  return response
}

export async function validate(ctx: Ctx) {
  return utils.validate({
    tableId: ctx.params.tableId,
    row: ctx.request.body,
  })
}

export async function exportRows(ctx: Ctx) {
  const db = context.getAppDB()
  const table = await db.get(ctx.params.tableId)
  const rowIds = ctx.request.body.rows
  let format = ctx.query.format
  const { columns, query } = ctx.request.body

  let result
  if (rowIds) {
    let response = (
      await db.allDocs({
        include_docs: true,
        keys: rowIds,
      })
    ).rows.map(row => row.doc)

    result = await outputProcessing(table, response)
  } else if (query) {
    let searchResponse = await exports.search(ctx)
    result = searchResponse.rows
  }

  let rows: Row[] = []
  let schema = table.schema

  // // Filter data to only specified columns if required
  if (columns && columns.length) {
    for (let i = 0; i < result.length; i++) {
      rows[i] = {}
      for (let column of columns) {
        rows[i][column] = result[i][column]
      }
    }
  } else {
    rows = result
  }

  // @ts-ignore
  let exportRows = cleanExportRows(rows, schema, format, columns) //this isnt correct
  let headers = Object.keys(schema)

  // @ts-ignore
  const exporter = exporters[format]
  const filename = `export.${format}`

  // send down the file
  ctx.attachment(filename)
  return apiFileReturn(exporter(headers, exportRows))
}

export async function fetchEnrichedRow(ctx: Ctx) {
  const db = context.getAppDB()
  const tableId = ctx.params.tableId
  const rowId = ctx.params.rowId
  // need table to work out where links go in row
  let [table, row] = await Promise.all([
    db.get(tableId),
    utils.findRow(ctx, tableId, rowId),
  ])
  // get the link docs
  const linkVals = (await linkRows.getLinkDocuments({
    tableId,
    rowId,
  })) as LinkDocumentValue[]
  // look up the actual rows based on the ids
  let response = (
    await db.allDocs({
      include_docs: true,
      keys: linkVals.map(linkVal => linkVal.id),
    })
  ).rows.map(row => row.doc)
  // group responses by table
  let groups: any = {},
    tables: Record<string, Table> = {}
  for (let row of response) {
    if (!row.tableId) {
      row.tableId = getTableIDFromRowID(row._id)
    }
    const linkedTableId = row.tableId
    if (groups[linkedTableId] == null) {
      groups[linkedTableId] = [row]
      tables[linkedTableId] = await db.get(linkedTableId)
    } else {
      groups[linkedTableId].push(row)
    }
  }
  let linkedRows: Row[] = []
  for (let [tableId, rows] of Object.entries(groups)) {
    // need to include the IDs in these rows for any links they may have
    linkedRows = linkedRows.concat(
      await outputProcessing(tables[tableId], rows as Row[])
    )
  }

  // insert the link rows in the correct place throughout the main row
  for (let fieldName of Object.keys(table.schema)) {
    let field = table.schema[fieldName]
    if (field.type === FieldTypes.LINK) {
      // find the links that pertain to this field, get their indexes
      const linkIndexes = linkVals
        .filter(link => link.fieldName === fieldName)
        .map(link => linkVals.indexOf(link))
      // find the rows that the links state are linked to this field
      row[fieldName] = linkedRows.filter((linkRow, index) =>
        linkIndexes.includes(index)
      )
    }
  }
  return row
}<|MERGE_RESOLUTION|>--- conflicted
+++ resolved
@@ -13,11 +13,7 @@
   cleanupAttachments,
 } from "../../../utilities/rowProcessor"
 import { FieldTypes } from "../../../constants"
-<<<<<<< HEAD
-import { validate as rowValidate, findRow, cleanExportRows } from "./utils"
-=======
 import * as utils from "./utils"
->>>>>>> 27686496
 import { fullSearch, paginatedSearch } from "./internalSearch"
 import { getGlobalUsersFromMetadata } from "../../../utilities/global"
 import * as inMemoryViews from "../../../db/inMemoryView"
