--- conflicted
+++ resolved
@@ -292,7 +292,6 @@
     screens = await accessController.checkScreensAccess(screens, userRoleId)
   }
 
-<<<<<<< HEAD
   if (
     (await features.flags.isEnabled(FeatureFlag.WORKSPACE_APPS)) &&
     !isBuilder
@@ -308,13 +307,6 @@
       urlPath = urlPath.replace(`/${application.appId}/`, "/")
     }
 
-=======
-  if (await features.flags.isEnabled(FeatureFlag.WORKSPACE_APPS)) {
-    const urlPath = ctx.headers.referer
-      ? new URL(ctx.headers.referer).pathname
-      : "/"
-
->>>>>>> 88bc9564
     let allWorkspaceApps = await sdk.workspaceApps.fetch()
     // Sort decending to ensure we match the most strict, removing match conflicts
     allWorkspaceApps = allWorkspaceApps.sort((a, b) =>
@@ -324,20 +316,12 @@
     const matchedWorkspaceApp = allWorkspaceApps.find(a =>
       urlPath.startsWith(a.urlPrefix)
     )
-<<<<<<< HEAD
     if (!matchedWorkspaceApp) {
       ctx.throw("No matching workspace app found for URL path: " + urlPath, 404)
     }
     screens = screens.filter(s => s.workspaceAppId === matchedWorkspaceApp._id)
 
     application.navigation = matchedWorkspaceApp.navigation
-=======
-    if (matchedWorkspaceApp) {
-      screens = screens.filter(
-        s => s.workspaceAppId === matchedWorkspaceApp._id
-      )
-    }
->>>>>>> 88bc9564
   }
 
   const clientLibPath = objectStore.clientLibraryUrl(
