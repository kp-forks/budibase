import env from "../../environment"
import packageJson from "../../../package.json"
import {
  createLinkView,
  createRoutingView,
  createAllSearchIndex,
} from "../../db/views/staticViews"
import {
  getTemplateStream,
  createApp,
  deleteApp,
} from "../../utilities/fileSystem"
import {
  generateAppID,
  getLayoutParams,
  getScreenParams,
  generateDevAppID,
  DocumentTypes,
  AppStatus,
} from "../../db/utils"
const {
  BUILTIN_ROLE_IDS,
  AccessController,
} = require("@budibase/backend-core/roles")
import { BASE_LAYOUTS } from "../../constants/layouts"
import { cloneDeep } from "lodash/fp"
const { processObject } = require("@budibase/string-templates")
const { CacheKeys, bustCache } = require("@budibase/backend-core/cache")
const {
  getAllApps,
  isDevAppID,
  getProdAppID,
  Replication,
} = require("@budibase/backend-core/db")
import { USERS_TABLE_SCHEMA } from "../../constants"
import { removeAppFromUserRoles } from "../../utilities/workerRequests"
import { clientLibraryPath, stringToReadStream } from "../../utilities"
import { getAllLocks } from "../../utilities/redis"
import {
  updateClientLibrary,
  backupClientLibrary,
  revertClientLibrary,
} from "../../utilities/fileSystem/clientLibrary"
const { getTenantId, isMultiTenant } = require("@budibase/backend-core/tenancy")
import { syncGlobalUsers } from "./user"
const { app: appCache } = require("@budibase/backend-core/cache")
import { cleanupAutomations } from "../../automations/utils"
const {
  getAppDB,
  getProdAppDB,
  updateAppId,
} = require("@budibase/backend-core/context")
import { getUniqueRows } from "../../utilities/usageQuota/rows"
import { quotas } from "@budibase/pro"
import { errors, events } from "@budibase/backend-core"
import { App } from "@budibase/types"

const URL_REGEX_SLASH = /\/|\\/g

// utility function, need to do away with this
async function getLayouts() {
  const db = getAppDB()
  return (
    await db.allDocs(
      getLayoutParams(null, {
        include_docs: true,
      })
    )
  ).rows.map((row: any) => row.doc)
}

async function getScreens() {
  const db = getAppDB()
  return (
    await db.allDocs(
      getScreenParams(null, {
        include_docs: true,
      })
    )
  ).rows.map((row: any) => row.doc)
}

function getUserRoleId(ctx: any) {
  return !ctx.user.role || !ctx.user.role._id
    ? BUILTIN_ROLE_IDS.PUBLIC
    : ctx.user.role._id
}

export const getAppUrl = (ctx: any) => {
  // construct the url
  let url
  if (ctx.request.body.url) {
    // if the url is provided, use that
    url = encodeURI(ctx.request.body.url)
  } else if (ctx.request.body.name) {
    // otherwise use the name
    url = encodeURI(`${ctx.request.body.name}`)
  }
  if (url) {
    url = `/${url.replace(URL_REGEX_SLASH, "")}`.toLowerCase()
  }
  return url
}

const checkAppUrl = (ctx: any, apps: any, url: any, currentAppId?: string) => {
  if (currentAppId) {
    apps = apps.filter((app: any) => app.appId !== currentAppId)
  }
  if (apps.some((app: any) => app.url === url)) {
    ctx.throw(400, "App URL is already in use.")
  }
}

const checkAppName = (
  ctx: any,
  apps: any,
  name: any,
  currentAppId?: string
) => {
  // TODO: Replace with Joi
  if (!name) {
    ctx.throw(400, "Name is required")
  }
  if (currentAppId) {
    apps = apps.filter((app: any) => app.appId !== currentAppId)
  }
  if (apps.some((app: any) => app.name === name)) {
    ctx.throw(400, "App name is already in use.")
  }
}

async function createInstance(template: any) {
  const tenantId = isMultiTenant() ? getTenantId() : null
  const baseAppId = generateAppID(tenantId)
  const appId = generateDevAppID(baseAppId)
  await updateAppId(appId)

  const db = getAppDB()
  await db.put({
    _id: "_design/database",
    // view collation information, read before writing any complex views:
    // https://docs.couchdb.org/en/master/ddocs/views/collation.html#collation-specification
    views: {},
  })

  // NOTE: indexes need to be created before any tables/templates
  // add view for linked rows
  await createLinkView()
  await createRoutingView()
  await createAllSearchIndex()

  // replicate the template data to the instance DB
  // this is currently very hard to test, downloading and importing template files
  if (template && template.templateString) {
    const { ok } = await db.load(stringToReadStream(template.templateString))
    if (!ok) {
      throw "Error loading database dump from memory."
    }
  } else if (template && template.useTemplate === "true") {
    /* istanbul ignore next */
    const { ok } = await db.load(await getTemplateStream(template))
    if (!ok) {
      throw "Error loading database dump from template."
    }
  } else {
    // create the users table
    await db.put(USERS_TABLE_SCHEMA)
  }

  return { _id: appId }
}

export const fetch = async (ctx: any) => {
  const dev = ctx.query && ctx.query.status === AppStatus.DEV
  const all = ctx.query && ctx.query.status === AppStatus.ALL
  const apps = await getAllApps({ dev, all })

  // get the locks for all the dev apps
  if (dev || all) {
    const locks = await getAllLocks()
    for (let app of apps) {
      if (app.status !== "development") {
        continue
      }
      const lock = locks.find((lock: any) => lock.appId === app.appId)
      if (lock) {
        app.lockedBy = lock.user
      } else {
        // make sure its definitely not present
        delete app.lockedBy
      }
    }
  }

  ctx.body = apps
}

export const fetchAppDefinition = async (ctx: any) => {
  const layouts = await getLayouts()
  const userRoleId = getUserRoleId(ctx)
  const accessController = new AccessController()
  const screens = await accessController.checkScreensAccess(
    await getScreens(),
    userRoleId
  )
  ctx.body = {
    layouts,
    screens,
    libraries: ["@budibase/standard-components"],
  }
}

export const fetchAppPackage = async (ctx: any) => {
  const db = getAppDB()
  const application = await db.get(DocumentTypes.APP_METADATA)
  const layouts = await getLayouts()
  let screens = await getScreens()

  // Only filter screens if the user is not a builder
  if (!(ctx.user.builder && ctx.user.builder.global)) {
    const userRoleId = getUserRoleId(ctx)
    const accessController = new AccessController()
    screens = await accessController.checkScreensAccess(screens, userRoleId)
  }

  ctx.body = {
    application,
    screens,
    layouts,
    clientLibPath: clientLibraryPath(ctx.params.appId, application.version),
  }
}

const performAppCreate = async (ctx: any) => {
  const apps = await getAllApps({ dev: true })
  const name = ctx.request.body.name
  checkAppName(ctx, apps, name)
  const url = getAppUrl(ctx)
  checkAppUrl(ctx, apps, url)

  const { useTemplate, templateKey, templateString } = ctx.request.body
  const instanceConfig: any = {
    useTemplate,
    key: templateKey,
    templateString,
  }
  if (ctx.request.files && ctx.request.files.templateFile) {
    instanceConfig.file = ctx.request.files.templateFile
  }
  const instance = await createInstance(instanceConfig)
  const appId = instance._id

  const db = getAppDB()
  let _rev
  try {
    // if template there will be an existing doc
    const existing = await db.get(DocumentTypes.APP_METADATA)
    _rev = existing._rev
  } catch (err) {
    // nothing to do
  }
  const newApplication: App = {
    _id: DocumentTypes.APP_METADATA,
    _rev,
    appId: instance._id,
    type: "app",
    version: packageJson.version,
    componentLibraries: ["@budibase/standard-components"],
    name: name,
    url: url,
    template: ctx.request.body.template,
    instance: instance,
    tenantId: getTenantId(),
    updatedAt: new Date().toISOString(),
    createdAt: new Date().toISOString(),
    status: AppStatus.DEV,
  }
  const response = await db.put(newApplication, { force: true })
  newApplication._rev = response.rev

  // Only create the default home screens and layout if we aren't importing
  // an app
  if (useTemplate !== "true") {
    await createEmptyAppPackage(ctx, newApplication)
  }

  /* istanbul ignore next */
  if (!env.isTest()) {
    await createApp(appId)
  }

  await appCache.invalidateAppMetadata(appId, newApplication)
  return newApplication
}

const creationEvents = async (request: any, app: App) => {
  let creationFns: ((app: App) => Promise<void>)[] = []

  const body = request.body
  if (body.useTemplate === "true") {
    // from template
    if (body.templateKey && body.templateKey !== "undefined") {
      creationFns.push(a => events.app.templateImported(a, body.templateKey))
    }
    // from file
    else if (request.files?.templateFile) {
      creationFns.push(a => events.app.fileImported(a))
    }
    // unknown
    else {
      console.error("Could not determine template creation event")
    }
  }
  creationFns.push(a => events.app.created(a))

  for (let fn of creationFns) {
    await fn(app)
  }
}

const appPostCreate = async (ctx: any, app: App) => {
  await creationEvents(ctx.request, app)
  // app import & template creation
  if (ctx.request.body.useTemplate === "true") {
    const rows = await getUniqueRows([app.appId])
    const rowCount = rows ? rows.length : 0
    if (rowCount) {
      try {
        await quotas.addRows(rowCount)
      } catch (err: any) {
        if (err.code && err.code === errors.codes.USAGE_LIMIT_EXCEEDED) {
          // this import resulted in row usage exceeding the quota
          // delete the app
          // skip pre and post steps as no rows have been added to quotas yet
          ctx.params.appId = app.appId
          await destroyApp(ctx)
        }
        throw err
      }
    }
  }
}

export const create = async (ctx: any) => {
  const newApplication = await quotas.addApp(() => performAppCreate(ctx))
<<<<<<< HEAD
  await appPostCreate(ctx, newApplication)
=======
  await appPostCreate(ctx, newApplication.appId)
  await bustCache(CacheKeys.CHECKLIST)
>>>>>>> 857cd2d7
  ctx.body = newApplication
  ctx.status = 200
}

// This endpoint currently operates as a PATCH rather than a PUT
// Thus name and url fields are handled only if present
export const update = async (ctx: any) => {
  const apps = await getAllApps({ dev: true })
  // validation
  const name = ctx.request.body.name
  if (name) {
    checkAppName(ctx, apps, name, ctx.params.appId)
  }
  const url = getAppUrl(ctx)
  if (url) {
    checkAppUrl(ctx, apps, url, ctx.params.appId)
    ctx.request.body.url = url
  }

  const app = await updateAppPackage(ctx.request.body, ctx.params.appId)
  await events.app.updated(app)
  ctx.status = 200
  ctx.body = app
}

export const updateClient = async (ctx: any) => {
  // Get current app version
  const db = getAppDB()
  const application = await db.get(DocumentTypes.APP_METADATA)
  const currentVersion = application.version

  // Update client library and manifest
  if (!env.isTest()) {
    await backupClientLibrary(ctx.params.appId)
    await updateClientLibrary(ctx.params.appId)
  }

  // Update versions in app package
  const updatedToVersion = packageJson.version
  const appPackageUpdates = {
    version: updatedToVersion,
    revertableVersion: currentVersion,
  }
  const app = await updateAppPackage(appPackageUpdates, ctx.params.appId)
  await events.app.versionUpdated(app, currentVersion, updatedToVersion)
  ctx.status = 200
  ctx.body = app
}

export const revertClient = async (ctx: any) => {
  // Check app can be reverted
  const db = getAppDB()
  const application = await db.get(DocumentTypes.APP_METADATA)
  if (!application.revertableVersion) {
    ctx.throw(400, "There is no version to revert to")
  }

  // Update client library and manifest
  if (!env.isTest()) {
    await revertClientLibrary(ctx.params.appId)
  }

  // Update versions in app package
  const currentVersion = application.version
  const revertedToVersion = application.revertableVersion
  const appPackageUpdates = {
    version: revertedToVersion,
    revertableVersion: null,
  }
  const app = await updateAppPackage(appPackageUpdates, ctx.params.appId)
  await events.app.versionReverted(app, currentVersion, revertedToVersion)
  ctx.status = 200
  ctx.body = app
}

const destroyApp = async (ctx: any) => {
  let appId = ctx.params.appId
  let isUnpublish = ctx.query && ctx.query.unpublish

  if (isUnpublish) {
    appId = getProdAppID(appId)
  }

  const db = isUnpublish ? getProdAppDB() : getAppDB()
  const app = await db.get(DocumentTypes.APP_METADATA)
  const result = await db.destroy()

  if (isUnpublish) {
    await quotas.removePublishedApp()
    await events.app.unpublished(app)
  } else {
    await quotas.removeApp()
    await events.app.deleted(app)
  }

  /* istanbul ignore next */
  if (!env.isTest() && !isUnpublish) {
    await deleteApp(appId)
  }
  // automations only in production
  if (isUnpublish) {
    await cleanupAutomations(appId)
  }
  // remove app role when the dev app is deleted (no trace of app anymore)
  else {
    await removeAppFromUserRoles(ctx, appId)
  }
  await appCache.invalidateAppMetadata(appId)
  return result
}

const preDestroyApp = async (ctx: any) => {
  const rows = await getUniqueRows([ctx.params.appId])
  ctx.rowCount = rows.length
}

const postDestroyApp = async (ctx: any) => {
  const rowCount = ctx.rowCount
  if (rowCount) {
    await quotas.removeRows(rowCount)
  }
}

export const destroy = async (ctx: any) => {
  await preDestroyApp(ctx)
  const result = await destroyApp(ctx)
  await postDestroyApp(ctx)
  ctx.status = 200
  ctx.body = result
}

export const sync = async (ctx: any, next: any) => {
  if (env.DISABLE_AUTO_PROD_APP_SYNC) {
    ctx.status = 200
    ctx.body = {
      message:
        "App sync disabled. You can reenable with the DISABLE_AUTO_PROD_APP_SYNC environment variable.",
    }
    return next()
  }

  const appId = ctx.params.appId
  if (!isDevAppID(appId)) {
    ctx.throw(400, "This action cannot be performed for production apps")
  }

  // replicate prod to dev
  const prodAppId = getProdAppID(appId)

  try {
    // specific case, want to make sure setup is skipped
    const prodDb = getProdAppDB({ skip_setup: true })
    const info = await prodDb.info()
    if (info.error) throw info.error
  } catch (err) {
    // the database doesn't exist. Don't replicate
    ctx.status = 200
    ctx.body = {
      message: "App sync not required, app not deployed.",
    }
    return next()
  }

  const replication = new Replication({
    source: prodAppId,
    target: appId,
  })
  let error
  try {
    await replication.replicate({
      filter: function (doc: any) {
        return doc._id !== DocumentTypes.APP_METADATA
      },
    })
  } catch (err) {
    error = err
  } finally {
    await replication.close()
  }

  // sync the users
  await syncGlobalUsers()

  if (error) {
    ctx.throw(400, error)
  } else {
    ctx.body = {
      message: "App sync completed successfully.",
    }
  }
}

const updateAppPackage = async (appPackage: any, appId: any) => {
  const db = getAppDB()
  const application = await db.get(DocumentTypes.APP_METADATA)

  const newAppPackage = { ...application, ...appPackage }
  if (appPackage._rev !== application._rev) {
    newAppPackage._rev = application._rev
  }

  // the locked by property is attached by server but generated from
  // Redis, shouldn't ever store it
  delete newAppPackage.lockedBy

  await db.put(newAppPackage)
  // remove any cached metadata, so that it will be updated
  await appCache.invalidateAppMetadata(appId)
  return newAppPackage
}

const createEmptyAppPackage = async (ctx: any, app: any) => {
  const db = getAppDB()

  let screensAndLayouts = []
  for (let layout of BASE_LAYOUTS) {
    const cloned = cloneDeep(layout)
    screensAndLayouts.push(await processObject(cloned, app))
  }

  await db.bulkDocs(screensAndLayouts)
}<|MERGE_RESOLUTION|>--- conflicted
+++ resolved
@@ -343,12 +343,8 @@
 
 export const create = async (ctx: any) => {
   const newApplication = await quotas.addApp(() => performAppCreate(ctx))
-<<<<<<< HEAD
   await appPostCreate(ctx, newApplication)
-=======
-  await appPostCreate(ctx, newApplication.appId)
   await bustCache(CacheKeys.CHECKLIST)
->>>>>>> 857cd2d7
   ctx.body = newApplication
   ctx.status = 200
 }
