--- conflicted
+++ resolved
@@ -562,18 +562,11 @@
     // Redis, shouldn't ever store it
     delete newAppPackage.lockedBy
 
-<<<<<<< HEAD
-    const response = await db.put(newAppPackage)
+    await db.put(newAppPackage)
     // remove any cached metadata, so that it will be updated
     await appCache.invalidateAppMetadata(appId)
-    return response
+    return newAppPackage
   })
-=======
-  await db.put(newAppPackage)
-  // remove any cached metadata, so that it will be updated
-  await appCache.invalidateAppMetadata(appId)
-  return newAppPackage
->>>>>>> ee3fa582
 }
 
 const createEmptyAppPackage = async (ctx: any, app: any) => {
