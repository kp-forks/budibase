--- conflicted
+++ resolved
@@ -532,7 +532,10 @@
       }
     }
 
-<<<<<<< HEAD
+    if (!addSampleData && !(await sdk.workspaceApps.fetch()).length) {
+      await createDefaultWorkspaceApp()
+    }
+
     if (
       useTemplate &&
       (await features.flags.isEnabled(FeatureFlag.WORKSPACE_APPS))
@@ -546,10 +549,6 @@
       for (const automation of automations.filter(a => !a.disabled)) {
         await sdk.automations.update({ ...automation, disabled: true })
       }
-=======
-    if (!addSampleData && !(await sdk.workspaceApps.fetch()).length) {
-      await createDefaultWorkspaceApp()
->>>>>>> f1ca7f0b
     }
 
     await cache.app.invalidateAppMetadata(appId, newApplication)
