--- conflicted
+++ resolved
@@ -272,13 +272,8 @@
     )
   }
 
-<<<<<<< HEAD
-  // Only filter screens if the user is not a builder
-  const isBuilder = users.isBuilder(ctx.user, appId)
-=======
   // Only filter screens if the user is not a builder call
   const isBuilder = users.isBuilder(ctx.user, appId) && !utils.isClient(ctx)
->>>>>>> 98d55a70
   if (!isBuilder) {
     const userRoleId = getUserRoleId(ctx)
     const accessController = new roles.AccessController()
