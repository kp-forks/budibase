import { ObjectStoreBuckets } from "../../constants"
import { extractPluginTarball, loadJSFile } from "../../utilities/fileSystem"
import { getGlobalDB } from "@budibase/backend-core/tenancy"
import { generatePluginID, getPluginParams } from "../../db/utils"
import { uploadDirectory } from "@budibase/backend-core/objectStore"
import { PluginType, FileType } from "@budibase/types"
<<<<<<< HEAD
import { ClientAppSocket } from "../../app"
=======
import env from "../../environment"
>>>>>>> 881024ca

export async function getPlugins(type?: PluginType) {
  const db = getGlobalDB()
  const response = await db.allDocs(
    getPluginParams(null, {
      include_docs: true,
    })
  )
  const plugins = response.rows.map((row: any) => row.doc)
  if (type) {
    return plugins.filter((plugin: any) => plugin.schema?.type === type)
  } else {
    return plugins
  }
}

export async function upload(ctx: any) {
  const plugins: FileType[] =
    ctx.request.files.file.length > 1
      ? Array.from(ctx.request.files.file)
      : [ctx.request.files.file]
  try {
    let docs = []
    // can do single or multiple plugins
    for (let plugin of plugins) {
      const doc = await processPlugin(plugin)
      docs.push(doc)
    }
    ctx.body = {
      message: "Plugin(s) uploaded successfully",
      plugins: docs,
    }
  } catch (err: any) {
    const errMsg = err?.message ? err?.message : err
    ctx.throw(400, `Failed to import plugin: ${errMsg}`)
  }
}

export async function fetch(ctx: any) {
  ctx.body = await getPlugins()
}

export async function destroy(ctx: any) {}

export async function processPlugin(plugin: FileType) {
  if (!env.SELF_HOSTED) {
    throw new Error("Plugins not supported outside of self-host.")
  }
  const db = getGlobalDB()
  const { metadata, directory } = await extractPluginTarball(plugin)
  const version = metadata.package.version,
    name = metadata.package.name,
    description = metadata.package.description,
    hash = metadata.schema.hash

  // first open the tarball into tmp directory
  const bucketPath = `${name}/`
  const files = await uploadDirectory(
    ObjectStoreBuckets.PLUGINS,
    directory,
    bucketPath
  )
  const jsFile = files.find((file: any) => file.name.endsWith(".js"))
  if (!jsFile) {
    throw new Error(`Plugin missing .js file.`)
  }
  // validate the JS for a datasource
  if (metadata.schema.type === PluginType.DATASOURCE) {
    const js = loadJSFile(directory, jsFile.name)
    // TODO: this isn't safe - but we need full node environment
    // in future we should do this in a thread for safety
    try {
      eval(js)
    } catch (err: any) {
      const message = err?.message ? err.message : JSON.stringify(err)
      throw new Error(`JS invalid: ${message}`)
    }
  }
  const jsFileName = jsFile.name
  const pluginId = generatePluginID(name)

  // overwrite existing docs entirely if they exist
  let rev
  try {
    const existing = await db.get(pluginId)
    rev = existing._rev
  } catch (err) {
    rev = undefined
  }
  const doc = {
    _id: pluginId,
    _rev: rev,
    ...metadata,
    name,
    version,
    hash,
    description,
    jsUrl: `${bucketPath}${jsFileName}`,
  }
  const response = await db.put(doc)
  ClientAppSocket.emit("plugin-update", { name, hash })
  return {
    ...doc,
    _rev: response.rev,
  }
}<|MERGE_RESOLUTION|>--- conflicted
+++ resolved
@@ -4,11 +4,8 @@
 import { generatePluginID, getPluginParams } from "../../db/utils"
 import { uploadDirectory } from "@budibase/backend-core/objectStore"
 import { PluginType, FileType } from "@budibase/types"
-<<<<<<< HEAD
 import { ClientAppSocket } from "../../app"
-=======
 import env from "../../environment"
->>>>>>> 881024ca
 
 export async function getPlugins(type?: PluginType) {
   const db = getGlobalDB()
