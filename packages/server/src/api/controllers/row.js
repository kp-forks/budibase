--- conflicted
+++ resolved
@@ -264,11 +264,6 @@
     await usersController.fetch(ctx)
     rows = ctx.body
   } else {
-<<<<<<< HEAD
-    const db = new CouchDB(appId)
-
-=======
->>>>>>> dd1419f2
     const response = await db.allDocs(
       getRowParams(ctx.params.tableId, null, {
         include_docs: true,
