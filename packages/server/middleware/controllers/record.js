--- conflicted
+++ resolved
@@ -1,33 +1,19 @@
 const couchdb = require("../../db")
-<<<<<<< HEAD
-const {
-  events,
-  schemaValidator
-} = require("../../../common");
+const { schemaValidator } = require("@budibase/common")
 
 exports.save = async function(ctx) {
   const db = new CouchDB(ctx.params.instanceId);
   const record = ctx.request.body;
-=======
-const { schemaValidator } = require("@budibase/common")
-
-exports.save = async function(ctx) {
-  const db = couchdb.db.use(ctx.params.instanceId)
-  const record = ctx.request.body
->>>>>>> c8ee32e8
 
   // validation with ajv
   const model = await db.get(record.modelId)
   const validate = schemaValidator.compile(model.schema)
   const valid = validate(record)
 
-  const isUpdate = record._rev
-
   if (!valid) {
     ctx.status = 400
     ctx.body = {
       status: 400,
-<<<<<<< HEAD
       errors: validate.errors
     };
     return;
@@ -41,25 +27,12 @@
       message: "Record updated successfully.",
       status: 200,
       record: response
-=======
-      errors: validate.errors,
->>>>>>> c8ee32e8
     }
     return
   }
 
-<<<<<<< HEAD
-  const response = await db.post({
-    modelId: ctx.params.modelId,
-    type: "record",
-    ...record
-  })
-=======
-  //const existingRecord = record._rev && (await db.get(record._id))
->>>>>>> c8ee32e8
-
   record.type = "record"
-  const response = await db.insert(record)
+  const response = await db.post(record)
   record._rev = response.rev
   // await ctx.publish(events.recordApi.save.onRecordCreated, {
   //   record: record,
@@ -67,11 +40,10 @@
 
   ctx.body = record
   ctx.status = 200
-  ctx.message = `${model.name} ${isUpdate ? "updated" : "created"} successfully`
+  ctx.message = `${model.name} ${record._rev ? "updated" : "created"} successfully`
 }
 
 exports.fetch = async function(ctx) {
-<<<<<<< HEAD
   const db = new CouchDB(ctx.params.instanceId)
   const response = await db.query(
     `database/${ctx.params.viewName}`,
@@ -80,14 +52,6 @@
     }
   )
   ctx.body = response.rows.map(row => row.doc);
-=======
-  const db = couchdb.db.use(ctx.params.instanceId)
-  const viewName = `all_${ctx.params.modelId}`
-  const response = await db.view("database", viewName, {
-    include_docs: true,
-  })
-  ctx.body = response.rows.map(row => row.doc)
->>>>>>> c8ee32e8
 }
 
 exports.find = async function(ctx) {
@@ -96,13 +60,7 @@
 }
 
 exports.destroy = async function(ctx) {
-<<<<<<< HEAD
   const databaseId = ctx.params.instanceId;
   const db = new CouchDB(databaseId)
   ctx.body = await db.destroy(ctx.params.recordId, ctx.params.revId);
-};
-=======
-  const db = couchdb.db.use(ctx.params.instanceId)
-  ctx.body = await db.destroy(ctx.params.recordId, ctx.params.revId)
-}
->>>>>>> c8ee32e8
+};