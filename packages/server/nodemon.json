{
  "watch": ["src", "../backend-core", "../../../budibase-pro/packages/pro"],
  "ext": "js,ts,json",
<<<<<<< HEAD
  "ignore": [
    "src/**/*.spec.ts",
    "src/**/*.spec.js",
    "../backend-core/dist/**/*"
  ],
  "exec": "node ../../scripts/build && node ./dist/index.js"
=======
  "ignore": ["src/**/*.spec.ts", "src/**/*.spec.js", "../backend-core/dist/**/*"],
  "exec": "ts-node src/index.ts"
>>>>>>> 3f22bbf5
}<|MERGE_RESOLUTION|>--- conflicted
+++ resolved
@@ -1,15 +1,10 @@
 {
   "watch": ["src", "../backend-core", "../../../budibase-pro/packages/pro"],
   "ext": "js,ts,json",
-<<<<<<< HEAD
   "ignore": [
     "src/**/*.spec.ts",
     "src/**/*.spec.js",
     "../backend-core/dist/**/*"
   ],
   "exec": "node ../../scripts/build && node ./dist/index.js"
-=======
-  "ignore": ["src/**/*.spec.ts", "src/**/*.spec.js", "../backend-core/dist/**/*"],
-  "exec": "ts-node src/index.ts"
->>>>>>> 3f22bbf5
 }