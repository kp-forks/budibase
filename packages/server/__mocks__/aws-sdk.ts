import fs from "fs"
import { join } from "path"

const response = (body: any, extra?: any) => () => ({
  promise: () => body,
  ...extra,
})

<<<<<<< HEAD
  const response = (body: any, extra?: any) => () => ({
    promise: () => body,
    ...extra,
  })

  const DocumentClient = () => {
    // @ts-ignore
    this.put = jest.fn(response({}))
    // @ts-ignore
    this.query = jest.fn(
      response({
        Items: [],
      })
    )
    // @ts-ignore
    this.scan = jest.fn(
      response({
        Items: [
          {
            Name: "test",
          },
        ],
      })
    )
    // @ts-ignore
    this.get = jest.fn(response({}))
    // @ts-ignore
    this.update = jest.fn(response({}))
    // @ts-ignore
    this.delete = jest.fn(response({}))
  }

  const S3 = () => {
    // @ts-ignore
    this.listObjects = jest.fn(
      response({
        Contents: [],
      })
    )

    // @ts-ignore
    this.createBucket = jest.fn(
      response({
        Contents: {},
      })
    )

    // @ts-ignore
    this.deleteObjects = jest.fn(
      response({
        Contents: {},
      })
    )

    // @ts-ignore
    this.getSignedUrl = (operation, params) => {
      return `http://example.com/${params.Bucket}/${params.Key}`
    }

    // @ts-ignore
    this.headBucket = jest.fn(
      response({
        Contents: {},
      })
    )

    // @ts-ignore
    this.upload = jest.fn(
      response({
        Contents: {},
      })
    )

    // @ts-ignore
    this.getObject = jest.fn(
      response(
=======
class DocumentClient {
  put = jest.fn(response({}))
  query = jest.fn(
    response({
      Items: [],
    })
  )
  scan = jest.fn(
    response({
      Items: [
>>>>>>> ba7e63fb
        {
          Name: "test",
        },
      ],
    })
  )
  get = jest.fn(response({}))
  update = jest.fn(response({}))
  delete = jest.fn(response({}))
}

class S3 {
  listObjects = jest.fn(
    response({
      Contents: [],
    })
  )
  createBucket = jest.fn(
    response({
      Contents: {},
    })
  )
  deleteObjects = jest.fn(
    response({
      Contents: {},
    })
  )
  getSignedUrl = jest.fn((operation, params) => {
    return `http://example.com/${params.Bucket}/${params.Key}`
  })
  headBucket = jest.fn(
    response({
      Contents: {},
    })
  )
  upload = jest.fn(
    response({
      Contents: {},
    })
  )
  getObject = jest.fn(
    response(
      {
        Body: "",
      },
      {
        createReadStream: jest
          .fn()
          .mockReturnValue(fs.createReadStream(join(__dirname, "aws-sdk.ts"))),
      }
    )
  )
}

module.exports = {
  DynamoDB: {
    DocumentClient,
  },
  S3,
  config: {
    update: jest.fn(),
  },
}<|MERGE_RESOLUTION|>--- conflicted
+++ resolved
@@ -6,84 +6,6 @@
   ...extra,
 })
 
-<<<<<<< HEAD
-  const response = (body: any, extra?: any) => () => ({
-    promise: () => body,
-    ...extra,
-  })
-
-  const DocumentClient = () => {
-    // @ts-ignore
-    this.put = jest.fn(response({}))
-    // @ts-ignore
-    this.query = jest.fn(
-      response({
-        Items: [],
-      })
-    )
-    // @ts-ignore
-    this.scan = jest.fn(
-      response({
-        Items: [
-          {
-            Name: "test",
-          },
-        ],
-      })
-    )
-    // @ts-ignore
-    this.get = jest.fn(response({}))
-    // @ts-ignore
-    this.update = jest.fn(response({}))
-    // @ts-ignore
-    this.delete = jest.fn(response({}))
-  }
-
-  const S3 = () => {
-    // @ts-ignore
-    this.listObjects = jest.fn(
-      response({
-        Contents: [],
-      })
-    )
-
-    // @ts-ignore
-    this.createBucket = jest.fn(
-      response({
-        Contents: {},
-      })
-    )
-
-    // @ts-ignore
-    this.deleteObjects = jest.fn(
-      response({
-        Contents: {},
-      })
-    )
-
-    // @ts-ignore
-    this.getSignedUrl = (operation, params) => {
-      return `http://example.com/${params.Bucket}/${params.Key}`
-    }
-
-    // @ts-ignore
-    this.headBucket = jest.fn(
-      response({
-        Contents: {},
-      })
-    )
-
-    // @ts-ignore
-    this.upload = jest.fn(
-      response({
-        Contents: {},
-      })
-    )
-
-    // @ts-ignore
-    this.getObject = jest.fn(
-      response(
-=======
 class DocumentClient {
   put = jest.fn(response({}))
   query = jest.fn(
@@ -94,7 +16,6 @@
   scan = jest.fn(
     response({
       Items: [
->>>>>>> ba7e63fb
         {
           Name: "test",
         },
