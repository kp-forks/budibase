{
  "extends": "../../tsconfig.build.json",
  "compilerOptions": {
<<<<<<< HEAD
    "target": "es6",
    "module": "commonjs",
    "lib": ["es2020"],
    "strict": true,
    "noImplicitAny": true,
    "esModuleInterop": true,
    "resolveJsonModule": true,
    "incremental": true,
    "types": ["node", "jest"],
    "outDir": "dist/src",
    "skipLibCheck": true,
    "baseUrl": ".",
    "paths": {
      "@budibase/types": ["../types/src"],
      "@budibase/backend-core": ["../backend-core/src"],
      "@budibase/backend-core/*": ["../backend-core/*"],
      "@budibase/shared-core": ["../shared-core/src"],
      "@budibase/pro": ["../pro/src"],
      "@budibase/string-templates": ["../string-templates/src"],
      "@budibase/string-templates/*": ["../string-templates/*"],
      "@budibase/frontend-core": ["../frontend-core"],
      "@budibase/frontend-core/*": ["../frontend-core/*"]
    },
    "allowArbitraryExtensions": true
=======
    "target": "es2020",
    "allowArbitraryExtensions": true,
    "isolatedModules": false
>>>>>>> c66c8de8
  },
  "include": ["src/**/*"],
  "exclude": [
    "node_modules",
    "dist",
    "src/tests",
    "src/api/routes/tests/utilities",
    "src/api/routes/public/tests/utils.ts",
    "src/automations/tests/utilities",
    "**/*.spec.ts",
    "**/*.spec.js"
  ]
}<|MERGE_RESOLUTION|>--- conflicted
+++ resolved
@@ -1,36 +1,9 @@
 {
   "extends": "../../tsconfig.build.json",
   "compilerOptions": {
-<<<<<<< HEAD
-    "target": "es6",
-    "module": "commonjs",
-    "lib": ["es2020"],
-    "strict": true,
-    "noImplicitAny": true,
-    "esModuleInterop": true,
-    "resolveJsonModule": true,
-    "incremental": true,
-    "types": ["node", "jest"],
-    "outDir": "dist/src",
-    "skipLibCheck": true,
-    "baseUrl": ".",
-    "paths": {
-      "@budibase/types": ["../types/src"],
-      "@budibase/backend-core": ["../backend-core/src"],
-      "@budibase/backend-core/*": ["../backend-core/*"],
-      "@budibase/shared-core": ["../shared-core/src"],
-      "@budibase/pro": ["../pro/src"],
-      "@budibase/string-templates": ["../string-templates/src"],
-      "@budibase/string-templates/*": ["../string-templates/*"],
-      "@budibase/frontend-core": ["../frontend-core"],
-      "@budibase/frontend-core/*": ["../frontend-core/*"]
-    },
-    "allowArbitraryExtensions": true
-=======
     "target": "es2020",
     "allowArbitraryExtensions": true,
     "isolatedModules": false
->>>>>>> c66c8de8
   },
   "include": ["src/**/*"],
   "exclude": [
