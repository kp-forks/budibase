{
<<<<<<< HEAD
=======
  "name": "@budibase/server",
  "email": "hi@budibase.com",
  "version": "1.0.105-alpha.32",
  "description": "Budibase Web Server",
  "main": "src/index.ts",
  "repository": {
    "type": "git",
    "url": "https://github.com/Budibase/budibase.git"
  },
  "scripts": {
    "build": "rimraf dist/ && tsc -p tsconfig.build.json && mv dist/src/* dist/ && rimraf dist/src/ && yarn postbuild",
    "postbuild": "copyfiles -u 1 src/**/*.svelte dist/ && copyfiles -u 1 src/**/*.hbs dist/ && copyfiles -u 1 src/**/*.json dist/",
    "test": "jest --coverage --maxWorkers=2",
    "test:watch": "jest --watch",
    "predocker": "copyfiles -f ../client/dist/budibase-client.js ../client/manifest.json client",
    "build:docker": "yarn run predocker && docker build . -t app-service --label version=$BUDIBASE_RELEASE_VERSION",
    "build:docs": "node ./scripts/docs/generate.js open",
    "run:docker": "node dist/index.js",
    "dev:stack:up": "node scripts/dev/manage.js up",
    "dev:stack:down": "node scripts/dev/manage.js down",
    "dev:stack:nuke": "node scripts/dev/manage.js nuke",
    "dev:builder": "yarn run dev:stack:up && nodemon",
    "specs": "node specs/generate.js && openapi-typescript specs/openapi.yaml --output src/definitions/openapi.ts",
    "initialise": "node scripts/initialise.js",
    "env:multi:enable": "node scripts/multiTenancy.js enable",
    "env:multi:disable": "node scripts/multiTenancy.js disable",
    "env:selfhost:enable": "node scripts/selfhost.js enable",
    "env:selfhost:disable": "node scripts/selfhost.js disable",
    "env:localdomain:enable": "node scripts/localdomain.js enable",
    "env:localdomain:disable": "node scripts/localdomain.js disable",
    "env:account:enable": "node scripts/account.js enable",
    "env:account:disable": "node scripts/account.js disable"
  },
  "jest": {
    "preset": "ts-jest",
    "testEnvironment": "node",
    "setupFiles": [
      "./scripts/jestSetup.js"
    ],
    "collectCoverageFrom": [
      "src/**/*.js",
      "!**/node_modules/**",
      "!src/db/views/*.js",
      "!src/api/controllers/deploy/**/*.js",
      "!src/*.js",
      "!src/api/controllers/static/**/*",
      "!src/db/dynamoClient.js",
      "!src/utilities/usageQuota.js",
      "!src/api/routes/tests/**/*",
      "!src/db/tests/**/*",
      "!src/tests/**/*",
      "!src/automations/tests/**/*",
      "!src/utilities/fileProcessor.js",
      "!src/utilities/fileSystem/**/*",
      "!src/utilities/redis.js"
    ],
    "coverageReporters": [
      "lcov",
      "json",
      "clover"
    ]
  },
  "keywords": [
    "budibase"
  ],
>>>>>>> d9155848
  "author": "Budibase",
  "dependencies": {
    "@apidevtools/swagger-parser": "^10.0.3",
    "@budibase/backend-core": "^1.0.105-alpha.32",
    "@budibase/client": "^1.0.105-alpha.32",
    "@budibase/pro": "^1.0.0",
    "@budibase/string-templates": "^1.0.105-alpha.32",
    "@bull-board/api": "^3.7.0",
    "@bull-board/koa": "^3.7.0",
    "@elastic/elasticsearch": "7.10.0",
    "@google-cloud/firestore": "^5.0.2",
    "@koa/router": "8.0.0",
    "@sendgrid/mail": "7.1.1",
    "@sentry/node": "6.17.7",
    "@types/global-agent": "^2.1.1",
    "@types/koa__router": "^8.0.11",
    "airtable": "0.10.1",
    "arangojs": "7.2.0",
    "aws-sdk": "^2.767.0",
    "bcryptjs": "2.4.3",
    "bull": "^3.22.4",
    "chmodr": "1.2.0",
    "csvtojson": "2.0.10",
    "curlconverter": "^3.21.0",
    "dotenv": "8.2.0",
    "download": "8.0.0",
    "fix-path": "3.0.0",
    "form-data": "^4.0.0",
    "fs-extra": "8.1.0",
    "global-agent": "^3.0.0",
    "google-auth-library": "^7.11.0",
    "google-spreadsheet": "^3.2.0",
    "jimp": "0.16.1",
    "joi": "17.2.1",
    "js-yaml": "^4.1.0",
    "jsonschema": "1.4.0",
    "knex": "^0.95.6",
    "koa": "2.7.0",
    "koa-body": "4.2.0",
    "koa-compress": "4.0.1",
    "koa-connect": "^2.1.0",
    "koa-pino-logger": "3.0.0",
    "koa-send": "5.0.0",
    "koa-session": "5.12.0",
    "koa-static": "5.0.0",
    "koa2-ratelimit": "^1.1.0",
    "lodash": "4.17.21",
    "memorystream": "^0.3.1",
    "mongodb": "3.6.3",
    "mssql": "6.2.3",
    "mysql2": "^2.3.1",
    "node-fetch": "2.6.7",
    "open": "^8.4.0",
    "pg": "8.5.1",
    "pino-pretty": "4.0.0",
    "posthog-node": "^1.1.4",
    "pouchdb": "7.2.1",
    "pouchdb-adapter-memory": "^7.2.1",
    "pouchdb-all-dbs": "1.0.2",
    "pouchdb-find": "^7.2.2",
    "pouchdb-replication-stream": "1.2.9",
    "redis": "4",
    "server-destroy": "1.0.1",
    "svelte": "^3.38.2",
    "swagger-parser": "^10.0.3",
    "to-json-schema": "0.2.5",
    "uuid": "3.3.2",
    "validate.js": "0.13.1",
    "vm2": "^3.9.3",
    "worker-farm": "^1.7.0",
    "xml2js": "^0.4.23",
    "yargs": "13.2.4",
    "zlib": "1.0.5"
  },
  "description": "Budibase Web Server",
  "devDependencies": {
    "@babel/core": "^7.14.3",
    "@babel/preset-env": "^7.14.4",
    "@budibase/standard-components": "^0.9.139",
    "@jest/test-sequencer": "^24.8.0",
    "@types/apidoc": "^0.50.0",
    "@types/bull": "^3.15.1",
    "@types/google-spreadsheet": "^3.1.5",
    "@types/jest": "^27.4.1",
    "@types/koa": "^2.13.3",
    "@types/koa-router": "^7.4.2",
    "@types/lodash": "4.14.180",
    "@types/node": "^15.12.4",
    "@types/oracledb": "^5.2.1",
    "@types/redis": "^4.0.11",
    "@typescript-eslint/parser": "5.12.0",
    "apidoc": "^0.50.2",
    "babel-jest": "^27.0.2",
    "copyfiles": "^2.4.1",
    "docker-compose": "^0.23.6",
    "eslint": "^6.8.0",
    "is-wsl": "^2.2.0",
    "jest": "^27.0.5",
    "jest-openapi": "^0.14.2",
    "nodemon": "^2.0.4",
    "openapi-types": "^9.3.1",
    "openapi-typescript": "^5.2.0",
    "path-to-regexp": "^6.2.0",
    "prettier": "^2.3.1",
    "rimraf": "^3.0.2",
    "supertest": "^4.0.2",
    "swagger-jsdoc": "^6.1.0",
    "ts-jest": "^27.0.3",
    "ts-node": "^10.0.0",
    "typescript": "^4.5.5",
    "update-dotenv": "^1.1.1"
  },
  "email": "hi@budibase.com",
  "gitHead": "d1836a898cab3f8ab80ee6d8f42be1a9eed7dcdc",
  "jest": {
    "collectCoverageFrom": [
      "src/**/*.js",
      "!**/node_modules/**",
      "!src/db/views/*.js",
      "!src/api/controllers/deploy/**/*.js",
      "!src/*.js",
      "!src/api/controllers/static/**/*",
      "!src/db/dynamoClient.js",
      "!src/utilities/usageQuota.js",
      "!src/api/routes/tests/**/*",
      "!src/db/tests/**/*",
      "!src/tests/**/*",
      "!src/automations/tests/**/*",
      "!src/utilities/fileProcessor.js",
      "!src/utilities/fileSystem/**/*",
      "!src/utilities/redis.js"
    ],
    "coverageReporters": [
      "lcov",
      "json",
      "clover"
    ],
    "preset": "ts-jest",
    "setupFiles": [
      "./scripts/jestSetup.js"
    ],
    "testEnvironment": "node"
  },
  "keywords": [
    "budibase"
  ],
  "license": "GPL-3.0",
  "main": "src/index.ts",
  "name": "@budibase/server",
  "repository": {
    "type": "git",
    "url": "https://github.com/Budibase/budibase.git"
  },
  "scripts": {
    "build": "rimraf dist/ && tsc -p tsconfig.build.json && mv dist/src/* dist/ && rimraf dist/src/ && yarn postbuild",
    "build:docker": "yarn run predocker && docker build . -t app-service --label version=$BUDIBASE_RELEASE_VERSION",
    "build:docs": "node ./scripts/docs/generate.js open",
    "dev:builder": "yarn run dev:stack:up && nodemon",
    "dev:stack:down": "node scripts/dev/manage.js down",
    "dev:stack:nuke": "node scripts/dev/manage.js nuke",
    "dev:stack:up": "node scripts/dev/manage.js up",
    "env:account:disable": "node scripts/account.js disable",
    "env:account:enable": "node scripts/account.js enable",
    "env:localdomain:disable": "node scripts/localdomain.js disable",
    "env:localdomain:enable": "node scripts/localdomain.js enable",
    "env:multi:disable": "node scripts/multiTenancy.js disable",
    "env:multi:enable": "node scripts/multiTenancy.js enable",
    "env:selfhost:disable": "node scripts/selfhost.js disable",
    "env:selfhost:enable": "node scripts/selfhost.js enable",
    "initialise": "node scripts/initialise.js",
    "postbuild": "copyfiles -u 1 src/**/*.svelte dist/ && copyfiles -u 1 src/**/*.hbs dist/ && copyfiles -u 1 src/**/*.json dist/",
    "predocker": "copyfiles -f ../client/dist/budibase-client.js ../client/manifest.json client",
    "run:docker": "node dist/index.js",
    "specs": "node specs/generate.js && openapi-typescript specs/openapi.yaml --output src/definitions/openapi.ts",
    "test": "jest --coverage --maxWorkers=2",
    "test:watch": "jest --watch"
  },
  "version": "1.0.105-alpha.30"
}<|MERGE_RESOLUTION|>--- conflicted
+++ resolved
@@ -1,9 +1,7 @@
 {
-<<<<<<< HEAD
-=======
   "name": "@budibase/server",
   "email": "hi@budibase.com",
-  "version": "1.0.105-alpha.32",
+  "version": "1.0.105-alpha.29",
   "description": "Budibase Web Server",
   "main": "src/index.ts",
   "repository": {
@@ -66,22 +64,22 @@
   "keywords": [
     "budibase"
   ],
->>>>>>> d9155848
   "author": "Budibase",
+  "license": "GPL-3.0",
   "dependencies": {
     "@apidevtools/swagger-parser": "^10.0.3",
-    "@budibase/backend-core": "^1.0.105-alpha.32",
-    "@budibase/client": "^1.0.105-alpha.32",
+    "@budibase/backend-core": "^1.0.105-alpha.29",
+    "@budibase/client": "^1.0.105-alpha.29",
     "@budibase/pro": "^1.0.0",
-    "@budibase/string-templates": "^1.0.105-alpha.32",
+    "@budibase/string-templates": "^1.0.105-alpha.29",
     "@bull-board/api": "^3.7.0",
     "@bull-board/koa": "^3.7.0",
     "@elastic/elasticsearch": "7.10.0",
     "@google-cloud/firestore": "^5.0.2",
     "@koa/router": "8.0.0",
     "@sendgrid/mail": "7.1.1",
+    "@types/global-agent": "^2.1.1",
     "@sentry/node": "6.17.7",
-    "@types/global-agent": "^2.1.1",
     "@types/koa__router": "^8.0.11",
     "airtable": "0.10.1",
     "arangojs": "7.2.0",
@@ -141,7 +139,6 @@
     "yargs": "13.2.4",
     "zlib": "1.0.5"
   },
-  "description": "Budibase Web Server",
   "devDependencies": {
     "@babel/core": "^7.14.3",
     "@babel/preset-env": "^7.14.4",
@@ -179,70 +176,8 @@
     "typescript": "^4.5.5",
     "update-dotenv": "^1.1.1"
   },
-  "email": "hi@budibase.com",
-  "gitHead": "d1836a898cab3f8ab80ee6d8f42be1a9eed7dcdc",
-  "jest": {
-    "collectCoverageFrom": [
-      "src/**/*.js",
-      "!**/node_modules/**",
-      "!src/db/views/*.js",
-      "!src/api/controllers/deploy/**/*.js",
-      "!src/*.js",
-      "!src/api/controllers/static/**/*",
-      "!src/db/dynamoClient.js",
-      "!src/utilities/usageQuota.js",
-      "!src/api/routes/tests/**/*",
-      "!src/db/tests/**/*",
-      "!src/tests/**/*",
-      "!src/automations/tests/**/*",
-      "!src/utilities/fileProcessor.js",
-      "!src/utilities/fileSystem/**/*",
-      "!src/utilities/redis.js"
-    ],
-    "coverageReporters": [
-      "lcov",
-      "json",
-      "clover"
-    ],
-    "preset": "ts-jest",
-    "setupFiles": [
-      "./scripts/jestSetup.js"
-    ],
-    "testEnvironment": "node"
+  "optionalDependencies": {
+    "oracledb": "^5.3.0"
   },
-  "keywords": [
-    "budibase"
-  ],
-  "license": "GPL-3.0",
-  "main": "src/index.ts",
-  "name": "@budibase/server",
-  "repository": {
-    "type": "git",
-    "url": "https://github.com/Budibase/budibase.git"
-  },
-  "scripts": {
-    "build": "rimraf dist/ && tsc -p tsconfig.build.json && mv dist/src/* dist/ && rimraf dist/src/ && yarn postbuild",
-    "build:docker": "yarn run predocker && docker build . -t app-service --label version=$BUDIBASE_RELEASE_VERSION",
-    "build:docs": "node ./scripts/docs/generate.js open",
-    "dev:builder": "yarn run dev:stack:up && nodemon",
-    "dev:stack:down": "node scripts/dev/manage.js down",
-    "dev:stack:nuke": "node scripts/dev/manage.js nuke",
-    "dev:stack:up": "node scripts/dev/manage.js up",
-    "env:account:disable": "node scripts/account.js disable",
-    "env:account:enable": "node scripts/account.js enable",
-    "env:localdomain:disable": "node scripts/localdomain.js disable",
-    "env:localdomain:enable": "node scripts/localdomain.js enable",
-    "env:multi:disable": "node scripts/multiTenancy.js disable",
-    "env:multi:enable": "node scripts/multiTenancy.js enable",
-    "env:selfhost:disable": "node scripts/selfhost.js disable",
-    "env:selfhost:enable": "node scripts/selfhost.js enable",
-    "initialise": "node scripts/initialise.js",
-    "postbuild": "copyfiles -u 1 src/**/*.svelte dist/ && copyfiles -u 1 src/**/*.hbs dist/ && copyfiles -u 1 src/**/*.json dist/",
-    "predocker": "copyfiles -f ../client/dist/budibase-client.js ../client/manifest.json client",
-    "run:docker": "node dist/index.js",
-    "specs": "node specs/generate.js && openapi-typescript specs/openapi.yaml --output src/definitions/openapi.ts",
-    "test": "jest --coverage --maxWorkers=2",
-    "test:watch": "jest --watch"
-  },
-  "version": "1.0.105-alpha.30"
+  "gitHead": "d1836a898cab3f8ab80ee6d8f42be1a9eed7dcdc"
 }