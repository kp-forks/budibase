{
  "name": "@budibase/server",
  "email": "hi@budibase.com",
  "version": "0.0.0",
  "description": "Budibase Web Server",
  "main": "src/index.ts",
  "repository": {
    "type": "git",
    "url": "https://github.com/Budibase/budibase.git"
  },
  "scripts": {
    "prebuild": "rimraf dist/",
    "build": "node ./scripts/build.js",
    "postbuild": "copyfiles -f ../client/dist/budibase-client.js ../client/manifest.json client && copyfiles -f ../../yarn.lock ./dist/",
    "check:types": "tsc -p tsconfig.json --noEmit --paths null --target es2020",
    "build:isolated-vm-lib:snippets": "esbuild --minify --bundle src/jsRunner/bundles/snippets.ts --outfile=src/jsRunner/bundles/snippets.ivm.bundle.js --platform=node --format=iife --global-name=snippets",
    "build:isolated-vm-lib:string-templates": "esbuild --minify --bundle src/jsRunner/bundles/index-helpers.ts --outfile=src/jsRunner/bundles/index-helpers.ivm.bundle.js --platform=node --format=iife --external:handlebars --global-name=helpers",
    "build:isolated-vm-lib:bson": "esbuild --minify --bundle src/jsRunner/bundles/bsonPackage.ts --outfile=src/jsRunner/bundles/bson.ivm.bundle.js --platform=node --format=iife --global-name=bson",
    "build:isolated-vm-libs": "yarn build:isolated-vm-lib:string-templates && yarn build:isolated-vm-lib:bson && yarn build:isolated-vm-lib:snippets",
    "build:dev": "yarn prebuild && tsc --build --watch --preserveWatchOutput",
    "debug": "yarn build && node --expose-gc --inspect=9222 dist/index.js",
    "jest": "NODE_OPTIONS=\"--no-node-snapshot $NODE_OPTIONS\" jest",
    "test": "bash scripts/test.sh",
    "test:memory": "jest --maxWorkers=2 --logHeapUsage --forceExit",
    "test:watch": "jest --watch",
    "run:docker": "node dist/index.js",
    "run:docker:cluster": "pm2-runtime start pm2.config.js",
    "dev:stack:up": "node scripts/dev/manage.js up",
    "dev:stack:down": "node scripts/dev/manage.js down",
    "dev:stack:nuke": "node scripts/dev/manage.js nuke",
    "dev": "yarn run dev:stack:up && nodemon",
    "dev:built": "yarn run dev:stack:up && yarn run run:docker",
    "specs": "ts-node specs/generate.ts && openapi-typescript specs/openapi.yaml --output src/definitions/openapi.ts",
    "initialise": "node scripts/initialise.js",
    "env:multi:enable": "node scripts/multiTenancy.js enable",
    "env:multi:disable": "node scripts/multiTenancy.js disable",
    "env:selfhost:enable": "node scripts/selfhost.js enable",
    "env:selfhost:disable": "node scripts/selfhost.js disable",
    "env:localdomain:enable": "node scripts/localdomain.js enable",
    "env:localdomain:disable": "node scripts/localdomain.js disable",
    "env:account:enable": "node scripts/account.js enable",
    "env:account:disable": "node scripts/account.js disable"
  },
  "keywords": [
    "budibase"
  ],
  "author": "Budibase",
  "license": "GPL-3.0",
  "dependencies": {
    "@apidevtools/swagger-parser": "10.0.3",
    "@budibase/backend-core": "0.0.0",
    "@budibase/client": "0.0.0",
    "@budibase/frontend-core": "0.0.0",
    "@budibase/pro": "0.0.0",
    "@budibase/shared-core": "0.0.0",
    "@budibase/string-templates": "0.0.0",
    "@budibase/types": "0.0.0",
    "@bull-board/api": "5.10.2",
    "@bull-board/koa": "5.10.2",
    "@elastic/elasticsearch": "7.10.0",
    "@google-cloud/firestore": "7.8.0",
    "@koa/router": "8.0.8",
    "@socket.io/redis-adapter": "^8.2.1",
    "@types/xml2js": "^0.4.14",
    "airtable": "0.10.1",
    "arangojs": "7.2.0",
    "archiver": "7.0.1",
    "aws-sdk": "2.1030.0",
    "bcrypt": "5.1.0",
    "bcryptjs": "2.4.3",
    "bull": "4.10.1",
    "chokidar": "3.5.3",
    "content-disposition": "^0.5.4",
    "cookies": "0.8.0",
    "csvtojson": "2.0.10",
    "curlconverter": "3.21.0",
    "dd-trace": "5.2.0",
    "dotenv": "8.2.0",
    "form-data": "4.0.0",
    "global-agent": "3.0.0",
    "google-spreadsheet": "npm:@budibase/google-spreadsheet@4.1.2",
    "ioredis": "5.3.2",
    "isolated-vm": "^4.7.2",
    "jimp": "0.22.12",
    "joi": "17.6.0",
    "js-yaml": "4.1.0",
    "jsonschema": "1.4.0",
    "knex": "2.4.2",
    "koa": "2.13.4",
    "koa-body": "4.2.0",
    "koa-compress": "4.0.1",
    "koa-send": "5.0.1",
    "koa-useragent": "^4.1.0",
    "koa2-ratelimit": "1.1.1",
    "lodash": "4.17.21",
    "memorystream": "0.3.1",
<<<<<<< HEAD
    "mongodb": "^6.3.0",
    "mssql": "11.0.1",
=======
    "mongodb": "6.7.0",
    "mssql": "10.0.1",
>>>>>>> d7931890
    "mysql2": "3.9.8",
    "node-fetch": "2.6.7",
    "object-sizeof": "2.6.1",
    "openai": "^4.52.1",
    "openapi-types": "9.3.1",
    "pg": "8.10.0",
    "pouchdb": "7.3.0",
    "pouchdb-all-dbs": "1.1.1",
    "pouchdb-find": "7.2.2",
    "redis": "4",
    "serialize-error": "^7.0.1",
    "server-destroy": "1.0.1",
    "snowflake-promise": "^4.5.0",
    "socket.io": "4.7.5",
    "tar": "6.2.1",
    "to-json-schema": "0.2.5",
    "uuid": "^8.3.2",
    "validate.js": "0.13.1",
    "worker-farm": "1.7.0",
    "xml2js": "0.5.0",
    "tmp": "0.2.3"
  },
  "devDependencies": {
    "@babel/preset-env": "7.16.11",
    "@swc/core": "1.3.71",
    "@swc/jest": "0.2.27",
    "@types/archiver": "6.0.2",
    "@types/global-agent": "2.1.1",
    "@types/jest": "29.5.5",
    "@types/koa": "2.13.4",
    "@types/koa-send": "^4.1.6",
    "@types/koa__router": "8.0.8",
    "@types/lodash": "4.14.200",
    "@types/mssql": "9.1.4",
    "@types/node-fetch": "2.6.4",
    "@types/oracledb": "5.2.2",
    "@types/pg": "8.6.6",
    "@types/server-destroy": "1.0.1",
    "@types/supertest": "2.0.14",
    "@types/tar": "6.1.5",
    "@types/uuid": "8.3.4",
    "@types/tmp": "0.2.6",
    "copyfiles": "2.4.1",
    "docker-compose": "0.23.17",
    "jest": "29.7.0",
    "jest-openapi": "0.14.2",
    "nock": "13.5.4",
    "nodemon": "2.0.15",
    "openapi-typescript": "5.2.0",
    "rimraf": "3.0.2",
    "supertest": "6.3.3",
    "swagger-jsdoc": "6.1.0",
    "testcontainers": "10.7.2",
    "timekeeper": "2.2.0",
    "ts-node": "10.8.1",
    "tsconfig-paths": "4.0.0",
    "typescript": "5.5.2",
    "update-dotenv": "1.1.1",
    "yargs": "13.2.4"
  },
  "optionalDependencies": {
    "oracledb": "5.3.0"
  },
  "nx": {
    "targets": {
      "dev": {
        "dependsOn": [
          {
            "comment": "Required for pro usage when submodule not loaded",
            "projects": [
              "@budibase/backend-core"
            ],
            "target": "build"
          }
        ]
      },
      "build": {
        "inputs": [
          "{projectRoot}/builder",
          "{projectRoot}/client"
        ],
        "outputs": [
          "{projectRoot}/builder",
          "{projectRoot}/client",
          "{projectRoot}/dist"
        ],
        "dependsOn": [
          {
            "projects": [
              "@budibase/client",
              "@budibase/builder"
            ],
            "target": "build"
          }
        ]
      }
    }
  }
}<|MERGE_RESOLUTION|>--- conflicted
+++ resolved
@@ -94,13 +94,8 @@
     "koa2-ratelimit": "1.1.1",
     "lodash": "4.17.21",
     "memorystream": "0.3.1",
-<<<<<<< HEAD
-    "mongodb": "^6.3.0",
+    "mongodb": "6.7.0",
     "mssql": "11.0.1",
-=======
-    "mongodb": "6.7.0",
-    "mssql": "10.0.1",
->>>>>>> d7931890
     "mysql2": "3.9.8",
     "node-fetch": "2.6.7",
     "object-sizeof": "2.6.1",
