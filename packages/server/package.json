{
  "name": "@budibase/server",
  "email": "hi@budibase.com",
  "version": "1.0.6-alpha.0",
  "description": "Budibase Web Server",
  "main": "src/index.ts",
  "repository": {
    "type": "git",
    "url": "https://github.com/Budibase/budibase.git"
  },
  "scripts": {
    "build": "rimraf dist/ && tsc && mv dist/src/* dist/ && rmdir dist/src/ && yarn postbuild",
    "postbuild": "copyfiles -u 1 src/**/*.svelte dist/ && copyfiles -u 1 src/**/*.hbs dist/ && copyfiles -u 1 src/**/*.json dist/",
    "test": "jest --coverage --maxWorkers=2",
    "test:watch": "jest --watch",
    "predocker": "copyfiles -f ../client/dist/budibase-client.js ../client/manifest.json client",
    "build:docker": "yarn run predocker && docker build . -t app-service --label version=$BUDIBASE_RELEASE_VERSION",
    "build:docs": "node ./scripts/docs/generate.js open",
    "run:docker": "node dist/index.js",
    "dev:stack:up": "node scripts/dev/manage.js up",
    "dev:stack:down": "node scripts/dev/manage.js down",
    "dev:stack:nuke": "node scripts/dev/manage.js nuke",
    "dev:builder": "yarn run dev:stack:up && nodemon",
    "format": "prettier --config ../../.prettierrc.json 'src/**/*.ts' --write",
    "lint": "eslint --fix src/",
    "lint:fix": "yarn run format && yarn run lint",
    "initialise": "node scripts/initialise.js",
    "env:multi:enable": "node scripts/multiTenancy.js enable",
    "env:multi:disable": "node scripts/multiTenancy.js disable",
    "env:selfhost:enable": "node scripts/selfhost.js enable",
    "env:selfhost:disable": "node scripts/selfhost.js disable",
    "env:localdomain:enable": "node scripts/localdomain.js enable",
    "env:localdomain:disable": "node scripts/localdomain.js disable",
    "env:account:enable": "node scripts/account.js enable",
    "env:account:disable": "node scripts/account.js disable"
  },
  "jest": {
    "preset": "ts-jest",
    "testEnvironment": "node",
    "setupFiles": [
      "./scripts/jestSetup.js"
    ],
    "collectCoverageFrom": [
      "src/**/*.js",
      "!**/node_modules/**",
      "!src/db/views/*.js",
      "!src/api/controllers/deploy/**/*.js",
      "!src/*.js",
      "!src/api/controllers/static/**/*",
      "!src/db/dynamoClient.js",
      "!src/utilities/usageQuota.js",
      "!src/api/routes/tests/**/*",
      "!src/db/tests/**/*",
      "!src/tests/**/*",
      "!src/automations/tests/**/*",
      "!src/utilities/fileProcessor.js",
      "!src/utilities/fileSystem/**/*",
      "!src/utilities/redis.js"
    ],
    "coverageReporters": [
      "lcov",
      "json",
      "clover"
    ]
  },
  "keywords": [
    "budibase"
  ],
  "author": "Budibase",
  "license": "GPL-3.0",
  "dependencies": {
<<<<<<< HEAD
    "@apidevtools/swagger-parser": "^10.0.3",
    "@budibase/auth": "^1.0.5-alpha.1",
    "@budibase/client": "^1.0.5-alpha.1",
    "@budibase/string-templates": "^1.0.5-alpha.1",
=======
    "@budibase/auth": "^1.0.6-alpha.0",
    "@budibase/client": "^1.0.6-alpha.0",
    "@budibase/string-templates": "^1.0.6-alpha.0",
>>>>>>> 4cc03de7
    "@bull-board/api": "^3.7.0",
    "@bull-board/koa": "^3.7.0",
    "@elastic/elasticsearch": "7.10.0",
    "@koa/router": "8.0.0",
    "@sendgrid/mail": "7.1.1",
    "@sentry/node": "^6.0.0",
    "airtable": "0.10.1",
    "arangojs": "7.2.0",
    "aws-sdk": "^2.767.0",
    "bcryptjs": "2.4.3",
    "bull": "^3.22.4",
    "chmodr": "1.2.0",
    "csvtojson": "2.0.10",
    "curlconverter": "^3.21.0",
    "dotenv": "8.2.0",
    "download": "8.0.0",
    "fix-path": "3.0.0",
    "fs-extra": "8.1.0",
    "jimp": "0.16.1",
    "joi": "17.2.1",
    "js-yaml": "^4.1.0",
    "jsonschema": "1.4.0",
    "knex": "^0.95.6",
    "koa": "2.7.0",
    "koa-body": "4.2.0",
    "koa-compress": "4.0.1",
    "koa-connect": "^2.1.0",
    "koa-pino-logger": "3.0.0",
    "koa-send": "5.0.0",
    "koa-session": "5.12.0",
    "koa-static": "5.0.0",
    "lodash": "4.17.21",
    "memorystream": "^0.3.1",
    "mongodb": "3.6.3",
    "mssql": "6.2.3",
    "mysql2": "^2.3.1",
    "node-fetch": "2.6.0",
    "open": "^8.4.0",
    "openapi-types": "^9.3.1",
    "pg": "8.5.1",
    "pino-pretty": "4.0.0",
    "posthog-node": "^1.1.4",
    "pouchdb": "7.2.1",
    "pouchdb-adapter-memory": "^7.2.1",
    "pouchdb-all-dbs": "1.0.2",
    "pouchdb-find": "^7.2.2",
    "pouchdb-replication-stream": "1.2.9",
    "server-destroy": "1.0.1",
    "svelte": "^3.38.2",
    "to-json-schema": "0.2.5",
    "uuid": "3.3.2",
    "validate.js": "0.13.1",
    "vm2": "^3.9.3",
    "worker-farm": "^1.7.0",
    "yargs": "13.2.4",
    "zlib": "1.0.5"
  },
  "devDependencies": {
    "@babel/core": "^7.14.3",
    "@babel/preset-env": "^7.14.4",
    "@budibase/standard-components": "^0.9.139",
    "@jest/test-sequencer": "^24.8.0",
    "@types/apidoc": "^0.50.0",
    "@types/bull": "^3.15.1",
    "@types/jest": "^26.0.23",
    "@types/koa": "^2.13.3",
    "@types/koa-router": "^7.4.2",
    "@types/node": "^15.12.4",
    "@types/oracledb": "^5.2.1",
    "@typescript-eslint/parser": "4.28.0",
    "apidoc": "^0.50.2",
    "babel-jest": "^27.0.2",
    "copyfiles": "^2.4.1",
    "docker-compose": "^0.23.6",
    "eslint": "^6.8.0",
    "jest": "^27.0.5",
    "nodemon": "^2.0.4",
    "path-to-regexp": "^6.2.0",
    "prettier": "^2.3.1",
    "rimraf": "^3.0.2",
    "supertest": "^4.0.2",
    "ts-jest": "^27.0.3",
    "ts-node": "^10.0.0",
    "typescript": "^4.3.5",
    "update-dotenv": "^1.1.1"
  },
  "optionalDependencies": {
    "oracledb": "^5.3.0"
  },
  "gitHead": "d1836a898cab3f8ab80ee6d8f42be1a9eed7dcdc"
}<|MERGE_RESOLUTION|>--- conflicted
+++ resolved
@@ -69,16 +69,10 @@
   "author": "Budibase",
   "license": "GPL-3.0",
   "dependencies": {
-<<<<<<< HEAD
     "@apidevtools/swagger-parser": "^10.0.3",
-    "@budibase/auth": "^1.0.5-alpha.1",
-    "@budibase/client": "^1.0.5-alpha.1",
-    "@budibase/string-templates": "^1.0.5-alpha.1",
-=======
     "@budibase/auth": "^1.0.6-alpha.0",
     "@budibase/client": "^1.0.6-alpha.0",
     "@budibase/string-templates": "^1.0.6-alpha.0",
->>>>>>> 4cc03de7
     "@bull-board/api": "^3.7.0",
     "@bull-board/koa": "^3.7.0",
     "@elastic/elasticsearch": "7.10.0",
