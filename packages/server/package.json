{
  "name": "@budibase/server",
  "email": "hi@budibase.com",
  "version": "0.0.0",
  "description": "Budibase Web Server",
  "main": "src/index.ts",
  "repository": {
    "type": "git",
    "url": "https://github.com/Budibase/budibase.git"
  },
  "scripts": {
    "prebuild": "rimraf dist/",
    "build": "node ./scripts/build.js",
    "postbuild": "copyfiles -f ../client/dist/budibase-client.js ../client/manifest.json client && copyfiles -f ../../yarn.lock ./dist/",
    "check:types": "tsc -p tsconfig.json --noEmit --paths null --target es2020",
    "check:dependencies": "node ../../scripts/depcheck.js",
    "build:isolated-vm-lib:snippets": "esbuild --minify --bundle src/jsRunner/bundles/snippets.ts --outfile=src/jsRunner/bundles/snippets.ivm.bundle.js --platform=node --format=iife --global-name=snippets",
    "build:isolated-vm-lib:string-templates": "esbuild --minify --bundle src/jsRunner/bundles/index-helpers.ts --outfile=src/jsRunner/bundles/index-helpers.ivm.bundle.js --platform=node --format=iife --external:handlebars --global-name=helpers",
    "build:isolated-vm-lib:bson": "esbuild --minify --bundle src/jsRunner/bundles/bsonPackage.ts --outfile=src/jsRunner/bundles/bson.ivm.bundle.js --platform=node --format=iife --global-name=bson",
    "build:isolated-vm-lib:buffer": "esbuild --minify --bundle src/jsRunner/bundles/buffer.ts --outfile=src/jsRunner/bundles/buffer.ivm.bundle.js --platform=node --format=iife --global-name=buffer",
    "build:isolated-vm-libs": "yarn build:isolated-vm-lib:string-templates && yarn build:isolated-vm-lib:bson && yarn build:isolated-vm-lib:snippets && yarn build:isolated-vm-lib:buffer",
    "build:dev": "yarn prebuild && tsc --build --watch --preserveWatchOutput",
    "debug": "yarn build && node --expose-gc --inspect=9222 dist/index.js",
    "jest": "NODE_OPTIONS=\"--no-node-snapshot $NODE_OPTIONS\" jest",
    "test": "bash scripts/test.sh",
    "test:memory": "jest --maxWorkers=2 --logHeapUsage --forceExit",
    "test:watch": "jest --watch",
    "run:docker": "node dist/index.js",
    "run:docker:cluster": "pm2-runtime start pm2.config.js",
    "dev:stack:up": "node scripts/dev/manage.js up",
    "dev:stack:down": "node scripts/dev/manage.js down",
    "dev:stack:nuke": "node scripts/dev/manage.js nuke",
    "dev": "yarn run dev:stack:up && nodemon",
    "dev:built": "yarn run dev:stack:up && yarn run run:docker",
    "specs": "ts-node specs/generate.ts && openapi-typescript specs/openapi.yaml --output src/definitions/openapi.ts",
    "initialise": "node scripts/initialise.js",
    "env:multi:enable": "node scripts/multiTenancy.js enable",
    "env:multi:disable": "node scripts/multiTenancy.js disable",
    "env:selfhost:enable": "node scripts/selfhost.js enable",
    "env:selfhost:disable": "node scripts/selfhost.js disable",
    "env:localdomain:enable": "node scripts/localdomain.js enable",
    "env:localdomain:disable": "node scripts/localdomain.js disable",
    "env:account:enable": "node scripts/account.js enable",
    "env:account:disable": "node scripts/account.js disable"
  },
  "keywords": [
    "budibase"
  ],
  "author": "Budibase",
  "license": "GPL-3.0",
  "dependencies": {
    "@apidevtools/swagger-parser": "10.0.3",
    "@azure/msal-node": "^2.5.1",
    "@budibase/backend-core": "0.0.0",
    "@budibase/client": "0.0.0",
    "@budibase/frontend-core": "0.0.0",
    "@budibase/nano": "10.1.5",
    "@budibase/pro": "0.0.0",
    "@budibase/shared-core": "0.0.0",
    "@budibase/string-templates": "0.0.0",
    "@budibase/types": "0.0.0",
    "@bull-board/api": "5.10.2",
    "@bull-board/koa": "5.10.2",
    "@elastic/elasticsearch": "7.10.0",
    "@google-cloud/firestore": "7.8.0",
    "@koa/router": "8.0.8",
    "@socket.io/redis-adapter": "^8.2.1",
    "@types/xml2js": "^0.4.14",
    "airtable": "0.12.2",
    "arangojs": "7.2.0",
    "archiver": "7.0.1",
    "aws-sdk": "2.1030.0",
    "bcrypt": "5.1.0",
    "bcryptjs": "2.4.3",
    "bson": "^6.9.0",
    "buffer": "6.0.3",
    "bull": "4.10.1",
    "chokidar": "3.5.3",
    "content-disposition": "^0.5.4",
    "cookies": "0.8.0",
    "csvtojson": "2.0.10",
    "curlconverter": "3.21.0",
    "dayjs": "^1.10.8",
    "dd-trace": "5.2.0",
    "dotenv": "8.2.0",
    "form-data": "4.0.0",
    "global-agent": "3.0.0",
    "google-auth-library": "^8.0.1",
    "google-spreadsheet": "npm:@budibase/google-spreadsheet@4.1.5",
    "ioredis": "5.3.2",
    "isolated-vm": "^4.7.2",
    "jimp": "0.22.12",
    "joi": "17.6.0",
    "js-yaml": "4.1.0",
    "jsonschema": "1.4.0",
    "jsonwebtoken": "9.0.2",
    "knex": "2.4.2",
    "koa": "2.13.4",
    "koa-body": "4.2.0",
    "koa-compress": "4.0.1",
    "koa-send": "5.0.1",
    "koa-useragent": "^4.1.0",
    "koa2-ratelimit": "1.1.1",
    "lodash": "4.17.21",
    "memorystream": "0.3.1",
    "mongodb": "6.7.0",
    "mssql": "10.0.1",
    "mysql2": "3.9.8",
    "node-fetch": "2.6.7",
    "object-sizeof": "2.6.1",
    "openai": "4.59.0",
    "openapi-types": "9.3.1",
    "oracledb": "6.5.1",
    "pg": "8.10.0",
    "pouchdb": "7.3.0",
    "pouchdb-all-dbs": "1.1.1",
    "pouchdb-find": "7.2.2",
    "redis": "4",
    "semver": "^7.5.4",
    "serialize-error": "^7.0.1",
    "server-destroy": "1.0.1",
    "snowflake-promise": "^4.5.0",
    "socket.io": "4.7.5",
    "svelte": "^4.2.10",
    "tar": "6.2.1",
    "tmp": "0.2.3",
    "to-json-schema": "0.2.5",
    "uuid": "^8.3.2",
    "validate.js": "0.13.1",
    "worker-farm": "1.7.0",
    "xml2js": "0.5.0",
    "zod-validation-error": "^3.4.0"
  },
  "devDependencies": {
    "@babel/preset-env": "7.16.11",
    "@jest/types": "^29.6.3",
    "@swc/core": "1.3.71",
    "@swc/jest": "0.2.27",
    "@types/archiver": "6.0.2",
    "@types/global-agent": "2.1.1",
    "@types/jest": "29.5.5",
    "@types/koa": "2.13.4",
    "@types/koa-send": "^4.1.6",
    "@types/koa__router": "8.0.8",
    "@types/lodash": "4.14.200",
    "@types/mssql": "9.1.4",
    "@types/node": "^22.9.0",
    "@types/node-fetch": "2.6.4",
    "@types/oracledb": "6.5.1",
    "@types/pg": "8.6.6",
    "@types/server-destroy": "1.0.1",
    "@types/supertest": "2.0.14",
    "@types/tar": "6.1.5",
    "@types/tmp": "0.2.6",
    "@types/uuid": "8.3.4",
    "chance": "^1.1.12",
    "copyfiles": "2.4.1",
    "docker-compose": "0.23.17",
    "ioredis-mock": "8.9.0",
    "jest": "29.7.0",
    "jest-extended": "^4.0.2",
    "jest-openapi": "0.14.2",
    "nock": "13.5.4",
    "nodemon": "2.0.15",
    "openapi-typescript": "5.2.0",
    "rimraf": "3.0.2",
    "supertest": "6.3.3",
    "swagger-jsdoc": "6.1.0",
    "testcontainers": "10.7.2",
    "timekeeper": "2.2.0",
    "ts-node": "10.8.1",
    "tsconfig-paths": "4.0.0",
    "typescript": "5.5.2",
    "update-dotenv": "1.1.1",
    "yargs": "13.2.4",
<<<<<<< HEAD
    "zod": "^3.23.8"
=======
    "@babel/core": "^7.22.5"
>>>>>>> bcc25a1f
  },
  "nx": {
    "targets": {
      "dev": {
        "dependsOn": [
          {
            "comment": "Required for pro usage when submodule not loaded",
            "projects": [
              "@budibase/backend-core"
            ],
            "target": "build"
          }
        ]
      },
      "build": {
        "inputs": [
          "{projectRoot}/builder",
          "{projectRoot}/client"
        ],
        "outputs": [
          "{projectRoot}/builder",
          "{projectRoot}/client",
          "{projectRoot}/dist"
        ],
        "dependsOn": [
          {
            "projects": [
              "@budibase/client",
              "@budibase/builder"
            ],
            "target": "build"
          }
        ]
      }
    }
  }
}<|MERGE_RESOLUTION|>--- conflicted
+++ resolved
@@ -132,6 +132,7 @@
     "zod-validation-error": "^3.4.0"
   },
   "devDependencies": {
+    "@babel/core": "^7.22.5",
     "@babel/preset-env": "7.16.11",
     "@jest/types": "^29.6.3",
     "@swc/core": "1.3.71",
@@ -173,11 +174,7 @@
     "typescript": "5.5.2",
     "update-dotenv": "1.1.1",
     "yargs": "13.2.4",
-<<<<<<< HEAD
     "zod": "^3.23.8"
-=======
-    "@babel/core": "^7.22.5"
->>>>>>> bcc25a1f
   },
   "nx": {
     "targets": {
