--- conflicted
+++ resolved
@@ -1,10 +1,6 @@
 {
   "name": "@budibase/cli",
-<<<<<<< HEAD
-  "version": "1.3.4-alpha.3",
-=======
   "version": "1.3.11",
->>>>>>> 1ee7382f
   "description": "Budibase CLI, for developers, self hosting and migrations.",
   "main": "src/index.js",
   "bin": {
@@ -30,11 +26,7 @@
     "outputPath": "build"
   },
   "dependencies": {
-<<<<<<< HEAD
-    "@budibase/backend-core": "1.3.4-alpha.3",
-=======
     "@budibase/backend-core": "^1.3.11",
->>>>>>> 1ee7382f
     "axios": "0.21.2",
     "chalk": "4.1.0",
     "cli-progress": "3.11.2",
