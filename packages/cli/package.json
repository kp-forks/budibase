--- conflicted
+++ resolved
@@ -1,10 +1,6 @@
 {
   "name": "@budibase/cli",
-<<<<<<< HEAD
-  "version": "1.0.46-alpha.8",
-=======
   "version": "1.0.48",
->>>>>>> 86ffa65d
   "description": "Budibase CLI, for developers, self hosting and migrations.",
   "main": "src/index.js",
   "bin": {
