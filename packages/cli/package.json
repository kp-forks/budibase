{
  "name": "@budibase/cli",
<<<<<<< HEAD
  "version": "1.2.58-alpha.7",
=======
  "version": "1.2.58",
>>>>>>> c6dfe146
  "description": "Budibase CLI, for developers, self hosting and migrations.",
  "main": "src/index.js",
  "bin": {
    "budi": "src/index.js"
  },
  "author": "Budibase",
  "license": "GPL-3.0",
  "scripts": {
    "prebuild": "rm -rf prebuilds 2> /dev/null && cp -r node_modules/leveldown/prebuilds prebuilds",
    "build": "yarn prebuild && renamer --find .node --replace .fake 'prebuilds/**' && pkg . --out-path build && yarn postbuild",
    "postbuild": "rm -rf prebuilds 2> /dev/null"
  },
  "pkg": {
    "targets": [
      "node16-linux",
      "node16-win",
      "node16-macos"
    ],
    "assets": [
      "node_modules/@budibase/backend-core/dist/**/*",
      "prebuilds/**/*"
    ],
    "outputPath": "build"
  },
  "dependencies": {
    "@budibase/backend-core": "1.2.58-alpha.7",
    "axios": "0.21.2",
    "chalk": "4.1.0",
    "cli-progress": "3.11.2",
    "commander": "7.1.0",
    "docker-compose": "0.23.6",
    "dotenv": "16.0.1",
    "inquirer": "8.0.0",
    "lookpath": "1.1.0",
    "node-fetch": "2",
    "pkg": "5.7.0",
    "posthog-node": "1.0.7",
    "pouchdb": "7.3.0",
    "pouchdb-replication-stream": "1.2.9",
    "randomstring": "1.1.5",
    "tar": "6.1.11"
  },
  "devDependencies": {
    "copyfiles": "^2.4.1",
    "eslint": "^7.20.0",
    "renamer": "^4.0.0"
  }
}<|MERGE_RESOLUTION|>--- conflicted
+++ resolved
@@ -1,10 +1,6 @@
 {
   "name": "@budibase/cli",
-<<<<<<< HEAD
-  "version": "1.2.58-alpha.7",
-=======
   "version": "1.2.58",
->>>>>>> c6dfe146
   "description": "Budibase CLI, for developers, self hosting and migrations.",
   "main": "src/index.js",
   "bin": {
