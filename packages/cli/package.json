--- conflicted
+++ resolved
@@ -1,10 +1,6 @@
 {
   "name": "@budibase/cli",
-<<<<<<< HEAD
-  "version": "1.2.13-alpha.1",
-=======
   "version": "1.2.19",
->>>>>>> a0288f0c
   "description": "Budibase CLI, for developers, self hosting and migrations.",
   "main": "src/index.js",
   "bin": {
