{
  "name": "@budibase/cli",
<<<<<<< HEAD
  "version": "1.1.22-alpha.2",
=======
  "version": "1.1.24",
>>>>>>> 29efc89f
  "description": "Budibase CLI, for developers, self hosting and migrations.",
  "main": "src/index.js",
  "bin": {
    "budi": "src/index.js"
  },
  "author": "Budibase",
  "license": "GPL-3.0",
  "scripts": {
    "prebuild": "rm -rf prebuilds 2> /dev/null && cp -r node_modules/leveldown/prebuilds prebuilds",
    "build": "yarn prebuild && renamer --find .node --replace .fake 'prebuilds/**' && pkg . --out-path build && yarn postbuild",
    "postbuild": "rm -rf prebuilds 2> /dev/null"
  },
  "pkg": {
    "targets": [
      "node16-linux",
      "node16-win",
      "node16-macos"
    ],
    "assets": [
      "node_modules/@budibase/backend-core/dist/**/*",
      "prebuilds/**/*"
    ],
    "outputPath": "build"
  },
  "dependencies": {
    "@budibase/backend-core": "^1.1.22-alpha.2",
    "axios": "0.21.2",
    "chalk": "4.1.0",
    "cli-progress": "3.11.2",
    "commander": "7.1.0",
    "docker-compose": "0.23.6",
    "dotenv": "16.0.1",
    "inquirer": "8.0.0",
    "lookpath": "1.1.0",
    "node-fetch": "2",
    "pkg": "5.7.0",
    "posthog-node": "1.0.7",
    "pouchdb": "7.3.0",
    "pouchdb-replication-stream": "1.2.9",
    "randomstring": "1.1.5",
    "tar": "6.1.11"
  },
  "devDependencies": {
    "copyfiles": "^2.4.1",
    "eslint": "^7.20.0",
    "renamer": "^4.0.0"
  }
}<|MERGE_RESOLUTION|>--- conflicted
+++ resolved
@@ -1,10 +1,6 @@
 {
   "name": "@budibase/cli",
-<<<<<<< HEAD
-  "version": "1.1.22-alpha.2",
-=======
   "version": "1.1.24",
->>>>>>> 29efc89f
   "description": "Budibase CLI, for developers, self hosting and migrations.",
   "main": "src/index.js",
   "bin": {
