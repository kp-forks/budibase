--- conflicted
+++ resolved
@@ -1,10 +1,6 @@
 {
   "name": "@budibase/cli",
-<<<<<<< HEAD
-  "version": "1.0.89-alpha.0",
-=======
   "version": "1.0.90",
->>>>>>> ac32c2ee
   "description": "Budibase CLI, for developers, self hosting and migrations.",
   "main": "src/index.js",
   "bin": {
