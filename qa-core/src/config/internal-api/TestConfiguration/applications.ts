import { Application } from "@budibase/server/api/controllers/public/mapping/types"
import { App } from "@budibase/types"
import { Response } from "node-fetch"
import InternalAPIClient from "./InternalAPIClient"
import FormData from "form-data"
import { RouteConfig } from "../fixtures/types/routing"
import { AppPackageResponse } from "../fixtures/types/appPackage"
import { DeployConfig } from "../fixtures/types/deploy"

type messageResponse = { message: string }

export default class AppApi {
  api: InternalAPIClient

  constructor(apiClient: InternalAPIClient) {
    this.api = apiClient
  }

  async fetch(): Promise<[Response, Application[]]> {
    const response = await this.api.get(`/applications?status=all`)
    const json = await response.json()
    return [response, json]
  }

  async canRender(): Promise<[Response, boolean]> {
    const response = await this.api.get("/routing/client")
    const json = await response.json()
    return [response, Object.keys(json.routes).length > 0]
  }

  async getAppPackage(appId: string): Promise<[Response, AppPackageResponse]> {
    const response = await this.api.get(`/applications/${appId}/appPackage`)
    const json = await response.json()
    return [response, json]
  }

  async publish(): Promise<[Response, DeployConfig]> {
    const response = await this.api.post("/deploy")
    const json = await response.json()
    return [response, json]
  }

  async create(body: any): Promise<[Response, Partial<App>]> {
    const response = await this.api.post(`/applications`, { body })
    const json = await response.json()
    return [response, json]
  }

  async read(id: string): Promise<[Response, Application]> {
    const response = await this.api.get(`/applications/${id}`)
    const json = await response.json()
    return [response, json.data]
  }

<<<<<<< HEAD
  async getRoutes(): Promise<[Response, any]> {
=======
  async sync(appId: string): Promise<[Response, messageResponse]> {
    const response = await this.api.post(`/applications/${appId}/sync`)
    const json = await response.json()
    return [response, json]
  }

  async updateClient(
    appId: string,
    body: any
  ): Promise<[Response, Application]> {
    const response = await this.api.put(
      `/applications/${appId}/client/update`,
      { body }
    )
    const json = await response.json()
    return [response, json]
  }

  async revert(appId: string): Promise<[Response, messageResponse]> {
    const response = await this.api.post(`/dev/${appId}/revert`)
    const json = await response.json()
    return [response, json]
  }

  async delete(appId: string): Promise<[Response, any]> {
    const response = await this.api.del(`/applications/${appId}`)
    const json = await response.json()
    return [response, json]
  }

  async update(appId: string, body: any): Promise<[Response, Application]> {
    const response = await this.api.put(`/applications/${appId}`, { body })
    const json = await response.json()
    return [response, json]
  }

  async addScreentoApp(body: any): Promise<[Response, Application]> {
    const response = await this.api.post(`/screens`, { body })
    const json = await response.json()
    return [response, json]
  }

  async getRoutes(): Promise<[Response, RouteConfig]> {
>>>>>>> c0b92fed
    const response = await this.api.get(`/routing`)
    const json = await response.json()
    return [response, json]
  }
}<|MERGE_RESOLUTION|>--- conflicted
+++ resolved
@@ -52,9 +52,6 @@
     return [response, json.data]
   }
 
-<<<<<<< HEAD
-  async getRoutes(): Promise<[Response, any]> {
-=======
   async sync(appId: string): Promise<[Response, messageResponse]> {
     const response = await this.api.post(`/applications/${appId}/sync`)
     const json = await response.json()
@@ -98,7 +95,6 @@
   }
 
   async getRoutes(): Promise<[Response, RouteConfig]> {
->>>>>>> c0b92fed
     const response = await this.api.get(`/routing`)
     const json = await response.json()
     return [response, json]
