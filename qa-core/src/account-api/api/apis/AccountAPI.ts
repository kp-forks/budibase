--- conflicted
+++ resolved
@@ -1,14 +1,10 @@
 import { Response } from "node-fetch"
-<<<<<<< HEAD
-import { Account, CreateAccountRequest, SearchAccountsRequest, SearchAccountsResponse } from "@budibase/types"
-=======
 import {
   Account,
   CreateAccountRequest,
   SearchAccountsRequest,
   SearchAccountsResponse,
 } from "@budibase/types"
->>>>>>> 5ac024a6
 import AccountInternalAPIClient from "../AccountInternalAPIClient"
 import { APIRequestOpts } from "../../../types"
 import { Header } from "@budibase/backend-core"
@@ -118,66 +114,4 @@
       })
     }, opts)
   }
-
-  async deleteCurrentAccount() {
-    const [response, json] = await this.client.del(
-        `/api/accounts`
-    )
-    return response
-  }
-
-  async verifyAccount(
-      verificationCode: string,
-      opts: APIRequestOpts = { doExpect: true }
-  ): Promise<Response> {
-    const [response, json] = await this.client.post(
-        `/api/accounts/verify`,
-        {
-          body: { verificationCode },
-        }
-    )
-    if (opts.doExpect) {
-      expect(response).toHaveStatusCode(200)
-    }
-    return response
-  }
-
-  async verifyAccountSendEmail(
-      email: string,
-      opts: APIRequestOpts = { doExpect: true }
-  ): Promise<Response> {
-    const [response, json] = await this.client.post(
-        `/api/accounts/verify/send`,
-        {
-          body: { email },
-        }
-    )
-    if (opts.doExpect) {
-      expect(response).toHaveStatusCode(200)
-    }
-    return response
-  }
-
-  async search(
-      searchType: string,
-      search: 'email' | 'tenantId',
-      opts: APIRequestOpts = { doExpect: true }
-  ): Promise<[Response, SearchAccountsResponse]> {
-    let body: SearchAccountsRequest = {}
-
-    if (search === 'email') {
-      body.email = searchType;
-    } else if (search === 'tenantId') {
-      body.tenantId = searchType;
-    }
-
-    const [response, json] = await this.client.post(
-        `/api/accounts/search`,
-        {body: body}
-    )
-    if (opts.doExpect) {
-      expect(response).toHaveStatusCode(200)
-    }
-    return [response, json]
-  }
 }