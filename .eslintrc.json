--- conflicted
+++ resolved
@@ -64,15 +64,11 @@
         "argsIgnorePattern": "^_",
         "destructuredArrayIgnorePattern": "^_"
       }
-<<<<<<< HEAD
-    ]
-=======
     ],
     "import/no-relative-packages": "error",
     "import/export": "error",
     "import/no-duplicates": "error",
     "import/newline-after-import": "error"
->>>>>>> bcaad6c2
   },
   "globals": {
     "GeolocationPositionError": true
